--- conflicted
+++ resolved
@@ -16,33 +16,18 @@
 do_plot = False
 field = 'Bz'
 
-<<<<<<< HEAD
 ts1 = OpenPMDTimeSeries('full_io')
 F_full = ts1.get_field(field=field, iteration=ts1.iterations[-1])[0]
-F_full_sliced = (F_full[:,F_full.shape[1]//2,:].squeeze() +
-                  F_full[:,F_full.shape[1]//2-1,:].squeeze())/2.
-
-ts2 = OpenPMDTimeSeries('slice_io')
-F_slice = ts2.get_field(field=field, iteration=ts2.iterations[-1])[0]
-=======
-ds1 = AMReXDataset('full_io')
-all_data_level_0 = ds1.covering_grid(level=0,
-                                     left_edge=ds1.domain_left_edge,
-                                     dims=ds1.domain_dimensions)
-F_full = all_data_level_0[field].v.squeeze()
 F_full_xz = (F_full[:,F_full.shape[1]//2,:].squeeze() +
              F_full[:,F_full.shape[1]//2-1,:].squeeze())/2.
 F_full_yz = (F_full[F_full.shape[0]//2,:,:].squeeze() +
              F_full[F_full.shape[0]//2-1,:,:].squeeze())/2.
 
-ds2 = AMReXDataset('slice_io_xz')
-ad = ds2.all_data()
-F_slice_xz = ad[field].reshape(ds2.domain_dimensions).v.squeeze()
+ts2 = OpenPMDTimeSeries('slice_io_xz')
+F_slice_xz = ts2.get_field(field=field, iteration=ts2.iterations[-1])[0]
 
-ds3 = AMReXDataset('slice_io_yz')
-ad = ds3.all_data()
-F_slice_yz = ad[field].reshape(ds3.domain_dimensions).v.squeeze()
->>>>>>> 82dea8d7
+ts3 = OpenPMDTimeSeries('slice_io_+yz')
+F_slice_xz = ts2.get_field(field=field, iteration=ts3.iterations[-1])[0]
 
 if do_plot:
     plt.figure(figsize=(12,8))
