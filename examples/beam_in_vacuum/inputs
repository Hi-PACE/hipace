--- conflicted
+++ resolved
@@ -17,15 +17,9 @@
 beam.zmax = 100.e-6
 beam.radius = 10.e-6
 beam.density = 1.e3
-<<<<<<< HEAD
 beam.u_mean = 0. 0. 1.e3
 beam.u_std = 0. 0. 0.
 beam.ppc = 8 8 1
-=======
-beam.uz_mean = 1.e3
-beam.u_std = 0.
-beam.ppc = 4 4 1
 
 plasma.density = 0
-plasma.ppc = 0 0
->>>>>>> 9b0ff291
+plasma.ppc = 0 0