--- conflicted
+++ resolved
@@ -23,9 +23,5 @@
 beam.u_std = 0.
 beam.ppc = 4 4 1
 
-<<<<<<< HEAD
-plasma.density = 0 # added to prevent possible crash by the parser
-=======
 plasma.density = 0
->>>>>>> 9b0ff291
 plasma.ppc = 0 0