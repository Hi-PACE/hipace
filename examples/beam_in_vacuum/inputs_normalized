amr.n_cell = 1024 1024 2

hipace.normalized_units=1

amr.blocking_factor = 2
amr.max_level = 0

max_step = 5

hipace.numprocs_x = 1
hipace.numprocs_y = 1

geometry.coord_sys   = 0                  # 0: Cartesian
geometry.is_periodic = 1     1     1      # Is periodic?
geometry.prob_lo     = -200.   -200.   -2.    # physical domain
geometry.prob_hi     =  200.    200.    2.

<<<<<<< HEAD
beam.zmin = -100.
beam.zmax = 100.
beam.radius = 10.
beam.density = 1.e3
beam.u_mean = 0. 0. 1.e3
beam.u_std = 0. 0. 0.
beam.ppc = 8 8 1
=======
beam.zmin = -10.
beam.zmax = 10.
beam.radius = 1.
beam.density = 1.0
beam.uz_mean = 1.e3
beam.u_std = 0.
beam.ppc = 4 4 1

plasma.density = 0 # added to prevent possible crash by the parser
plasma.ppc = 0 0
>>>>>>> 72a5f113
<|MERGE_RESOLUTION|>--- conflicted
+++ resolved
@@ -15,23 +15,13 @@
 geometry.prob_lo     = -200.   -200.   -2.    # physical domain
 geometry.prob_hi     =  200.    200.    2.
 
-<<<<<<< HEAD
-beam.zmin = -100.
-beam.zmax = 100.
-beam.radius = 10.
-beam.density = 1.e3
-beam.u_mean = 0. 0. 1.e3
-beam.u_std = 0. 0. 0.
-beam.ppc = 8 8 1
-=======
 beam.zmin = -10.
 beam.zmax = 10.
 beam.radius = 1.
 beam.density = 1.0
-beam.uz_mean = 1.e3
-beam.u_std = 0.
+beam.u_mean = 0. 0. 1.e3
+beam.u_std = 0. 0. 0.
 beam.ppc = 4 4 1
 
 plasma.density = 0 # added to prevent possible crash by the parser
-plasma.ppc = 0 0
->>>>>>> 72a5f113
+plasma.ppc = 0 0