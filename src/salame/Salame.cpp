/* Copyright 2022
 *
 * This file is part of HiPACE++.
 *
 * Authors: AlexanderSinn
 * License: BSD-3-Clause-LBNL
 */
#include "Salame.H"
#include "particles/particles_utils/FieldGather.H"
#include "utils/GPUUtil.H"
#include "utils/HipaceProfilerWrapper.H"

void
SalameModule (Hipace* hipace, const int n_iter, const bool do_advance, int& last_islice,
              bool& overloaded, const int lev, const int step, const int islice,
              const int islice_local, const amrex::Vector<BeamBins>& beam_bin, const int ibox)
{
    HIPACE_PROFILE("SalameModule()");

    // always use the Ez field from before SALAME has started to avoid buildup of small errors
    if (islice + 1 != last_islice) {
        hipace->m_fields.duplicate(lev, WhichSlice::Salame, {"Ez_target"},
                                        WhichSlice::This, {"Ez"});
        overloaded = false;
        hipace->m_salame_zeta_initial = islice * hipace->Geom(lev).CellSize(2) +
            GetPosOffset(2, hipace->Geom(lev), hipace->Geom(lev).Domain());
    }
    last_islice = islice;

    last_islice = islice;

    hipace->m_fields.setVal(0., lev, WhichSlice::This, "Sy", "Sx");

    hipace->m_multi_plasma.ExplicitDeposition(hipace->m_fields, hipace->m_multi_laser,
                                              hipace->Geom(lev), lev);

    // Back up Sx and Sy from the plasma only. This can only be done before the plasma push
    hipace->m_fields.duplicate(lev, WhichSlice::Salame, {"Sy_back", "Sx_back"},
                                    WhichSlice::This, {"Sy", "Sx"});

    for (int iter=0; iter<n_iter; ++iter) {

        // STEP 1: Calculate what Ez would be with the initial SALAME beam weight

        // advance plasma to the temp slice
        hipace->m_multi_plasma.AdvanceParticles(hipace->m_fields, hipace->m_multi_laser,
                                                hipace->Geom(lev), true, lev);

        hipace->m_fields.duplicate(lev, WhichSlice::Salame, {"jx", "jy"},
                                        WhichSlice::Next, {"jx_beam", "jy_beam"});

        // deposit plasma jx and jy on the next temp slice, to the SALANE slice
        hipace->m_multi_plasma.DepositCurrent(hipace->m_fields, hipace->m_multi_laser,
                WhichSlice::Salame, true, false, false, false, hipace->Geom(lev), lev);

        // use an initial guess of zero for Bx and By in MG solver to reduce relative error
        hipace->m_fields.setVal(0., lev, WhichSlice::Salame, "Ez", "jz_beam", "Sy", "Sx", "Bx", "By");

        hipace->m_fields.SolvePoissonEz(hipace->Geom(), lev, islice, WhichSlice::Salame);

        hipace->m_fields.duplicate(lev, WhichSlice::Salame, {"Ez_no_salame"},
                                        WhichSlice::Salame, {"Ez"});

        // STEP 2: Calculate the contribution to Ez from only the SALAME beam

        // deposit SALAME beam jz
        hipace->m_multi_beam.DepositCurrentSlice(hipace->m_fields, hipace->Geom(), lev, step,
            islice_local, beam_bin, hipace->m_box_sorters, ibox, false, true, false, WhichSlice::Salame);

        SalameInitializeSxSyWithBeam(hipace, lev);

        hipace->ExplicitMGSolveBxBy(lev, WhichSlice::Salame, islice);

        hipace->m_fields.setVal(0., lev, WhichSlice::Salame, "Ez", "jx", "jy");

        // get jx jy (SALAME only) on the next slice using Bx By (SALAME only) on this slice
        if (do_advance) {
            SalameOnlyAdvancePlasma(hipace, lev);

            hipace->m_multi_plasma.DepositCurrent(hipace->m_fields, hipace->m_multi_laser,
                    WhichSlice::Salame, true, false, false, false, hipace->Geom(lev), lev);
        } else {
            SalameGetJxJyFromBxBy(hipace, lev);
        }

        hipace->m_fields.SolvePoissonEz(hipace->Geom(), lev, islice, WhichSlice::Salame);

        // STEP 3: find ideal weighting factor of the SALAME beam using the computed Ez fields,
        // and update the beam with it

        // W = (Ez_target - Ez_no_salame) / Ez_only_salame + 1
        // + 1 because Ez_no_salame already includes the SALAME beam with a weight of 1
        // W_total = W * sum(jz)
        auto [W, W_total] = SalameGetW(hipace, lev, islice);

        if (W < 0 || overloaded) {
            W = 0;
            W_total = 0;
            amrex::Print() << "Salame beam is overloaded, setting weight to zero\n";
            iter = n_iter-1; // this is the last iteration
            overloaded = true;
        }

        amrex::Print() << "Salame weight factor on slice " << islice << " is " << W
                       << " Total weight is " << W_total << '\n';

        SalameMultiplyBeamWeight(W, hipace, islice_local, beam_bin, ibox);

        // STEP 4: recompute Bx and By with the new SALAME beam weight.
        // This is done a bit overkill by depositing again. A linear combination of the available
        // B-fields would be sufficient but might have some numerical differences.

        hipace->m_fields.setVal(0., lev, WhichSlice::This, "jz_beam", "Sy", "Sx");

        // deposit beam jz
        hipace->m_multi_beam.DepositCurrentSlice(hipace->m_fields, hipace->Geom(), lev, step,
            islice_local, beam_bin, hipace->m_box_sorters, ibox, false, true, false, WhichSlice::This);

        hipace->m_grid_current.DepositCurrentSlice(hipace->m_fields, hipace->Geom(lev), lev, islice);

        hipace->InitializeSxSyWithBeam(lev);

        // add result of explicit deposition
        hipace->m_fields.add(lev, WhichSlice::This, {"Sy", "Sx"},
                                  WhichSlice::Salame, {"Sy_back", "Sx_back"});

        hipace->ExplicitMGSolveBxBy(lev, WhichSlice::This, islice);
    }
}


void
SalameInitializeSxSyWithBeam (Hipace* hipace, const int lev)
{
    using namespace amrex::literals;

    amrex::MultiFab& slicemf = hipace->m_fields.getSlices(lev, WhichSlice::Salame);

    const amrex::Real dx = hipace->Geom(lev).CellSize(Direction::x);
    const amrex::Real dy = hipace->Geom(lev).CellSize(Direction::y);

    for ( amrex::MFIter mfi(slicemf, DfltMfiTlng); mfi.isValid(); ++mfi ){

        Array3<amrex::Real> const arr = slicemf.array(mfi);

        const int Sx = Comps[WhichSlice::Salame]["Sx"];
        const int Sy = Comps[WhichSlice::Salame]["Sy"];
        const int jzb = Comps[WhichSlice::Salame]["jz_beam"];

        const amrex::Real mu0 = hipace->m_phys_const.mu0;

        amrex::ParallelFor(mfi.tilebox(),
            [=] AMREX_GPU_DEVICE (int i, int j, int) noexcept
            {
                const amrex::Real dx_jzb = (arr(i+1,j,jzb)-arr(i-1,j,jzb))/(2._rt*dx);
                const amrex::Real dy_jzb = (arr(i,j+1,jzb)-arr(i,j-1,jzb))/(2._rt*dy);

                // same Hipace::InitializeSxSyWithBeam just with only the salame beam
                // and without transverse currents

                arr(i,j,Sy) =   mu0 * ( - dy_jzb);
                arr(i,j,Sx) = - mu0 * ( - dx_jzb);
            });
    }
}


void
SalameGetJxJyFromBxBy (Hipace* hipace, const int lev)
{
    using namespace amrex::literals;

    amrex::MultiFab& salame_slicemf = hipace->m_fields.getSlices(lev, WhichSlice::Salame);
    amrex::MultiFab& slicemf = hipace->m_fields.getSlices(lev, WhichSlice::This);

    const amrex::Real dz = 1.5_rt * hipace->Geom(lev).CellSize(Direction::z);

    for ( amrex::MFIter mfi(salame_slicemf, DfltMfiTlng); mfi.isValid(); ++mfi ){

        Array3<amrex::Real> const salame_arr = salame_slicemf.array(mfi);
        Array2<const amrex::Real> const chi_arr = slicemf.const_array(mfi, Comps[WhichSlice::This]["chi"]);

        const int Bx = Comps[WhichSlice::Salame]["Bx"];
        const int By = Comps[WhichSlice::Salame]["By"];
        const int jx = Comps[WhichSlice::Salame]["jx"];
        const int jy = Comps[WhichSlice::Salame]["jy"];

        const amrex::Real mu0 = hipace->m_phys_const.mu0;

        amrex::ParallelFor(mfi.tilebox(),
            [=] AMREX_GPU_DEVICE (int i, int j, int) noexcept
            {
                salame_arr(i,j,jx) =  dz * chi_arr(i,j) * salame_arr(i,j,By) / mu0;
                salame_arr(i,j,jy) = -dz * chi_arr(i,j) * salame_arr(i,j,Bx) / mu0;
            });
    }
}

void
SalameOnlyAdvancePlasma (Hipace* hipace, const int lev)
{
    using namespace amrex::literals;

    for (int i=0; i<hipace->m_multi_plasma.GetNPlasmas(); i++) {
        auto& plasma = hipace->m_multi_plasma.m_all_plasmas[i];
        auto& bins = hipace->m_multi_plasma.m_all_bins[i];

        if (plasma.m_level != lev) return;

        const auto gm = hipace->Geom(lev);
        const bool do_tiling = Hipace::m_do_tiling;

        amrex::Real const * AMREX_RESTRICT dx = gm.CellSize();

        for (PlasmaParticleIterator pti(plasma, lev); pti.isValid(); ++pti)
        {
            const amrex::FArrayBox& slice_fab = hipace->m_fields.getSlices(lev, WhichSlice::Salame)[pti];
            Array3<const amrex::Real> const slice_arr = slice_fab.const_array();
            const int bx_comp = Comps[WhichSlice::Salame]["Bx"];
            const int by_comp = Comps[WhichSlice::Salame]["By"];

            const amrex::Real dx_inv = 1._rt/dx[0];
            const amrex::Real dy_inv = 1._rt/dx[1];
            const amrex::Real dz = dx[2];

            // Offset for converting positions to indexes
            amrex::Real const x_pos_offset = GetPosOffset(0, gm, slice_fab.box());
            const amrex::Real y_pos_offset = GetPosOffset(1, gm, slice_fab.box());

            auto& soa = pti.GetStructOfArrays();

            amrex::Real * const x_prev = soa.GetRealData(PlasmaIdx::x_prev).data();
            amrex::Real * const y_prev = soa.GetRealData(PlasmaIdx::y_prev).data();
            amrex::Real * const uxp = soa.GetRealData(PlasmaIdx::ux).data();
            amrex::Real * const uyp = soa.GetRealData(PlasmaIdx::uy).data();
            int * const ion_lev = soa.GetIntData(PlasmaIdx::ion_lev).data();

            const amrex::Real charge_mass_ratio = plasma.m_charge / plasma.m_mass;
            const bool can_ionize = plasma.m_can_ionize;

            const int ntiles = do_tiling ? bins.numBins() : 1;

#ifdef AMREX_USE_OMP
#pragma omp parallel for if (amrex::Gpu::notInLaunchRegion())
#endif
            for (int itile=0; itile<ntiles; itile++){
                BeamBins::index_type const * const indices =
                    do_tiling ? bins.permutationPtr() : nullptr;
                BeamBins::index_type const * const offsets =
                    do_tiling ? bins.offsetsPtr() : nullptr;
                int const num_particles =
                    do_tiling ? offsets[itile+1]-offsets[itile] : pti.numParticles();
                amrex::ParallelFor(
                    amrex::TypeList<amrex::CompileTimeOptions<0, 1, 2, 3>>{},
                    {Hipace::m_depos_order_xy},
                    num_particles,
                    [=] AMREX_GPU_DEVICE (long idx, auto depos_order) {
                        const int ip = do_tiling ? indices[offsets[itile]+idx] : idx;
                        const amrex::Real xp = x_prev[ip];
                        const amrex::Real yp = y_prev[ip];

                        amrex::Real Bxp = 0._rt;
                        amrex::Real Byp = 0._rt;

<<<<<<< HEAD
                        // Gather Bx and By
=======
                        // Gather Bx and By along with 4 dummy fields to use this function
>>>>>>> 312b1550
                        doBxByGatherShapeN<depos_order.value>(xp, yp, Bxp, Byp, slice_arr,
                            bx_comp, by_comp, dx_inv, dy_inv, x_pos_offset, y_pos_offset);

                        const amrex::Real q_mass_ratio = can_ionize ?
                            ion_lev[ip] * charge_mass_ratio : charge_mass_ratio;

                        uxp[ip] =  1.5_rt*dz * q_mass_ratio * Byp;
                        uyp[ip] = -1.5_rt*dz * q_mass_ratio * Bxp;
                    });
            }
        }
    }
}

std::pair<amrex::Real, amrex::Real>
SalameGetW (Hipace* hipace, const int lev, const int islice)
{
    using namespace amrex::literals;

    amrex::Real sum_Ez_target = 0._rt;
    amrex::Real sum_Ez_no_salame = 0._rt;
    amrex::Real sum_Ez_only_salame = 0._rt;
    amrex::Real sum_jz = 0._rt;

    amrex::MultiFab& slicemf = hipace->m_fields.getSlices(lev, WhichSlice::Salame);

    for ( amrex::MFIter mfi(slicemf, DfltMfiTlng); mfi.isValid(); ++mfi ){
        amrex::ReduceOps<amrex::ReduceOpSum, amrex::ReduceOpSum,
                         amrex::ReduceOpSum, amrex::ReduceOpSum> reduce_op;
        amrex::ReduceData<amrex::Real, amrex::Real,
                          amrex::Real, amrex::Real> reduce_data(reduce_op);
        using ReduceTuple = typename decltype(reduce_data)::Type;
        Array3<amrex::Real> const arr = slicemf.array(mfi);

        const int Ez = Comps[WhichSlice::Salame]["Ez"];
        const int Ez_target = Comps[WhichSlice::Salame]["Ez_target"];
        const int Ez_no_salame = Comps[WhichSlice::Salame]["Ez_no_salame"];
        const int jz = Comps[WhichSlice::Salame]["jz_beam"];

        reduce_op.eval(mfi.tilebox(), reduce_data,
            [=] AMREX_GPU_DEVICE (int i, int j, int) noexcept -> ReduceTuple
            {
                return {
                    arr(i,j,jz) * arr(i,j,Ez_target),
                    arr(i,j,jz) * arr(i,j,Ez_no_salame),
                    arr(i,j,jz) * arr(i,j,Ez),
                    arr(i,j,jz)
                };
            });
        auto res = reduce_data.value(reduce_op);
        sum_Ez_target += amrex::get<0>(res);
        sum_Ez_no_salame += amrex::get<1>(res);
        sum_Ez_only_salame += amrex::get<2>(res);
        sum_jz += amrex::get<3>(res);
    }

    sum_Ez_target /= sum_jz;
    sum_Ez_no_salame /= sum_jz;
    sum_Ez_only_salame /= sum_jz;

    // - 1 because this is for the Ez field of the next slice
    const amrex::Real zeta = (islice-1) * hipace->Geom(lev).CellSize(2) +
                             GetPosOffset(2, hipace->Geom(lev), hipace->Geom(lev).Domain());
    // update target with user function
    sum_Ez_target = hipace->m_salame_target_func(
                        zeta,  hipace->m_salame_zeta_initial, sum_Ez_target);

    // + 1 because sum_Ez_no_salame already includes the SALAME beam with a weight of 1
    amrex::Real W = (sum_Ez_target - sum_Ez_no_salame)/sum_Ez_only_salame + 1._rt;
    return {W,  W * sum_jz};
}

void
SalameMultiplyBeamWeight (const amrex::Real W, Hipace* hipace, const int islice,
                          const amrex::Vector<BeamBins>& bins, const int ibox)
{
    for (int i=0; i<(hipace->m_multi_beam.get_nbeams()); i++) {
        auto& beam = hipace->m_multi_beam.getBeam(i);

        if (!beam.m_do_salame) continue;

        const int box_offset = hipace->m_box_sorters[i].boxOffsetsPtr()[ibox];

        auto& aos = beam.GetArrayOfStructs(); // For id
        auto pos_structs = aos.begin() + box_offset;
        auto& soa = beam.GetStructOfArrays(); // For momenta and weights
        amrex::Real * const wp = soa.GetRealData(BeamIdx::w).data() + box_offset;

        BeamBins::index_type const * const indices = bins[i].permutationPtr();
        BeamBins::index_type const * const offsets = bins[i].offsetsPtrCpu();

        BeamBins::index_type cell_start = offsets[islice];
        BeamBins::index_type cell_stop = offsets[islice+1];

        int const num_particles = cell_stop-cell_start;

        amrex::ParallelFor(
            num_particles,
            [=] AMREX_GPU_DEVICE (long idx) {
                // Particles in the same slice must be accessed through the bin sorter
                const int ip = indices[cell_start+idx];
                // Skip invalid particles and ghost particles not in the last slice
                if (pos_structs[ip].id() < 0) return;

                // invalidate particles with a weight of zero
                if (W == 0) {
                    pos_structs[ip].id() = -pos_structs[ip].id();
                    return;
                }

                // Multiply SALAME beam particles on this slice with W
                wp[ip] *= W;
            });
    }
}<|MERGE_RESOLUTION|>--- conflicted
+++ resolved
@@ -262,11 +262,7 @@
                         amrex::Real Bxp = 0._rt;
                         amrex::Real Byp = 0._rt;
 
-<<<<<<< HEAD
                         // Gather Bx and By
-=======
-                        // Gather Bx and By along with 4 dummy fields to use this function
->>>>>>> 312b1550
                         doBxByGatherShapeN<depos_order.value>(xp, yp, Bxp, Byp, slice_arr,
                             bx_comp, by_comp, dx_inv, dy_inv, x_pos_offset, y_pos_offset);
 
