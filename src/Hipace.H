#ifndef HIPACE_H_
#define HIPACE_H_

#include "fields/Fields.H"
#include "fields/fft_poisson_solver/FFTPoissonSolver.H"
#include "particles/PlasmaParticleContainer.H"
#include "particles/MultiBeam.H"
#include "particles/BeamParticleContainer.H"
#include "utils/AdaptiveTimeStep.H"
#include "utils/GridCurrent.H"
#include "utils/Constants.H"

#include <AMReX_AmrCore.H>

#ifdef HIPACE_USE_OPENPMD
#include <openPMD/openPMD.hpp>
#include "diagnostics/OpenPMDWriter.H"
#endif

#include <memory>

/** \brief Singleton class, that intialize, runs and finalizes the simulation */
class Hipace final : public amrex::AmrCore
{
public:
    /** Ctor: read general input parameters, call constructors of main member variables
     * and initialize longitudinal and transverse MPI communicators */
    Hipace ();

    /** Destructor */
    ~Hipace ();

    /** Get singleton instance */
    static Hipace& GetInstance ();

    /** Virtual functions need to be defined for pure virtual class AmrCore */
    void MakeNewLevelFromScratch (
        int lev, amrex::Real time, const amrex::BoxArray& ba,
        const amrex::DistributionMapping& dm) override;

    /** Tag cells for refinement */
    void ErrorEst (
                   int /*lev*/, amrex::TagBoxArray& /*tags*/,
                   amrex::Real /*time*/, int /*ngrow*/) override {}

    /** Make a new level using provided BoxArray and DistributionMapping and
     * fill with interpolated coarse level data */
    void MakeNewLevelFromCoarse (
                                 int /*lev*/, amrex::Real /*time*/, const amrex::BoxArray& /*ba*/,
                                 const amrex::DistributionMapping& /*dm*/) override {}

    /** Remake an existing level using provided BoxArray and DistributionMapping and fill
     * with existing fine and coarse data */
    void RemakeLevel (
                      int /*lev*/, amrex::Real /*time*/, const amrex::BoxArray& /*ba*/,
                      const amrex::DistributionMapping& /*dm*/) override {}

    /** Delete level data */
    void ClearLevel (int /*lev*/) override {}

    /**\brief Apply some user-defined changes the to base grids.
     *
     * This function is only called by MakeNewGrids after computing a box array for
     * the coarsest level and before calling MakeNewLevelFromScratch.
     * For example, use this function if you want to remove covered grids on
     * the coarsest refinement level. */
    void PostProcessBaseGrids (amrex::BoxArray& ba0) const override;

    /** Init AmrCore and allocate beam and plasma containers */
    void InitData ();

    /** Run the simulation. This function contains the loop over time steps */
    void Evolve ();

    /** \brief Receive field slices from rank upstream
     *
     * Initialize a buffer (in pinned memory on Nvidia GPUs) for slices to be received (2 and 3),
     * MPI_Recv slices from the upstream rank into this buffer and copy from the buffer to
     * slice multifabs of current rank.
     */
    void Wait ();
    /** \brief Send field slices to rank downstream
     *
     * Initialize a buffer (in pinned memory on Nvidia GPUs) for slices to be sent (2 and 3),
     * copy from slice multifabs of current rank to the buffer, MPI_Isend the buffer to
     * the rank downstream.
     *
     * \param[in] step current time step
     */
    void Notify (const int step);
    /** \brief When slices sent to rank downstream, free buffer memory and make buffer nullptr */
    void NotifyFinish ();

    /** \brief return whether rank is in the same transverse communicator w/ me
     *
     * \param[in] rank MPI rank to test
     */
    bool InSameTransverseCommunicator (int rank) const;

    /** \brief Dump simulation data to file
     *
     * \param[in] output_step current iteration
     * \param[in] force_output if true, dump output regardless of output_period
     */
    void WriteDiagnostics (int output_step, bool force_output=false);

    /** \brief Return a copy of member struct for physical constants */
    PhysConst get_phys_const () {return m_phys_const;};

    /** \brief Full evolve on 1 slice
     *
     * \param[in] islice slice number
     * \param[in] lev MR level
     */
    void SolveOneSlice (
<<<<<<< HEAD
        int islice, int lev); //, FIXME: beam disabled
        // amrex::Vector<amrex::DenseBins<BeamParticleContainer::ParticleType>>& bins);
=======
                        int islice, int lev,
                        amrex::Vector<amrex::DenseBins<BeamParticleContainer::ParticleType>>& bins);
>>>>>>> fe0fb50b

    /** \brief Reset plasma and field slice quantities to initial value.
     *
     * Typically done at the beginning of each iteration.
     *
     * \param[in] lev MR level
     */
    void ResetAllQuantities (int lev);

    /**
       \brief Returns true on the head rank, otherwise false.
     */
    static bool HeadRank ()
    {
        return amrex::ParallelDescriptor::MyProc()==amrex::ParallelDescriptor::NProcs()-1;
    }

    /** Transverse MPI communicator (for transverse exchanges in 1 slice in the presence of
     * transverse parallelization)
     */
    MPI_Comm m_comm_xy = MPI_COMM_NULL;
    /** Longitudinal MPI communicator (to send data downstream in the presence of
     * longitudinal parallelization)
     */
    MPI_Comm m_comm_z = MPI_COMM_NULL;
    /** Number of processors in the transverse x direction */
    int m_numprocs_x = 1;
    /** Number of processors in the transverse y direction */
    int m_numprocs_y = 1;
    /** Number of processors in the longitudinal z direction */
    int m_numprocs_z = 0;
    /** My rank in the transverse communicator */
    int m_rank_xy = 0;
    /** My rank in the longitudinal communicator */
    int m_rank_z = 0;
    /** Max number of grid size in the longitudinal direction */
    int m_grid_size_z = 0;
    // FIXME: beam particle communication
    // /** Send buffer for particle longitudinal parallelization (pipeline) */
    // char* m_psend_buffer = nullptr;
    /** status of the particle send request */
    MPI_Request m_psend_request = MPI_REQUEST_NULL;

    /** All field data (3D array, slices) and field methods */
    Fields m_fields;
    /** Particle container for a beam */
    MultiBeam m_multi_beam;
    /** Particle container for the plasma */
    PlasmaParticleContainer m_plasma_container;
    /** Number of time iterations */
    static int m_max_step;
    /** Time step for the beam evolution */
    static amrex::Real m_dt;
    /** Number of iterations between consecutive output dumps.
     * Default is -1, meaning no output */
    int m_output_period = -1;
    /** Physical time of the simulation. At the end of the time step, it is the physical time
     * at which the fields have been calculated. The beam is one step ahead. */
    amrex::Real m_physical_time = 0.;
    /** Level of verbosity */
    static int m_verbose;
    /** Whether to use normalized units */
    static bool m_normalized_units;
    /** Struct containing physical constants (which values depends on the unit system, determined
     * at runtime): SI or normalized units. */
    PhysConst m_phys_const;
    /** Order of the field gather and current deposition shape factor in the transverse directions
     */
    static int m_depos_order_xy;
    /** Order of the field gather and current deposition shape factorin the longitudinal direction
     */
    static int m_depos_order_z;
    /** Relative transverse B field error tolerance in the predictor corrector loop
     */
    static amrex::Real m_predcorr_B_error_tolerance;
    /** Maximum number of iterations in the predictor corrector loop
     */
    static int m_predcorr_max_iterations;
    /** Mixing factor between the transverse B field iterations in the predictor corrector loop
     */
    static amrex::Real m_predcorr_B_mixing_factor;
    /** Whether to call amrex::Gpu::synchronize() around all profiler region */
    static bool m_do_device_synchronize;
    /** How much the box is coarsened for beam injection, to avoid exceeding max int in cell count.
     * Otherwise, changing this parameter only will not affect the simulation results. */
    static int m_beam_injection_cr;
    /** Strength of external focusing fields applied to beam particles.
     * The fields applied are ExmBy = m_external_focusing_field_strength*x, and same in y. */
    static amrex::Real m_external_focusing_field_strength;
    /** Strength of external accelerating fields applied to beam particles.
     * The fields applied are Ez = m_external_accel_field_strength*z. */
    static amrex::Real m_external_accel_field_strength;
    /** Adaptive time step instance */
    AdaptiveTimeStep m_adaptive_time_step;
    /** GridCurrent instance */
    GridCurrent m_grid_current;
#ifdef HIPACE_USE_OPENPMD
    /** openPMD writer instance */
    OpenPMDWriter m_openpmd_writer;
#endif

private:
    /** Pointer to current (and only) instance of class Hipace */
    static Hipace* m_instance;

    amrex::Geometry m_slice_geom;
    amrex::DistributionMapping m_slice_dm;
    amrex::BoxArray m_slice_ba;

    /** \brief Predictor-corrector loop to calculate Bx and By.
     * 1. an initial Bx and By value is guessed.
     * 2. Using this Bx and By values, the plasma particles are advanced to the next slice,
     *  and deposit their current there.
     * 3. With that current, Bx and By can be calculated.
     * 4. Mixing the calculated Bx and By with the previous guess a new Bx and By is calculated
     * 5. 2.-4. are repeated for a fixed number of iterations
     *
     * This modifies component Bx and By, of slice 1 in m_fields.m_slices
     * as well as the plasma particle force terms.
     *
     * \param[in] islice index of calculated slice
     * \param[in] lev current level
     */
    void PredictorCorrectorLoopToSolveBxBy (const int islice, const int lev);

    /** \brief define Geometry, DistributionMapping and BoxArray for the slice.
     * The slice MultiFAB and the plasma particles are defined on this GDB.
     *
     * \param[in] ba BoxArray of the whole domain
     * \param[in] dm DistributionMappint of the whole domain
     */
    void DefineSliceGDB (const amrex::BoxArray& ba, const amrex::DistributionMapping& dm);
};

#endif<|MERGE_RESOLUTION|>--- conflicted
+++ resolved
@@ -113,13 +113,8 @@
      * \param[in] lev MR level
      */
     void SolveOneSlice (
-<<<<<<< HEAD
-        int islice, int lev); //, FIXME: beam disabled
-        // amrex::Vector<amrex::DenseBins<BeamParticleContainer::ParticleType>>& bins);
-=======
                         int islice, int lev,
                         amrex::Vector<amrex::DenseBins<BeamParticleContainer::ParticleType>>& bins);
->>>>>>> fe0fb50b
 
     /** \brief Reset plasma and field slice quantities to initial value.
      *
