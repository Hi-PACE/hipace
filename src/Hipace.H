#ifndef HIPACE_H_
#define HIPACE_H_

#include "fields/Fields.H"
#include "fields/fft_poisson_solver/FFTPoissonSolver.H"
#include "particles/PlasmaParticleContainer.H"
#include "particles/MultiBeam.H"
#include "particles/BeamParticleContainer.H"
#include "utils/AdaptiveTimeStep.H"
#include "utils/GridCurrent.H"
#include "utils/Constants.H"

#include <AMReX_AmrCore.H>

#ifdef HIPACE_USE_OPENPMD
#include <openPMD/openPMD.hpp>
#include "diagnostics/OpenPMDWriter.H"
#endif

#include <memory>

/** \brief Singleton class, that intialize, runs and finalizes the simulation */
class Hipace final : public amrex::AmrCore
{
public:
    /** Ctor: read general input parameters, call constructors of main member variables
     * and initialize longitudinal and transverse MPI communicators */
    Hipace ();

    /** Destructor */
    ~Hipace ();

    /** Get singleton instance */
    static Hipace& GetInstance ();

    /** Virtual functions need to be defined for pure virtual class AmrCore */
    void MakeNewLevelFromScratch (
        int lev, amrex::Real time, const amrex::BoxArray& ba,
        const amrex::DistributionMapping& dm) override;

    /** Tag cells for refinement */
    void ErrorEst (
                   int /*lev*/, amrex::TagBoxArray& /*tags*/,
                   amrex::Real /*time*/, int /*ngrow*/) override {}

    /** Make a new level using provided BoxArray and DistributionMapping and
     * fill with interpolated coarse level data */
    void MakeNewLevelFromCoarse (
                                 int /*lev*/, amrex::Real /*time*/, const amrex::BoxArray& /*ba*/,
                                 const amrex::DistributionMapping& /*dm*/) override {}

    /** Remake an existing level using provided BoxArray and DistributionMapping and fill
     * with existing fine and coarse data */
    void RemakeLevel (
                      int /*lev*/, amrex::Real /*time*/, const amrex::BoxArray& /*ba*/,
                      const amrex::DistributionMapping& /*dm*/) override {}

    /** Delete level data */
    void ClearLevel (int /*lev*/) override {}

    /**\brief Apply some user-defined changes the to base grids.
     *
     * This function is only called by MakeNewGrids after computing a box array for
     * the coarsest level and before calling MakeNewLevelFromScratch.
     * For example, use this function if you want to remove covered grids on
     * the coarsest refinement level. */
    void PostProcessBaseGrids (amrex::BoxArray& ba0) const override;

    /** Init AmrCore and allocate beam and plasma containers */
    void InitData ();

    /** Run the simulation. This function contains the loop over time steps */
    void Evolve ();

    /** \brief Receive field slices from rank upstream
     *
     * Initialize a buffer (in pinned memory on Nvidia GPUs) for slices to be received (2 and 3),
     * MPI_Recv slices from the upstream rank into this buffer and copy from the buffer to
     * slice multifabs of current rank.
     *
     * \param[in] step current time step
<<<<<<< HEAD
     * \param[in] it index of the box for which data is received
     */
    void Wait (const int step, int it);
=======
     */
    void Wait (const int step);
>>>>>>> d2cd531c
    /** \brief Send field slices to rank downstream
     *
     * Initialize a buffer (in pinned memory on Nvidia GPUs) for slices to be sent (2 and 3),
     * copy from slice multifabs of current rank to the buffer, MPI_Isend the buffer to
     * the rank downstream.
     *
     * \param[in] step current time step
     * \param[in] it current box number
     */
    void Notify (const int step, const int it);
    /** \brief When slices sent to rank downstream, free buffer memory and make buffer nullptr */
    void NotifyFinish ();

    /** \brief return whether rank is in the same transverse communicator w/ me
     *
     * \param[in] rank MPI rank to test
     */
    bool InSameTransverseCommunicator (int rank) const;

    /** \brief Dump simulation data to file
     *
     * \param[in] output_step current iteration
     * \param[in] it current box number
     */
    void WriteDiagnostics (int output_step, const int it);

    /** \brief Return a copy of member struct for physical constants */
    PhysConst get_phys_const () {return m_phys_const;};

    /** \brief Full evolve on 1 slice
     *
     * \param[in] islice slice number
     * \param[in] lev MR level
     * \param[in] ibox index of the current box to be calculated
     * \param[in] bins an amrex::DenseBins object that orders particles by slice
     */
    void SolveOneSlice (int islice, int lev, const int ibox,
                        amrex::Vector<amrex::DenseBins<BeamParticleContainer::ParticleType>>& bins);

    /** \brief Reset plasma and field slice quantities to initial value.
     *
     * Typically done at the beginning of each iteration.
     *
     * \param[in] lev MR level
     */
    void ResetAllQuantities (int lev);

    /**
       \brief Returns true on the head rank, otherwise false.
     */
    static bool HeadRank ()
    {
        return amrex::ParallelDescriptor::MyProc()==amrex::ParallelDescriptor::NProcs()-1;
    }

    /** Transverse MPI communicator (for transverse exchanges in 1 slice in the presence of
     * transverse parallelization)
     */
    MPI_Comm m_comm_xy = MPI_COMM_NULL;
    /** Longitudinal MPI communicator (to send data downstream in the presence of
     * longitudinal parallelization)
     */
    MPI_Comm m_comm_z = MPI_COMM_NULL;
    /** Number of processors in the transverse x direction */
    int m_numprocs_x = 1;
    /** Number of processors in the transverse y direction */
    int m_numprocs_y = 1;
    /** Number of processors in the longitudinal z direction */
    int m_numprocs_z = 0;
    /** My rank in the transverse communicator */
    int m_rank_xy = 0;
    /** My rank in the longitudinal communicator */
    int m_rank_z = 0;
    /** Max number of grid size in the longitudinal direction */
    int m_grid_size_z = 0;
    /** Send buffer for particle longitudinal parallelization (pipeline) */
    char* m_psend_buffer = nullptr;
    /** Send buffer for the number of particles for each beam (pipeline) */
    amrex::Vector<int> m_np_snd = amrex::Vector<int>(0);
    /** status of the number of particles send request */
    MPI_Request m_nsend_request = MPI_REQUEST_NULL;
    /** status of the particle send request */
    MPI_Request m_psend_request = MPI_REQUEST_NULL;

    /** All field data (3D array, slices) and field methods */
    Fields m_fields;
    /** Particle container for a beam */
    MultiBeam m_multi_beam;
    /** Particle container for the plasma */
    PlasmaParticleContainer m_plasma_container;
    /** Number of time iterations */
    static int m_max_step;
    /** Time step for the beam evolution */
    static amrex::Real m_dt;
    /** Number of iterations between consecutive output dumps.
     * Default is -1, meaning no output */
    int m_output_period = -1;
    /** Physical time of the simulation. At the end of the time step, it is the physical time
     * at which the fields have been calculated. The beam is one step ahead. */
    amrex::Real m_physical_time = 0.;
    /** Level of verbosity */
    static int m_verbose;
    /** Whether to use normalized units */
    static bool m_normalized_units;
    /** Struct containing physical constants (which values depends on the unit system, determined
     * at runtime): SI or normalized units. */
    PhysConst m_phys_const;
    /** Order of the field gather and current deposition shape factor in the transverse directions
     */
    static int m_depos_order_xy;
    /** Order of the field gather and current deposition shape factorin the longitudinal direction
     */
    static int m_depos_order_z;
    /** Relative transverse B field error tolerance in the predictor corrector loop
     */
    static amrex::Real m_predcorr_B_error_tolerance;
    /** Maximum number of iterations in the predictor corrector loop
     */
    static int m_predcorr_max_iterations;
    /** Average number of iterations in the predictor corrector loop
     */
    amrex::Real m_predcorr_avg_iterations = 0.;
    /** Average transverse B field error in the predictor corrector loop
     */
    amrex::Real m_predcorr_avg_B_error = 0.;
    /** Mixing factor between the transverse B field iterations in the predictor corrector loop
     */
    static amrex::Real m_predcorr_B_mixing_factor;
    /** Whether the beams deposit Jx and Jy */
    static bool m_do_beam_jx_jy_deposition;
    /** Whether to call amrex::Gpu::synchronize() around all profiler region */
    static bool m_do_device_synchronize;
    /** How much the box is coarsened for beam injection, to avoid exceeding max int in cell count.
     * Otherwise, changing this parameter only will not affect the simulation results. */
    static int m_beam_injection_cr;
    /** Slope of external focusing fields applied to beam particles.
     * The fields applied are ExmBy = m_external_ExmBy_slope*x, and same in y. */
    static amrex::Real m_external_ExmBy_slope;
    /** Slope of external accelerating fields applied to beam particles.
     * The fields applied are Ez = m_external_Ez_slope*z. */
    static amrex::Real m_external_Ez_slope;
    /** Uniform accelerating fields applied to beam particles. */
    static amrex::Real m_external_Ez_uniform;
    /** Adaptive time step instance */
    AdaptiveTimeStep m_adaptive_time_step;
    /** GridCurrent instance */
    GridCurrent m_grid_current;
#ifdef HIPACE_USE_OPENPMD
    /** openPMD writer instance */
    OpenPMDWriter m_openpmd_writer;
#endif
    /** index of the most downstream box to send that contains beam particles.
     * Used to avoid send/recv for empty data */
    int m_leftmost_box_snd = std::numeric_limits<int>::max();
    /** index of the most downstream box to be received that contains beam particles.
     * Used to avoid send/recv for empty data */
    int m_leftmost_box_rcv = std::numeric_limits<int>::max();
    /** Whether to skip communications of boxes that contain no beam particles */
    int m_skip_empty_comms = false;
private:
    /** Pointer to current (and only) instance of class Hipace */
    static Hipace* m_instance;

    amrex::Geometry m_slice_geom;
    amrex::DistributionMapping m_slice_dm;
    amrex::BoxArray m_slice_ba;

    /** Used to sort the beam particles into boxes for pipelining */
    amrex::Vector<BoxSorter> m_box_sorters;

    /** \brief Predictor-corrector loop to calculate Bx and By.
     * 1. an initial Bx and By value is guessed.
     * 2. Using this Bx and By values, the plasma particles are advanced to the next slice,
     *  and deposit their current there.
     * 3. With that current, Bx and By can be calculated.
     * 4. Mixing the calculated Bx and By with the previous guess a new Bx and By is calculated
     * 5. 2.-4. are repeated for a fixed number of iterations
     *
     * This modifies component Bx and By, of slice 1 in m_fields.m_slices
     * as well as the plasma particle force terms.
     *
     * \param[in] islice index of calculated slice
     * \param[in] lev current level
     */
    void PredictorCorrectorLoopToSolveBxBy (const int islice, const int lev);

    /** \brief define Geometry, DistributionMapping and BoxArray for the slice.
     * The slice MultiFAB and the plasma particles are defined on this GDB.
     *
     * \param[in] ba BoxArray of the whole domain
     * \param[in] dm DistributionMappint of the whole domain
     */
    void DefineSliceGDB (const amrex::BoxArray& ba, const amrex::DistributionMapping& dm);

    int leftmostBoxWithParticles () const;
};

#endif<|MERGE_RESOLUTION|>--- conflicted
+++ resolved
@@ -79,14 +79,9 @@
      * slice multifabs of current rank.
      *
      * \param[in] step current time step
-<<<<<<< HEAD
      * \param[in] it index of the box for which data is received
      */
     void Wait (const int step, int it);
-=======
-     */
-    void Wait (const int step);
->>>>>>> d2cd531c
     /** \brief Send field slices to rank downstream
      *
      * Initialize a buffer (in pinned memory on Nvidia GPUs) for slices to be sent (2 and 3),
