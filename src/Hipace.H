#ifndef HIPACE_H_
#define HIPACE_H_

#include "fields/Fields.H"
#include "fields/fft_poisson_solver/FFTPoissonSolver.H"
#include "particles/PlasmaParticleContainer.H"
#include "particles/MultiBeam.H"
#include "particles/BeamParticleContainer.H"
#include "utils/AdaptiveTimeStep.H"
#include "utils/Constants.H"

#include <AMReX_AmrCore.H>

#ifdef HIPACE_USE_OPENPMD
#include <openPMD/openPMD.hpp>
#include "diagnostics/OpenPMDWriter.H"
#endif

#include <memory>

/** \brief Singleton class, that intialize, runs and finalizes the simulation */
class Hipace final : public amrex::AmrCore
{
public:
    /** Ctor: read general input parameters, call constructors of main member variables
     * and initialize longitudinal and transverse MPI communicators */
    Hipace ();

    /** Destructor */
    ~Hipace ();

    /** Get singleton instance */
    static Hipace& GetInstance ();

    /** Virtual functions need to be defined for pure virtual class AmrCore */
    void MakeNewLevelFromScratch (
        int lev, amrex::Real time, const amrex::BoxArray& ba,
        const amrex::DistributionMapping& dm) override;

    /** Tag cells for refinement */
    void ErrorEst (
                   int /*lev*/, amrex::TagBoxArray& /*tags*/,
                   amrex::Real /*time*/, int /*ngrow*/) override {}

    /** Make a new level using provided BoxArray and DistributionMapping and
     * fill with interpolated coarse level data */
    void MakeNewLevelFromCoarse (
                                 int /*lev*/, amrex::Real /*time*/, const amrex::BoxArray& /*ba*/,
                                 const amrex::DistributionMapping& /*dm*/) override {}

    /** Remake an existing level using provided BoxArray and DistributionMapping and fill
     * with existing fine and coarse data */
    void RemakeLevel (
                      int /*lev*/, amrex::Real /*time*/, const amrex::BoxArray& /*ba*/,
                      const amrex::DistributionMapping& /*dm*/) override {}

    /** Delete level data */
    void ClearLevel (int /*lev*/) override {}

    /**\brief Apply some user-defined changes the to base grids.
     *
     * This function is only called by MakeNewGrids after computing a box array for
     * the coarsest level and before calling MakeNewLevelFromScratch.
     * For example, use this function if you want to remove covered grids on
     * the coarsest refinement level. */
    void PostProcessBaseGrids (amrex::BoxArray& ba0) const override;

    /** Init AmrCore and allocate beam and plasma containers */
    void InitData ();

    /** Run the simulation. This function contains the loop over time steps */
    void Evolve ();

    /** \brief Receive field slices from rank upstream
     *
     * Initialize a buffer (in pinned memory on Nvidia GPUs) for slices to be received (2 and 3),
     * MPI_Recv slices from the upstream rank into this buffer and copy from the buffer to
     * slice multifabs of current rank.
     */
    void Wait ();
    /** \brief Send field slices to rank downstream
     *
     * Initialize a buffer (in pinned memory on Nvidia GPUs) for slices to be sent (2 and 3),
     * copy from slice multifabs of current rank to the buffer, MPI_Isend the buffer to
     * the rank downstream.
     */
    void Notify ();
    /** \brief When slices sent to rank downstream, free buffer memory and make buffer nullptr */
    void NotifyFinish ();

    /** \brief return whether rank is in the same transverse communicator w/ me
     *
     * \param[in] rank MPI rank to test
     */
    bool InSameTransverseCommunicator (int rank) const;

    /** \brief Dump simulation data to file
     *
     * \param[in] output_step current iteration
     * \param[in] force_output if true, dump output regardless of output_period
     */
    void WriteDiagnostics (int output_step, bool force_output=false);

    /** \brief Return a copy of member struct for physical constants */
    PhysConst get_phys_const () {return m_phys_const;};

    /** \brief Full evolve on 1 slice
     *
     * \param[in] islice slice number
     * \param[in] lev MR level
     * \param[in] bins collections of beam particle indices sorted per slice
     */
    void SolveOneSlice (
        int islice, int lev,
        amrex::Vector<amrex::DenseBins<BeamParticleContainer::ParticleType>>& bins);

    /** \brief Reset plasma and field slice quantities to initial value.
     *
     * Typically done at the beginning of each iteration.
     *
     * \param[in] lev MR level
     */
    void ResetAllQuantities (int lev);

    /** Transverse MPI communicator (for transverse exchanges in 1 slice in the presence of
     * transverse parallelization)
     */
    MPI_Comm m_comm_xy = MPI_COMM_NULL;
    /** Longitudinal MPI communicator (to send data downstream in the presence of
     * longitudinal parallelization)
     */
    MPI_Comm m_comm_z = MPI_COMM_NULL;
    /** Number of processors in the transverse x direction */
    int m_numprocs_x = 1;
    /** Number of processors in the transverse y direction */
    int m_numprocs_y = 1;
    /** Number of processors in the longitudinal z direction */
    int m_numprocs_z = 0;
    /** My rank in the transverse communicator */
    int m_rank_xy = 0;
    /** My rank in the longitudinal communicator */
    int m_rank_z = 0;
    /** Max number of grid size in the longitudinal direction */
    int m_grid_size_z = 0;
    /** Send buffer for longitudinal parallelization (pipeline) */
    amrex::Real* m_send_buffer = nullptr;
    /** Send buffer for particle longitudinal parallelization (pipeline) */
    char* m_psend_buffer = nullptr;
    /** status of the send request */
    MPI_Request m_send_request = MPI_REQUEST_NULL;
    /** status of the particle send request */
    MPI_Request m_psend_request = MPI_REQUEST_NULL;

    /** All field data (3D array, slices) and field methods */
    Fields m_fields;
    /** Particle container for a beam */
    MultiBeam m_multi_beam;
    /** Particle container for the plasma */
    PlasmaParticleContainer m_plasma_container;
    /** Number of time iterations */
    static int m_max_step;
    /** Time step for the beam evolution */
    static amrex::Real m_dt;
    /** Number of iterations between consecutive output dumps.
     * Default is -1, meaning no output */
    int m_output_period = -1;
    /** Last iteration that was written to file.
     * This is stored to make sure we don't write the last iteration multiple times. */
    int m_last_output_dumped = -1;
    /** Physical time of the simulation. At the end of the time step, it is the physical time
     * at which the fields have been calculated. The beam is one step ahead. */
    amrex::Real m_physical_time = 0.;
    /** Level of verbosity */
    static int m_verbose;
    /** Whether to use normalized units */
    static bool m_normalized_units;
    /** Struct containing physical constants (which values depends on the unit system, determined
     * at runtime): SI or normalized units. */
    PhysConst m_phys_const;
    /** Order of the field gather and current deposition shape factor in the transverse directions
     */
    static int m_depos_order_xy;
    /** Order of the field gather and current deposition shape factorin the longitudinal direction
     */
    static int m_depos_order_z;
    /** Relative transverse B field error tolerance in the predictor corrector loop
     */
    static amrex::Real m_predcorr_B_error_tolerance;
    /** Maximum number of iterations in the predictor corrector loop
     */
    static int m_predcorr_max_iterations;
    /** Mixing factor between the transverse B field iterations in the predictor corrector loop
     */
    static amrex::Real m_predcorr_B_mixing_factor;
    /** Whether to call amrex::Gpu::synchronize() around all profiler region */
    static bool m_do_device_synchronize;
    /** How much the box is coarsened for beam injection, to avoid exceeding max int in cell count.
     * Otherwise, changing this parameter only will not affect the simulation results. */
    static int m_beam_injection_cr;
    /** Strength of external focusing fields applied to beam particles.
     * The fields applied are ExmBy = m_external_focusing_field_strength*x, and same in y. */
    static amrex::Real m_external_focusing_field_strength;
    /** Strength of external accelerating fields applied to beam particles.
     * The fields applied are Ez = m_external_accel_field_strength*z. */
    static amrex::Real m_external_accel_field_strength;
    /** Adaptive time step instance */
    AdaptiveTimeStep m_adaptive_time_step;
<<<<<<< HEAD
=======
#ifdef HIPACE_USE_OPENPMD
    /** openPMD writer instance */
    OpenPMDWriter m_openpmd_writer;
#endif
>>>>>>> d1a98551

private:
    /** Pointer to current (and only) instance of class Hipace */
    static Hipace* m_instance;

    amrex::Geometry m_slice_geom;
    amrex::DistributionMapping m_slice_dm;
    amrex::BoxArray m_slice_ba;

    /** \brief Predictor-corrector loop to calculate Bx and By.
     * 1. an initial Bx and By value is guessed.
     * 2. Using this Bx and By values, the plasma particles are advanced to the next slice,
     *  and deposit their current there.
     * 3. With that current, Bx and By can be calculated.
     * 4. Mixing the calculated Bx and By with the previous guess a new Bx and By is calculated
     * 5. 2.-4. are repeated for a fixed number of iterations
     *
     * This modifies component FieldComps::Bx and By, of slice 1 in m_fields.m_slices
     * as well as the plasma particle force terms.
     *
     * \param[in] islice index of calculated slice
     * \param[in] lev current level
     */
    void PredictorCorrectorLoopToSolveBxBy (const int islice, const int lev);

    /** \brief define Geometry, DistributionMapping and BoxArray for the slice.
     * The slice MultiFAB and the plasma particles are defined on this GDB.
     *
     * \param[in] ba BoxArray of the whole domain
     * \param[in] dm DistributionMappint of the whole domain
     */
    void DefineSliceGDB (const amrex::BoxArray& ba, const amrex::DistributionMapping& dm);
};

#endif<|MERGE_RESOLUTION|>--- conflicted
+++ resolved
@@ -205,13 +205,10 @@
     static amrex::Real m_external_accel_field_strength;
     /** Adaptive time step instance */
     AdaptiveTimeStep m_adaptive_time_step;
-<<<<<<< HEAD
-=======
 #ifdef HIPACE_USE_OPENPMD
     /** openPMD writer instance */
     OpenPMDWriter m_openpmd_writer;
 #endif
->>>>>>> d1a98551
 
 private:
     /** Pointer to current (and only) instance of class Hipace */
