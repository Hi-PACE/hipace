--- conflicted
+++ resolved
@@ -145,7 +145,6 @@
     /** Order of the field gather and current deposition shape factorin the longitudinal direction
      */
     static int m_depos_order_z;
-<<<<<<< HEAD
     /** Relative transverse B field error tolerance in the predictor corrector loop
      */
     static amrex::Real m_predcorr_B_error_tolerance;
@@ -155,11 +154,9 @@
     /** Mixing factor between the transverse B field iterations in the predictor corrector loop
      */
     static amrex::Real m_predcorr_B_mixing_factor;
-=======
     /** whether to deposit the beam density per slice, into the slice multifab.
      * If not, when running on GPU, the 3D arrays must be on the GPU. */
     static bool m_slice_deposition;
->>>>>>> eb8d8af7
 
 private:
     /** Pointer to current (and only) instance of class Hipace */
