--- conflicted
+++ resolved
@@ -1299,11 +1299,7 @@
 void
 Hipace::FillDiagnostics (const int lev, int i_slice)
 {
-<<<<<<< HEAD
     m_fields.Copy(lev, i_slice, 0, 0, m_diags.getCompsIdx(), m_diags.getNFields(),
-=======
-    m_fields.Copy(lev, i_slice, 0, 0, Comps[WhichSlice::This]["N"],
->>>>>>> deb1c76c
                   m_diags.getF(lev), m_diags.sliceDir(), m_diags.getCoarsening(lev), Geom(lev));
 }
 
