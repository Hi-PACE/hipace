#include "Hipace.H"
#include "particles/deposition/BeamDepositCurrent.H"
#include "particles/deposition/PlasmaDepositCurrent.H"
#include "particles/pusher/PlasmaParticleAdvance.H"
#include "particles/BinSort.H"

#include <AMReX_PlotFileUtil.H>
#include <AMReX_ParmParse.H>
#include <AMReX_BLProfiler.H>

#ifdef AMREX_USE_MPI
namespace {
    constexpr int comm_z_tag = 1000;
}
#endif

Hipace* Hipace::m_instance = nullptr;

bool Hipace::m_normalized_units = false;
int Hipace::m_verbose = 0;
int Hipace::m_depos_order_xy = 2;
int Hipace::m_depos_order_z = 0;
<<<<<<< HEAD
amrex::Real Hipace::m_predcorr_B_error_tolerance = 4e-2;
int Hipace::m_predcorr_max_iterations = 5;
amrex::Real Hipace::m_predcorr_B_mixing_factor = 0.1;
=======
bool Hipace::m_slice_deposition = false;
>>>>>>> eb8d8af7

Hipace&
Hipace::GetInstance ()
{
    if (!m_instance) {
        m_instance = new Hipace();
    }
    return *m_instance;
}

Hipace::Hipace () :
    m_fields(this),
    m_beam_container(this),
    m_plasma_container(this)
{
    m_instance = this;

    amrex::ParmParse pp;// Traditionally, max_step and stop_time do not have prefix.
    pp.query("max_step", m_max_step);

    amrex::ParmParse pph("hipace");
    pph.query("normalized_units", m_normalized_units);
    if (m_normalized_units){
        m_phys_const = make_constants_normalized();
    } else {
        m_phys_const = make_constants_SI();
    }
    pph.query("verbose", m_verbose);
    pph.query("numprocs_x", m_numprocs_x);
    pph.query("numprocs_y", m_numprocs_y);
    pph.query("grid_size_z", m_grid_size_z);
    pph.query("depos_order_xy", m_depos_order_xy);
    pph.query("depos_order_z", m_depos_order_z);
    pph.query("m_predcorr_B_error_tolerance", m_predcorr_B_error_tolerance);
    pph.query("predcorr_max_iterations", m_predcorr_max_iterations);
    pph.query("predcorr_B_mixing_factor", m_predcorr_B_mixing_factor);
    pph.query("do_plot", m_do_plot);
    pph.query("slice_deposition", m_slice_deposition);
    m_numprocs_z = amrex::ParallelDescriptor::NProcs() / (m_numprocs_x*m_numprocs_y);
    AMREX_ALWAYS_ASSERT_WITH_MESSAGE(m_numprocs_x*m_numprocs_y*m_numprocs_z
                                     == amrex::ParallelDescriptor::NProcs(),
                                     "Check hipace.numprocs_x and hipace.numprocs_y");
#ifdef AMREX_USE_MPI
    int myproc = amrex::ParallelDescriptor::MyProc();
    m_rank_z = myproc/(m_numprocs_x*m_numprocs_y);
    MPI_Comm_split(amrex::ParallelDescriptor::Communicator(), m_rank_z, myproc, &m_comm_xy);
    MPI_Comm_rank(m_comm_xy, &m_rank_xy);
    MPI_Comm_split(amrex::ParallelDescriptor::Communicator(), m_rank_xy, myproc, &m_comm_z);
#endif
}

Hipace::~Hipace ()
{
#ifdef AMREX_USE_MPI
    NotifyFinish();
    MPI_Comm_free(&m_comm_xy);
    MPI_Comm_free(&m_comm_z);
#endif
}

bool
Hipace::InSameTransverseCommunicator (int rank) const
{
    return rank/(m_numprocs_x*m_numprocs_y) == m_rank_z;
}

void
Hipace::InitData ()
{
    BL_PROFILE("Hipace::InitData()");
    amrex::Vector<amrex::IntVect> new_max_grid_size;
    for (int ilev = 0; ilev <= maxLevel(); ++ilev) {
        amrex::IntVect mgs = maxGridSize(ilev);
        mgs[0] = mgs[1] = 1024000000; // disable domain decomposition in x and y directions
        new_max_grid_size.push_back(mgs);
    }
    SetMaxGridSize(new_max_grid_size);

    AmrCore::InitFromScratch(0.0); // function argument is time
    m_beam_container.InitData(geom[0]);
    m_plasma_container.InitData(geom[0]);
}

void
Hipace::MakeNewLevelFromScratch (
    int lev, amrex::Real /*time*/, const amrex::BoxArray& ba, const amrex::DistributionMapping&)
{
    AMREX_ALWAYS_ASSERT(lev == 0);

    // We are going to ignore the DistributionMapping argument and build our own.
    amrex::DistributionMapping dm;
    {
        const amrex::IntVect ncells_global = Geom(0).Domain().length();
        const amrex::IntVect box_size = ba[0].length();  // Uniform box size
        const int nboxes_x = m_numprocs_x;
        const int nboxes_y = m_numprocs_y;
        const int nboxes_z = ncells_global[2] / box_size[2];
        AMREX_ALWAYS_ASSERT(static_cast<long>(nboxes_x) *
                            static_cast<long>(nboxes_y) *
                            static_cast<long>(nboxes_z) == ba.size());
        amrex::Vector<int> procmap;
        // Warning! If we need to do load balancing, we need to update this!
        const int nboxes_x_local = 1;
        const int nboxes_y_local = 1;
        const int nboxes_z_local = nboxes_z / m_numprocs_z;
        for (int k = 0; k < nboxes_z; ++k) {
            int rz = k/nboxes_z_local;
            for (int j = 0; j < nboxes_y; ++j) {
                int ry = j / nboxes_y_local;
                for (int i = 0; i < nboxes_x; ++i) {
                    int rx = i / nboxes_x_local;
                    procmap.push_back(rx+ry*m_numprocs_x+rz*(m_numprocs_x*m_numprocs_y));
                }
            }
        }
        dm.define(std::move(procmap));
    }
    SetDistributionMap(lev, dm); // Let AmrCore know

    m_fields.AllocData(lev, ba, dm);
    // The Poisson solver operates on transverse slices only.
    // The constructor takes the BoxArray and the DistributionMap of a slice,
    // so the FFTPlans are built on a slice.
    m_poisson_solver = FFTPoissonSolver(
        m_fields.getSlices(lev, 1).boxArray(),
        m_fields.getSlices(lev, 1).DistributionMap(),
        geom[lev]);
}

void
Hipace::PostProcessBaseGrids (amrex::BoxArray& ba0) const
{
    // This is called by AmrCore::InitFromScratch.
    // The BoxArray made by AmrCore is not what we want.  We will replace it with our own.
    const amrex::IntVect ncells_global = Geom(0).Domain().length();
    amrex::IntVect box_size{ncells_global[0] / m_numprocs_x,
                            ncells_global[1] / m_numprocs_y,
                            m_grid_size_z};
    AMREX_ALWAYS_ASSERT_WITH_MESSAGE(box_size[0]*m_numprocs_x == ncells_global[0],
                                     "# of cells in x-direction is not divisible by hipace.numprocs_x");
    AMREX_ALWAYS_ASSERT_WITH_MESSAGE(box_size[1]*m_numprocs_y == ncells_global[1],
                                     "# of cells in y-direction is not divisible by hipace.numprocs_y");

    if (box_size[2] == 0) {
        box_size[2] = ncells_global[2] / m_numprocs_z;
    }

    const int nboxes_x = m_numprocs_x;
    const int nboxes_y = m_numprocs_y;
    const int nboxes_z = ncells_global[2] / box_size[2];
    AMREX_ALWAYS_ASSERT_WITH_MESSAGE(box_size[2]*nboxes_z == ncells_global[2],
                                     "# of cells in z-direction is not divisible by # of boxes");

    amrex::BoxList bl;
    for (int k = 0; k < nboxes_z; ++k) {
        for (int j = 0; j < nboxes_y; ++j) {
            for (int i = 0; i < nboxes_x; ++i) {
                amrex::IntVect lo = amrex::IntVect(i,j,k)*box_size;
                amrex::IntVect hi = amrex::IntVect(i+1,j+1,k+1)*box_size - 1;
                bl.push_back(amrex::Box(lo,hi));
            }
        }
    }

    ba0 = amrex::BoxArray(std::move(bl));
}

void
Hipace::Evolve ()
{
    BL_PROFILE("Hipace::Evolve()");
    int const lev = 0;
    if (m_do_plot) WriteDiagnostics(0);
    for (int step = 0; step < m_max_step; ++step)
    {
        Wait();

        amrex::Print()<<"step "<< step <<"\n";

        /* ---------- Depose current from beam particles ---------- */
        m_fields.getF(lev).setVal(0.);
        amrex::MultiFab& fields = m_fields.getF()[lev];

        if (!m_slice_deposition) DepositCurrent(m_beam_container, m_fields, geom[lev], lev);

        const amrex::Vector<int> index_array = fields.IndexArray();
        for (auto it = index_array.rbegin(); it != index_array.rend(); ++it)
        {
            const amrex::Box& bx = fields.box(*it);
            amrex::DenseBins<BeamParticleContainer::ParticleType> bins;
            if (m_slice_deposition) bins = findParticlesInEachSlice(
                lev, *it, bx, m_beam_container, geom[lev]);

            const int islice_hi = bx.bigEnd(Direction::z);
            const int islice_lo = bx.smallEnd(Direction::z);
            for (int islice = islice_hi; islice >= islice_lo; --islice)
            {
                m_fields.Copy(lev, islice, FieldCopyType::FtoS, 0, 0, FieldComps::nfields);

                AdvancePlasmaParticles(m_plasma_container, m_fields, geom[lev],
                                       ToSlice::This,
                                       true, false, false, lev);

                amrex::ParallelContext::push(m_comm_xy);
                m_plasma_container.Redistribute();
                amrex::ParallelContext::pop();

                DepositCurrent(m_plasma_container, m_fields, ToSlice::This,
                               geom[lev], lev);

                amrex::ParallelContext::push(m_comm_xy);
                // need to exchange jx jy jz rho
                amrex::MultiFab j_slice(m_fields.getSlices(lev, 1),
                                         amrex::make_alias, FieldComps::jx, 4);
                j_slice.SumBoundary(Geom(lev).periodicity());
                amrex::ParallelContext::pop();

                SolvePoissonExmByAndEypBx(lev);

                if (m_slice_deposition) DepositCurrentSlice(
                    m_beam_container, m_fields, geom[lev], lev, islice, bins);

                amrex::ParallelContext::push(m_comm_xy);
                j_slice.SumBoundary(Geom(lev).periodicity());
                amrex::ParallelContext::pop();

                SolvePoissonEz(lev);
                SolvePoissonBz(lev);

                /* Modifies Bx and By in the current slice
                 * and the force terms of the plasma particles
                 */
                PredictorCorrectorLoopToSolveBxBy(bx, islice, lev);

                /* ------ Copy slice from m_slices to the main field m_F ------ */
                m_fields.Copy(lev, islice, FieldCopyType::StoF, 0, 0, FieldComps::nfields);

                m_fields.ShiftSlices(lev);
            }
        }
        /* xxxxxxxxxx Gather and push beam particles xxxxxxxxxx */

        // Slices have already been shifted, so send
        // slices {2,3} from upstream to {2,3} in downstream.
        Notify();
    }

    if (m_do_plot) WriteDiagnostics(1);
}

void Hipace::SolvePoissonExmByAndEypBx (const int lev)
{
    /* Solves Laplacian(-Psi) =  1/episilon0 * (rho-Jz/c) and
     * calculates Ex-c By, Ey + c Bx from  grad(-Psi)
     */
    BL_PROFILE("Hipace::SolveExmByAndEypBx()");
    // Left-Hand Side for Poisson equation is Psi in the slice MF
    amrex::MultiFab lhs(m_fields.getSlices(lev, 1), amrex::make_alias,
                        FieldComps::Psi, 1);

    // calculating the right-hand side 1/episilon0 * (rho-Jz/c)
    amrex::MultiFab::Copy(m_poisson_solver.StagingArea(), m_fields.getSlices(lev, 1),
                              FieldComps::jz, 0, 1, 0);
    m_poisson_solver.StagingArea().mult(-1./m_phys_const.c);
    amrex::MultiFab::Add(m_poisson_solver.StagingArea(), m_fields.getSlices(lev, 1),
                          FieldComps::rho, 0, 1, 0);


    m_poisson_solver.SolvePoissonEquation(lhs);
    /* ---------- Transverse FillBoundary Psi ---------- */
    amrex::ParallelContext::push(m_comm_xy);
    lhs.FillBoundary(Geom(lev).periodicity());
    amrex::ParallelContext::pop();

    /* Compute ExmBy and Eypbx from grad(-psi) */
    m_fields.TransverseDerivative(
        m_fields.getSlices(lev, 1),
        m_fields.getSlices(lev, 1),
        Direction::x,
        geom[0].CellSize(Direction::x),
        1.,
        SliceOperatorType::Assign,
        FieldComps::Psi,
        FieldComps::ExmBy);

    m_fields.TransverseDerivative(
        m_fields.getSlices(lev, 1),
        m_fields.getSlices(lev, 1),
        Direction::y,
        geom[0].CellSize(Direction::y),
        1.,
        SliceOperatorType::Assign,
        FieldComps::Psi,
        FieldComps::EypBx);
}

void Hipace::SolvePoissonEz (const int lev)
{
    /* Solves Laplacian(Ez) =  1/(episilon0 *c0 )*(d_x(jx) + d_y(jy)) */
    BL_PROFILE("Hipace::SolvePoissonEz()");
    // Left-Hand Side for Poisson equation is Bz in the slice MF
    amrex::MultiFab lhs(m_fields.getSlices(lev, 1), amrex::make_alias,
                        FieldComps::Ez, 1);
    // Right-Hand Side for Poisson equation: compute 1/(episilon0 *c0 )*(d_x(jx) + d_y(jy))
    // from the slice MF, and store in the staging area of m_poisson_solver
    m_fields.TransverseDerivative(
        m_fields.getSlices(lev, 1),
        m_poisson_solver.StagingArea(),
        Direction::x,
        geom[0].CellSize(Direction::x),
        1./(m_phys_const.ep0*m_phys_const.c),
        SliceOperatorType::Assign,
        FieldComps::jx);

    m_fields.TransverseDerivative(
        m_fields.getSlices(lev, 1),
        m_poisson_solver.StagingArea(),
        Direction::y,
        geom[0].CellSize(Direction::y),
        1./(m_phys_const.ep0*m_phys_const.c),
        SliceOperatorType::Add,
        FieldComps::jy);
    // Solve Poisson equation.
    // The RHS is in the staging area of m_poisson_solver.
    // The LHS will be returned as lhs.
    m_poisson_solver.SolvePoissonEquation(lhs);
}

void Hipace::SolvePoissonBx (amrex::MultiFab& Bx_iter, const int lev)
{
    /* Solves Laplacian(Bx) = mu_0*(- d_y(jz) + d_z(jy) ) */
    BL_PROFILE("Hipace::SolvePoissonBx()");

    // Right-Hand Side for Poisson equation: compute -mu_0*d_y(jz) from the slice MF,
    // and store in the staging area of m_poisson_solver
    m_fields.TransverseDerivative(
        m_fields.getSlices(lev, 1),
        m_poisson_solver.StagingArea(),
        Direction::y,
        geom[0].CellSize(Direction::y),
        -m_phys_const.mu0,
        SliceOperatorType::Assign,
        FieldComps::jz);

    m_fields.LongitudinalDerivative(
        m_fields.getSlices(lev, 2),
        m_fields.getSlices(lev, 0),
        m_poisson_solver.StagingArea(),
        geom[0].CellSize(Direction::z),
        m_phys_const.mu0,
        SliceOperatorType::Add,
        FieldComps::jy, FieldComps::jy);
    // Solve Poisson equation.
    // The RHS is in the staging area of m_poisson_solver.
    // The LHS will be returned as lhs.
    m_poisson_solver.SolvePoissonEquation(Bx_iter);
}

void Hipace::SolvePoissonBy (amrex::MultiFab& By_iter, const int lev)
{
    /* Solves Laplacian(By) = mu_0*(d_x(jz) - d_z(jx) ) */
    BL_PROFILE("Hipace::SolvePoissonBy()");

    // Right-Hand Side for Poisson equation: compute mu_0*d_x(jz) from the slice MF,
    // and store in the staging area of m_poisson_solver
    m_fields.TransverseDerivative(
        m_fields.getSlices(lev, 1),
        m_poisson_solver.StagingArea(),
        Direction::x,
        geom[0].CellSize(Direction::x),
        m_phys_const.mu0,
        SliceOperatorType::Assign,
        FieldComps::jz);

    m_fields.LongitudinalDerivative(
        m_fields.getSlices(lev, 2),
        m_fields.getSlices(lev, 0),
        m_poisson_solver.StagingArea(),
        geom[0].CellSize(Direction::z),
        -m_phys_const.mu0,
        SliceOperatorType::Add,
        FieldComps::jx, FieldComps::jx);
    // Solve Poisson equation.
    // The RHS is in the staging area of m_poisson_solver.
    // The LHS will be returned as lhs.
    m_poisson_solver.SolvePoissonEquation(By_iter);
}

void Hipace::SolvePoissonBz (const int lev)
{
    /* Solves Laplacian(Bz) = mu_0*(d_y(jx) - d_x(jy)) */
    BL_PROFILE("Hipace::SolvePoissonBz()");
    // Left-Hand Side for Poisson equation is Bz in the slice MF
    amrex::MultiFab lhs(m_fields.getSlices(lev, 1), amrex::make_alias,
                        FieldComps::Bz, 1);
    // Right-Hand Side for Poisson equation: compute mu_0*(d_y(jx) - d_x(jy))
    // from the slice MF, and store in the staging area of m_poisson_solver
    m_fields.TransverseDerivative(
        m_fields.getSlices(lev, 1),
        m_poisson_solver.StagingArea(),
        Direction::y,
        geom[0].CellSize(Direction::y),
        m_phys_const.mu0,
        SliceOperatorType::Assign,
        FieldComps::jx);

    m_fields.TransverseDerivative(
        m_fields.getSlices(lev, 1),
        m_poisson_solver.StagingArea(),
        Direction::x,
        geom[0].CellSize(Direction::x),
        -m_phys_const.mu0,
        SliceOperatorType::Add,
        FieldComps::jy);
    // Solve Poisson equation.
    // The RHS is in the staging area of m_poisson_solver.
    // The LHS will be returned as lhs.
    m_poisson_solver.SolvePoissonEquation(lhs);
}

void Hipace::InitialBfieldGuess (const amrex::Real relative_Bfield_error, const int lev)
{
    /* Sets the initial guess of the B field from the two previous slices
     */
    BL_PROFILE("Hipace::InitialBfieldGuess()");

    const amrex::Real mix_factor_init_guess = exp(-0.5 * pow(relative_Bfield_error /
                                              ( 2.5 * m_predcorr_B_error_tolerance ), 2));

    amrex::MultiFab::LinComb(m_fields.getSlices(lev, 1), 1+mix_factor_init_guess,
                             m_fields.getSlices(lev, 2), FieldComps::Bx,
                             -mix_factor_init_guess, m_fields.getSlices(lev, 3),
                             FieldComps::Bx, FieldComps::Bx, 1, 0);

    amrex::MultiFab::LinComb(m_fields.getSlices(lev, 1), 1+mix_factor_init_guess,
                             m_fields.getSlices(lev, 2), FieldComps::By,
                             -mix_factor_init_guess, m_fields.getSlices(lev, 3),
                             FieldComps::By, FieldComps::By, 1, 0);

}

void Hipace::MixAndShiftBfields (const amrex::MultiFab& B_iter, amrex::MultiFab& B_prev_iter,
                                 const int field_comp, const amrex::Real relative_Bfield_error,
                                 const amrex::Real relative_Bfield_error_prev_iter, const int lev)
{
    /* Mixes the B field according to B = a*B + (1-a)*( c*B_iter + d*B_prev_iter),
     * with a,c,d mixing coefficients.
     */
    BL_PROFILE("Hipace::MixAndShiftBfields()");

    /* Mixing factors to mix the current and previous iteration of the B field */
    amrex::Real weight_B_iter;
    amrex::Real weight_B_prev_iter;
    /* calculating the weight for mixing the current and previous iteration based
     * on their respective errors. Large errors will induce a small weight of and vice-versa  */
    if (relative_Bfield_error != 0.0 || relative_Bfield_error_prev_iter != 0.0)
    {
        weight_B_iter = relative_Bfield_error_prev_iter /
                        ( relative_Bfield_error + relative_Bfield_error_prev_iter );
        weight_B_prev_iter = relative_Bfield_error /
                             ( relative_Bfield_error + relative_Bfield_error_prev_iter );
    }
    else
    {
        weight_B_iter = 0.5;
        weight_B_prev_iter = 0.5;
    }

    /* calculating the mixed temporary B field  B_prev_iter = c*B_iter + d*B_prev_iter.
     * This is temporarily stored in B_prev_iter just to avoid additional memory allocation.
     * B_prev_iter is overwritten at the end of this function */
    amrex::MultiFab::LinComb(B_prev_iter, weight_B_iter, B_iter, 0, weight_B_prev_iter,
                             B_prev_iter, 0, 0, 1, 0);

    /* calculating the mixed B field  B = a*B + (1-a)*B_prev_iter */
    amrex::MultiFab::LinComb(m_fields.getSlices(lev, 1), 1-m_predcorr_B_mixing_factor,
                             m_fields.getSlices(lev, 1), field_comp,
                             m_predcorr_B_mixing_factor, B_prev_iter, 0, field_comp, 1, 0);

    /* Shifting the B field from the current iteration to the previous iteration */
    amrex::MultiFab::Copy(B_prev_iter, B_iter, 0, 0, 1, 0);


}

void Hipace::PredictorCorrectorLoopToSolveBxBy (const amrex::Box& bx, const int islice,
                                                const int lev)
{
    BL_PROFILE("Hipace::PredictorCorrectorLoopToSolveBxBy()");

    amrex::Real relative_Bfield_error_prev_iter = 1.0;
    amrex::Real relative_Bfield_error = ComputeRelBFieldError(m_fields.getSlices(lev, 2),
                                                              m_fields.getSlices(lev, 2),
                                                              m_fields.getSlices(lev, 3),
                                                              m_fields.getSlices(lev, 3),
                                                              FieldComps::Bx, FieldComps::By,
                                                              FieldComps::Bx, FieldComps::By,
                                                              bx, lev);

    /* Guess Bx and By */
    InitialBfieldGuess(relative_Bfield_error, lev);
    amrex::ParallelContext::push(m_comm_xy);
     // exchange ExmBy EypBx Ez Bx By Bz
    m_fields.getSlices(lev, 1).FillBoundary(Geom(lev).periodicity());
    amrex::ParallelContext::pop();

    /* creating temporary Bx and By arrays for the current and previous iteration */
    amrex::MultiFab Bx_iter(m_fields.getSlices(lev, 1).boxArray(),
                            m_fields.getSlices(lev, 1).DistributionMap(), 1,
                            m_fields.getSlices(lev, 1).nGrowVect());
    amrex::MultiFab By_iter(m_fields.getSlices(lev, 1).boxArray(),
                            m_fields.getSlices(lev, 1).DistributionMap(), 1,
                            m_fields.getSlices(lev, 1).nGrowVect());
    amrex::MultiFab Bx_prev_iter(m_fields.getSlices(lev, 1).boxArray(),
                                 m_fields.getSlices(lev, 1).DistributionMap(), 1,
                                 m_fields.getSlices(lev, 1).nGrowVect());
    amrex::MultiFab::Copy(Bx_prev_iter, m_fields.getSlices(lev, 1),
                          FieldComps::Bx, 0, 1, 0);
    amrex::MultiFab By_prev_iter(m_fields.getSlices(lev, 1).boxArray(),
                                 m_fields.getSlices(lev, 1).DistributionMap(), 1,
                                 m_fields.getSlices(lev, 1).nGrowVect());
    amrex::MultiFab::Copy(By_prev_iter, m_fields.getSlices(lev, 1),
                          FieldComps::By, 0, 1, 0);

    /* creating aliases to the current in the next slice.
     * This needs to be reset after each push to the next slice */
    amrex::MultiFab jx_next(m_fields.getSlices(lev, 0), amrex::make_alias, FieldComps::jx, 1);
    amrex::MultiFab jy_next(m_fields.getSlices(lev, 0), amrex::make_alias, FieldComps::jy, 1);


    /* shift force terms, update force terms using guessed Bx and By */
    AdvancePlasmaParticles(m_plasma_container, m_fields, geom[lev],
                           ToSlice::This,
                           false, true, true, lev);

    /* Begin of predictor corrector loop  */
    int i_iter = 0;
    /* resetting the initial B-field error for mixing between iterations */
    relative_Bfield_error = 1.0;
    while (( relative_Bfield_error > m_predcorr_B_error_tolerance )
           && ( i_iter < m_predcorr_max_iterations ))
    {
        i_iter++;
        /* Push particles to the next slice */
        AdvancePlasmaParticles(m_plasma_container, m_fields, geom[lev],
                               ToSlice::Next,
                               true, false, false, lev);

        /* deposit current to next slice */
        DepositCurrent(m_plasma_container, m_fields, ToSlice::Next, geom[lev], lev);
        amrex::ParallelContext::push(m_comm_xy);
        // need to exchange jx jy jz rho
        amrex::MultiFab j_slice_next(m_fields.getSlices(lev, 0),
                                     amrex::make_alias, FieldComps::jx, 4);
        j_slice_next.SumBoundary(Geom(lev).periodicity());
        amrex::ParallelContext::pop();

        /* Calculate Bx and By */
        SolvePoissonBx(Bx_iter, lev);
        SolvePoissonBy(By_iter, lev);

        relative_Bfield_error = ComputeRelBFieldError(m_fields.getSlices(lev, 1),
                                                      m_fields.getSlices(lev, 1),
                                                      Bx_iter, By_iter, FieldComps::Bx,
                                                      FieldComps::By, 0, 0, bx, lev);

        if (i_iter == 1) relative_Bfield_error_prev_iter = relative_Bfield_error;

        /* Mixing the calculated B fields to the actual B field and shifting iterated B fields */
        MixAndShiftBfields(Bx_iter, Bx_prev_iter, FieldComps::Bx, relative_Bfield_error,
                           relative_Bfield_error_prev_iter, lev);
        MixAndShiftBfields(By_iter, By_prev_iter, FieldComps::By, relative_Bfield_error,
                           relative_Bfield_error_prev_iter, lev);

        /* resetting current in the next slice to clean temporarily used current*/
        jx_next.setVal(0.);
        jy_next.setVal(0.);

        amrex::ParallelContext::push(m_comm_xy);
         // exchange Bx By
        m_fields.getSlices(lev, 1).FillBoundary(Geom(lev).periodicity());
        amrex::ParallelContext::pop();

        /* Update force terms using the calculated Bx and By */
        AdvancePlasmaParticles(m_plasma_container, m_fields, geom[lev],
                               ToSlice::Next,
                               false, true, false, lev);

        /* Shift relative_Bfield_error values */
        relative_Bfield_error_prev_iter = relative_Bfield_error;
    } /* end of predictor corrector loop */
    if (relative_Bfield_error > 10.)
    {
        amrex::Abort("Predictor corrector loop diverged!\n"
                     "Re-try by adjusting the following paramters in the input script:\n"
                     "- lower mixing factor: hipace.predcorr_B_mixing_factor "
                     "(hidden default: 0.1) \n"
                     "- lower B field error tolerance: hipace.fld_predcorr_tol_b"
                     " (hidden default: 0.04)\n"
                     "- higher number of iterations in the pred. cor. loop:"
                     "hipace.fld_predcorr_n_max_iter (hidden default: 5)\n"
                     "- higher longitudinal resolution");
    }
    if (m_verbose >= 1) amrex::Print()<<"islice: " << islice << " n_iter: "<<i_iter<<
                                        " relative B field error: "<<relative_Bfield_error<< "\n";
}

amrex::Real Hipace::ComputeRelBFieldError (const amrex::MultiFab& Bx,
                                           const amrex::MultiFab& By,
                                           const amrex::MultiFab& Bx_iter,
                                           const amrex::MultiFab& By_iter,
                                           const int Bx_comp, const int By_comp,
                                           const int Bx_iter_comp, const int By_iter_comp,
                                           const amrex::Box& bx, const int lev)
{
    /* calculates the relative B field error between two B fields
     * for both Bx and By simultaneously */

    amrex::Real relative_Bfield_error = 0.;
    amrex::Real norm_Bdiff = 0.;
    amrex::Real norm_B = 0.;

    /* one temporary array is needed to store the difference of B fields
     * between previous and current iteration */
    amrex::MultiFab temp(m_fields.getSlices(lev, 1).boxArray(),
                         m_fields.getSlices(lev, 1).DistributionMap(), 1,
                         m_fields.getSlices(lev, 1).nGrowVect());
    /* calculating sqrt( |Bx|^2 + |By|^2 ) */
    norm_B = sqrt(amrex::MultiFab::Dot(Bx, Bx_comp, 1, 0)
             + amrex::MultiFab::Dot(By, By_comp, 1, 0));

    /* calculating sqrt( |Bx - Bx_prev_iter|^2 + |By - By_prev_iter|^2 ) */
    amrex::MultiFab::Copy(temp, Bx, Bx_comp, 0, 1, 0);
    amrex::MultiFab::Subtract(temp, Bx_iter, Bx_iter_comp, 0, 1, 0);
    norm_Bdiff = amrex::MultiFab::Dot(temp, 0, 1, 0);
    amrex::MultiFab::Copy(temp, By, By_comp, 0, 1, 0);
    amrex::MultiFab::Subtract(temp, By_iter, By_iter_comp, 0, 1, 0);
    norm_Bdiff += amrex::MultiFab::Dot(temp, 0, 1, 0);
    norm_Bdiff = sqrt(norm_Bdiff);

    /* calculating the relative error
     * Warning: this test might be not working in SI units! */
    if ( norm_B / bx.numPts() > 1e-10)
    {
        relative_Bfield_error = norm_Bdiff / norm_B;
    }
    else
    {
        relative_Bfield_error = 0.0;
    }

    return relative_Bfield_error;
}

void
Hipace::Wait ()
{
    BL_PROFILE("Hipace::Wait()");
#ifdef AMREX_USE_MPI
    if (m_rank_z != m_numprocs_z-1) {
        const int lev = 0;
        amrex::MultiFab& slice2 = m_fields.getSlices(lev, 2);
        amrex::MultiFab& slice3 = m_fields.getSlices(lev, 3);
        // Note that there is only one local Box in slice multifab's boxarray.
        const int box_index = slice2.IndexArray()[0];
        amrex::Array4<amrex::Real> const& slice_fab2 = slice2.array(box_index);
        amrex::Array4<amrex::Real> const& slice_fab3 = slice3.array(box_index);
        const amrex::Box& bx = slice2.boxArray()[box_index]; // does not include ghost cells
        const std::size_t nreals_valid_slice2 = bx.numPts()*slice_fab2.nComp();
        const std::size_t nreals_valid_slice3 = bx.numPts()*slice_fab3.nComp();
        const std::size_t nreals_total = nreals_valid_slice2 + nreals_valid_slice3;
        auto recv_buffer = (amrex::Real*)amrex::The_Pinned_Arena()->alloc
            (sizeof(amrex::Real)*nreals_total);
        auto const buf2 = amrex::makeArray4(recv_buffer,
                                            bx, slice_fab2.nComp());
        auto const buf3 = amrex::makeArray4(recv_buffer+nreals_valid_slice2,
                                            bx, slice_fab3.nComp());
        MPI_Status status;
        MPI_Recv(recv_buffer, nreals_total,
                 amrex::ParallelDescriptor::Mpi_typemap<amrex::Real>::type(),
                 m_rank_z+1, comm_z_tag, m_comm_z, &status);
        amrex::ParallelFor
            (bx, slice_fab2.nComp(), [=] AMREX_GPU_DEVICE (int i, int j, int k, int n) noexcept
             {
                 slice_fab2(i,j,k,n) = buf2(i,j,k,n);
             },
             bx, slice_fab3.nComp(), [=] AMREX_GPU_DEVICE (int i, int j, int k, int n) noexcept
             {
                 slice_fab3(i,j,k,n) = buf3(i,j,k,n);
             });
        amrex::The_Pinned_Arena()->free(recv_buffer);
    }
#endif
}

void
Hipace::Notify ()
{
    BL_PROFILE("Hipace::Notify()");
    // Send from slices 2 and 3 (or main MultiFab's first two valid slabs) to receiver's slices 2
    // and 3.
#ifdef AMREX_USE_MPI
    if (m_rank_z != 0) {
        NotifyFinish(); // finish the previous send

        const int lev = 0;
        const amrex::MultiFab& slice2 = m_fields.getSlices(lev, 2);
        const amrex::MultiFab& slice3 = m_fields.getSlices(lev, 3);
        // Note that there is only one local Box in slice multifab's boxarray.
        const int box_index = slice2.IndexArray()[0];
        amrex::Array4<amrex::Real const> const& slice_fab2 = slice2.array(box_index);
        amrex::Array4<amrex::Real const> const& slice_fab3 = slice3.array(box_index);
        const amrex::Box& bx = slice2.boxArray()[box_index]; // does not include ghost cells
        const std::size_t nreals_valid_slice2 = bx.numPts()*slice_fab2.nComp();
        const std::size_t nreals_valid_slice3 = bx.numPts()*slice_fab3.nComp();
        const std::size_t nreals_total = nreals_valid_slice2 + nreals_valid_slice3;
        m_send_buffer = (amrex::Real*)amrex::The_Pinned_Arena()->alloc
            (sizeof(amrex::Real)*nreals_total);
        auto const buf2 = amrex::makeArray4(m_send_buffer,
                                            bx, slice_fab2.nComp());
        auto const buf3 = amrex::makeArray4(m_send_buffer+nreals_valid_slice2,
                                            bx, slice_fab3.nComp());
        amrex::ParallelFor
            (bx, slice_fab2.nComp(), [=] AMREX_GPU_DEVICE (int i, int j, int k, int n) noexcept
             {
                 buf2(i,j,k,n) = slice_fab2(i,j,k,n);
             },
             bx, slice_fab3.nComp(), [=] AMREX_GPU_DEVICE (int i, int j, int k, int n) noexcept
             {
                 buf3(i,j,k,n) = slice_fab3(i,j,k,n);
             });
        MPI_Isend(m_send_buffer, nreals_total,
                  amrex::ParallelDescriptor::Mpi_typemap<amrex::Real>::type(),
                  m_rank_z-1, comm_z_tag, m_comm_z, &m_send_request);
    }
#endif
}

void
Hipace::NotifyFinish ()
{
#ifdef AMREX_USE_MPI
    if (m_rank_z != 0) {
        if (m_send_buffer) {
            MPI_Status status;
            MPI_Wait(&m_send_request, &status);
            amrex::The_Pinned_Arena()->free(m_send_buffer);
            m_send_buffer = nullptr;
        }
    }
#endif
}

void
Hipace::WriteDiagnostics (int step)
{
    BL_PROFILE("Hipace::WriteDiagnostics()");
    // Write fields
    const std::string filename = amrex::Concatenate("plt", step);
    const int nlev = 1;
    const amrex::Vector< std::string > varnames {"ExmBy", "EypBx", "Ez", "Bx", "By", "Bz",
                                                 "jx", "jy", "jz", "rho", "Psi"};
    const int time = 0.;
    const amrex::IntVect local_ref_ratio {1, 1, 1};
    amrex::Vector<std::string> rfs;
    amrex::WriteMultiLevelPlotfile(filename, nlev,
                                   amrex::GetVecOfConstPtrs(m_fields.getF()),
                                   varnames, Geom(),
                                   time, {step}, {local_ref_ratio},
                                   "HyperCLaw-V1.1",
                                   "Level_",
                                   "Cell",
                                   rfs
        );

    // Write beam particles
    {
        amrex::Vector<int> plot_flags(BeamIdx::nattribs, 1);
        amrex::Vector<int> int_flags(BeamIdx::nattribs, 1);
        amrex::Vector<std::string> real_names {"w","ux","uy","uz"};
        AMREX_ALWAYS_ASSERT(real_names.size() == BeamIdx::nattribs);
        amrex::Vector<std::string> int_names {};
        m_beam_container.WritePlotFile(
            filename, "beam",
            plot_flags, int_flags,
            real_names, int_names);
    }

    // Write plasma particles
    {
        amrex::Vector<int> plot_flags(PlasmaIdx::nattribs, 1);
        amrex::Vector<int> int_flags(PlasmaIdx::nattribs, 1);
        amrex::Vector<std::string> real_names {
            "w","ux","uy", "psi",
            "x_temp", "y_temp", "w_temp", "ux_temp", "uy_temp", "psi_temp",
            "Fx1", "Fx2", "Fx3", "Fx4", "Fx5",
            "Fy1", "Fy2", "Fy3", "Fy4", "Fy5",
            "Fux1", "Fux2", "Fux3", "Fux4", "Fux5",
            "Fuy1", "Fuy2", "Fuy3", "Fuy4", "Fuy5",
            "Fpsi1", "Fpsi2", "Fpsi3", "Fpsi4", "Fpsi5",
        };
        AMREX_ALWAYS_ASSERT(real_names.size() == PlasmaIdx::nattribs);
        amrex::Vector<std::string> int_names {};
        m_plasma_container.WritePlotFile(
            filename, "plasma",
            plot_flags, int_flags,
            real_names, int_names);
    }
}<|MERGE_RESOLUTION|>--- conflicted
+++ resolved
@@ -20,13 +20,10 @@
 int Hipace::m_verbose = 0;
 int Hipace::m_depos_order_xy = 2;
 int Hipace::m_depos_order_z = 0;
-<<<<<<< HEAD
 amrex::Real Hipace::m_predcorr_B_error_tolerance = 4e-2;
 int Hipace::m_predcorr_max_iterations = 5;
 amrex::Real Hipace::m_predcorr_B_mixing_factor = 0.1;
-=======
 bool Hipace::m_slice_deposition = false;
->>>>>>> eb8d8af7
 
 Hipace&
 Hipace::GetInstance ()
