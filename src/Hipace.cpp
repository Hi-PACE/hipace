--- conflicted
+++ resolved
@@ -190,7 +190,6 @@
 
     MakeGeometry();
 
-<<<<<<< HEAD
     m_boundary_particle_lo = {m_3D_geom[0].ProbLo(0), m_3D_geom[0].ProbLo(1)};
     m_boundary_particle_hi = {m_3D_geom[0].ProbHi(0), m_3D_geom[0].ProbHi(1)};
     queryWithParser(ppb, "particle_lo", m_boundary_particle_lo);
@@ -202,13 +201,10 @@
         m_boundary_particle_hi[1] <= m_3D_geom[0].ProbHi(1),
         "Particle boundary must be contained within the simulation domain");
 
-    m_use_laser = m_multi_laser.m_use_laser;
-=======
     // use level 0 as default for laser geometry
     m_multi_laser.MakeLaserGeometry(m_3D_geom[0]);
 
     m_use_laser = m_multi_laser.UseLaser();
->>>>>>> 5b6c89a1
 
     queryWithParser(pph, "collisions", m_collision_names);
     /** Initialize the collision objects */
