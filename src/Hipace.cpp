--- conflicted
+++ resolved
@@ -779,13 +779,8 @@
 #ifdef HIPACE_USE_OPENPMD
     constexpr int lev = 0;
     m_openpmd_writer.WriteDiagnostics(m_fields.getDiagF(), m_multi_beam, m_fields.getDiagGeom(),
-<<<<<<< HEAD
                         m_physical_time, output_step, lev, m_fields.getDiagSliceDir(), varnames,
-                        it, m_box_sorters);
-=======
-                                      m_physical_time, output_step, lev, m_fields.getDiagSliceDir(),
-                                      varnames, geom[lev]);
->>>>>>> ef215e6d
+                        it, m_box_sorters, geom[lev]);
 #else
     constexpr int nlev = 1;
     const amrex::IntVect local_ref_ratio {1, 1, 1};
