--- conflicted
+++ resolved
@@ -196,13 +196,12 @@
 
     m_fields.checkInit();
 
-<<<<<<< HEAD
     m_multi_buffer.initialize(m_3D_geom[0].Domain().length(2),
                               m_multi_beam.get_nbeams(),
                               !m_comms_buffer_on_gpu,
                               m_use_laser,
                               m_use_laser ? m_multi_laser.getSlices()[0].box() : amrex::Box{});
-=======
+
     amrex::ParmParse pph("hipace");
     bool do_output_input = false;
     queryWithParser(pph, "output_input", do_output_input);
@@ -213,7 +212,6 @@
         amrex::OutStream() <<
             "===================================================================================\n";
     }
->>>>>>> a41681f1
 }
 
 void
