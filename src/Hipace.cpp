--- conflicted
+++ resolved
@@ -45,7 +45,6 @@
 amrex::Real Hipace::m_external_Ez_uniform = 0.;
 amrex::Real Hipace::m_MG_tolerance_rel = 1.e-4;
 amrex::Real Hipace::m_MG_tolerance_abs = 0.;
-int Hipace::m_nlev = 0;
 
 Hipace&
 Hipace::GetInstance ()
@@ -120,7 +119,6 @@
     pph.query("MG_tolerance_rel", m_MG_tolerance_rel);
     pph.query("MG_tolerance_abs", m_MG_tolerance_abs);
 
-    m_nlev = maxLevel()+1;
     if (maxLevel() > 0) {
         AMREX_ALWAYS_ASSERT(maxLevel() < 2);
         amrex::Array<amrex::Real, AMREX_SPACEDIM> loc_array;
@@ -281,11 +279,7 @@
     DefineSliceGDB(ba, dm);
     // Note: we pass ba[0] as a dummy box, it will be resized properly in the loop over boxes in Evolve
     m_diags.AllocData(lev, ba[0], Comps[WhichSlice::This]["N"], Geom(lev));
-<<<<<<< HEAD
-    m_fields.AllocData(lev, ba, dm, Geom(), m_slice_ba, m_slice_dm);
-=======
-    m_fields.AllocData(lev, Geom(lev), m_slice_ba, m_slice_dm);
->>>>>>> 5931ef78
+    m_fields.AllocData(lev, Geom(), m_slice_ba, m_slice_dm);
 }
 
 void
@@ -365,11 +359,7 @@
     for (int step = m_numprocs_z - 1 - m_rank_z; step <= m_max_step; step += m_numprocs_z)
     {
 #ifdef HIPACE_USE_OPENPMD
-<<<<<<< HEAD
-        m_openpmd_writer.InitDiagnostics(step, m_output_period, m_max_step, m_nlev);
-=======
         m_openpmd_writer.InitDiagnostics(step, m_output_period, m_max_step, finestLevel()+1);
->>>>>>> 5931ef78
 #endif
 
         if (m_verbose>=1) std::cout<<"Rank "<<rank<<" started  step "<<step<<" with dt = "<<m_dt<<'\n';
@@ -401,11 +391,7 @@
 
             // FIXME: dirty workaround to not touch the box in general
             // but resize the boxes on all levels for IO.
-<<<<<<< HEAD
-            for (int lev_loc = 0; lev_loc < m_nlev; ++lev_loc) {
-=======
             for (int lev_loc = 0; lev_loc < finestLevel()+1; ++lev_loc) {
->>>>>>> 5931ef78
                 const amrex::Box& bx_loc = boxArray(lev_loc)[it];
                 ResizeFDiagFAB(bx_loc, lev_loc);
             }
@@ -1248,11 +1234,7 @@
 void
 Hipace::FillDiagnostics (int i_slice)
 {
-<<<<<<< HEAD
-    for (int lev = 0; lev < m_nlev; ++lev) {
-=======
     for (int lev = 0; lev < finestLevel()+1; ++lev) {
->>>>>>> 5931ef78
         m_fields.Copy(lev, i_slice, FieldCopyType::StoF, 0, 0, Comps[WhichSlice::This]["N"],
                       m_diags.getF(lev), m_diags.sliceDir(), Geom(lev));
     }
@@ -1273,11 +1255,7 @@
 
 #ifdef HIPACE_USE_OPENPMD
     m_openpmd_writer.WriteDiagnostics(getDiagF(), m_multi_beam, getDiagGeom(),
-<<<<<<< HEAD
-                        m_physical_time, output_step, m_nlev, getDiagSliceDir(), varnames, beamnames,
-=======
                         m_physical_time, output_step, finestLevel()+1, getDiagSliceDir(), varnames, beamnames,
->>>>>>> 5931ef78
                         it, m_box_sorters, geom, call_type);
 #else
     amrex::Print()<<"WARNING: HiPACE++ compiled without openPMD support, the simulation has no I/O.\n";
