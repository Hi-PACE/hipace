--- conflicted
+++ resolved
@@ -519,18 +519,13 @@
 {
     HIPACE_PROFILE("Hipace::SolveOneSlice()");
 
-<<<<<<< HEAD
-    // Get this laser slice from the 3D array
-    m_laser.Copy(islice_coarse, false);
-=======
     if ( m_multi_beam.doInSitu(step) ) {
         m_multi_beam.InSituComputeDiags(islice_coarse, bins[0],
                                         boxArray(0)[ibox].smallEnd(Direction::z),
                                         m_box_sorters, ibox);
     }
-    // setup laser
-    m_laser.PrepareLaserSlice(Geom(0), islice_coarse);
->>>>>>> c672f0a2
+    // Get this laser slice from the 3D array
+    m_laser.Copy(islice_coarse, false);
 
     for (int lev = 0; lev <= finestLevel(); ++lev) {
 
@@ -571,6 +566,10 @@
             if (m_multi_plasma.IonizationOn() && m_do_tiling) m_multi_plasma.TileSort(bx, geom[lev]);
 
         } // end for (int isubslice = nsubslice-1; isubslice >= 0; --isubslice)
+
+        // TODO Push laser envelope
+        m_laser.AdvanceSlice(m_fields);
+        m_laser.Copy(islice_coarse, true);
 
         // After this, the parallel context is the full 3D communicator again
         amrex::ParallelContext::pop();
@@ -626,17 +625,7 @@
 
     m_grid_current.DepositCurrentSlice(m_fields, geom[lev], lev, islice);
 
-<<<<<<< HEAD
-        // TODO Push laser envelope
-        m_laser.AdvanceSlice(m_fields);
-        m_laser.Copy(islice_coarse, true);
-
-        // After this, the parallel context is the full 3D communicator again
-        amrex::ParallelContext::pop();
-    } // end for (int lev = 0; lev <= finestLevel(); ++lev)
-=======
     FillBoundaryChargeCurrents(lev);
->>>>>>> c672f0a2
 
     m_fields.SolvePoissonEz(Geom(), lev, islice);
     m_fields.SolvePoissonBz(Geom(), lev, islice);
@@ -1304,18 +1293,13 @@
 #ifdef AMREX_USE_MPI
     constexpr int lev = 0;
 
-<<<<<<< HEAD
-    NotifyFinish(it, only_ghost); // finish the previous send
-
+    const bool only_time = m_physical_time >= m_max_time;
+    NotifyFinish(it, only_ghost, only_time); // finish the previous send
     int nz_laser = 0;
     if (m_laser.m_use_laser){
         const amrex::Box& laser_bx = m_laser.getFAB().box();
         nz_laser = laser_bx.bigEnd(2) - laser_bx.smallEnd(2) + 1;
     }
-=======
-    const bool only_time = m_physical_time >= m_max_time;
-    NotifyFinish(it, only_ghost, only_time); // finish the previous send
->>>>>>> c672f0a2
     const int nbeams = m_multi_beam.get_nbeams();
     const int nint = nbeams + 2;
 
