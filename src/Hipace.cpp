/* Copyright 2020-2022
 *
 * This file is part of HiPACE++.
 *
 * Authors: AlexanderSinn, Andrew Myers, Axel Huebl, MaxThevenet
 * Remi Lehe, Severin Diederichs, WeiqunZhang, coulibaly-mouhamed
 *
 * License: BSD-3-Clause-LBNL
 */
#include "Hipace.H"
#include "utils/HipaceProfilerWrapper.H"
#include "particles/sorting/SliceSort.H"
#include "particles/sorting/BoxSort.H"
#include "salame/Salame.H"
#include "utils/DeprecatedInput.H"
#include "utils/IOUtil.H"
#include "utils/GPUUtil.H"
#include "particles/pusher/GetAndSetPosition.H"
#include "mg_solver/HpMultiGrid.H"

#include <AMReX_ParmParse.H>
#include <AMReX_IntVect.H>
#ifdef AMREX_USE_LINEAR_SOLVERS
#  include <AMReX_MLALaplacian.H>
#  include <AMReX_MLMG.H>
#endif

#include <algorithm>
#include <memory>

#ifdef AMREX_USE_MPI
namespace {
    constexpr int ncomm_z_tag = 1001;
    constexpr int pcomm_z_tag = 1002;
    constexpr int ncomm_z_tag_ghost = 1003;
    constexpr int pcomm_z_tag_ghost = 1004;
    constexpr int tcomm_z_tag = 1005;
    constexpr int lcomm_z_tag = 1006;
}
#endif

int Hipace_early_init::m_depos_order_xy = 2;
int Hipace_early_init::m_depos_order_z = 0;
int Hipace_early_init::m_depos_derivative_type = 2;
bool Hipace_early_init::m_outer_depos_loop = false;

Hipace* Hipace::m_instance = nullptr;

bool Hipace::m_normalized_units = false;
int Hipace::m_max_step = 0;
amrex::Real Hipace::m_dt = 0.0;
amrex::Real Hipace::m_max_time = std::numeric_limits<amrex::Real>::infinity();
amrex::Real Hipace::m_physical_time = 0.0;
amrex::Real Hipace::m_initial_time = 0.0;
int Hipace::m_verbose = 0;
amrex::Real Hipace::m_predcorr_B_error_tolerance = 4e-2;
int Hipace::m_predcorr_max_iterations = 30;
amrex::Real Hipace::m_predcorr_B_mixing_factor = 0.05;
bool Hipace::m_do_beam_jx_jy_deposition = true;
bool Hipace::m_do_beam_jz_minus_rho = false;
int Hipace::m_beam_injection_cr = 1;
amrex::Real Hipace::m_external_ExmBy_slope = 0.;
amrex::Real Hipace::m_external_Ez_slope = 0.;
amrex::Real Hipace::m_external_Ez_uniform = 0.;
amrex::Real Hipace::m_MG_tolerance_rel = 1.e-4;
amrex::Real Hipace::m_MG_tolerance_abs = 0.;
int Hipace::m_MG_verbose = 0;
bool Hipace::m_use_amrex_mlmg = false;
bool Hipace::m_use_laser = false;

#ifdef AMREX_USE_GPU
bool Hipace::m_do_tiling = false;
#else
bool Hipace::m_do_tiling = true;
#endif

Hipace_early_init::Hipace_early_init (Hipace* instance)
{
    Hipace::m_instance = instance;
    amrex::ParmParse pph("hipace");
    queryWithParser(pph ,"normalized_units", Hipace::m_normalized_units);
    if (Hipace::m_normalized_units) {
        m_phys_const = make_constants_normalized();
    } else {
        m_phys_const = make_constants_SI();
    }
    Parser::addConstantsToParser(m_phys_const);
    Parser::replaceAmrexParamsWithParser();

    queryWithParser(pph, "depos_order_xy", m_depos_order_xy);
    queryWithParser(pph, "depos_order_z", m_depos_order_z);
    queryWithParser(pph, "depos_derivative_type", m_depos_derivative_type);
    AMREX_ALWAYS_ASSERT_WITH_MESSAGE(m_depos_order_xy != 0 || m_depos_derivative_type != 0,
                            "Analytic derivative with depos_order=0 would vanish");
    queryWithParser(pph, "outer_depos_loop", m_outer_depos_loop);

    amrex::ParmParse pp_amr("amr");
    int max_level = 0;
    queryWithParser(pp_amr, "max_level", max_level);
    m_N_level = max_level + 1;
}

Hipace&
Hipace::GetInstance ()
{
    AMREX_ALWAYS_ASSERT_WITH_MESSAGE(m_instance, "instance has not been initialized yet");
    return *m_instance;
}

Hipace::Hipace () :
    Hipace_early_init(this),
    m_fields(m_N_level),
    m_multi_beam(),
    m_multi_plasma(),
    m_adaptive_time_step(m_multi_beam.get_nbeams()),
    m_multi_laser(),
    m_diags(m_N_level)
{
    amrex::ParmParse pp;// Traditionally, max_step and stop_time do not have prefix.
    queryWithParser(pp, "max_step", m_max_step);

    int seed;
    if (queryWithParser(pp, "random_seed", seed)) amrex::ResetRandomSeed(seed);

    amrex::ParmParse pph("hipace");

    std::string str_dt {""};
    queryWithParser(pph, "dt", str_dt);
    if (str_dt != "adaptive") queryWithParser(pph, "dt", m_dt);
    queryWithParser(pph, "max_time", m_max_time);
    queryWithParser(pph, "verbose", m_verbose);
    queryWithParser(pph, "numprocs_x", m_numprocs_x);
    queryWithParser(pph, "numprocs_y", m_numprocs_y);
    m_numprocs_z = amrex::ParallelDescriptor::NProcs() / (m_numprocs_x*m_numprocs_y);
    AMREX_ALWAYS_ASSERT_WITH_MESSAGE(m_numprocs_z <= m_max_step+1,
                                     "Please use more or equal time steps than number of ranks");
    AMREX_ALWAYS_ASSERT_WITH_MESSAGE(m_numprocs_x*m_numprocs_y*m_numprocs_z
                                     == amrex::ParallelDescriptor::NProcs(),
                                     "Check hipace.numprocs_x and hipace.numprocs_y");
    queryWithParser(pph, "boxes_in_z", m_boxes_in_z);
    if (m_boxes_in_z > 1) AMREX_ALWAYS_ASSERT_WITH_MESSAGE( m_numprocs_z == 1,
                            "Multiple boxes per rank only implemented for one rank.");
    queryWithParser(pph, "predcorr_B_error_tolerance", m_predcorr_B_error_tolerance);
    queryWithParser(pph, "predcorr_max_iterations", m_predcorr_max_iterations);
    queryWithParser(pph, "predcorr_B_mixing_factor", m_predcorr_B_mixing_factor);
    queryWithParser(pph, "beam_injection_cr", m_beam_injection_cr);
    queryWithParser(pph, "do_beam_jx_jy_deposition", m_do_beam_jx_jy_deposition);
    queryWithParser(pph, "do_beam_jz_minus_rho", m_do_beam_jz_minus_rho);
    queryWithParser(pph, "do_device_synchronize", DO_DEVICE_SYNCHRONIZE);
    bool do_mfi_sync = false;
    queryWithParser(pph, "do_MFIter_synchronize", do_mfi_sync);
    DfltMfi.SetDeviceSync(do_mfi_sync).UseDefaultStream();
    DfltMfiTlng.SetDeviceSync(do_mfi_sync).UseDefaultStream();
    if (amrex::TilingIfNotGPU()) {
        DfltMfiTlng.EnableTiling();
    }
    queryWithParser(pph, "external_ExmBy_slope", m_external_ExmBy_slope);
    queryWithParser(pph, "external_Ez_slope", m_external_Ez_slope);
    queryWithParser(pph, "external_Ez_uniform", m_external_Ez_uniform);
    queryWithParser(pph, "salame_n_iter", m_salame_n_iter);
    queryWithParser(pph, "salame_do_advance", m_salame_do_advance);
    std::string salame_target_str = "Ez_initial";
    queryWithParser(pph, "salame_Ez_target(zeta,zeta_initial,Ez_initial)", salame_target_str);
    m_salame_target_func = makeFunctionWithParser<3>(salame_target_str, m_salame_parser,
                                                     {"zeta", "zeta_initial", "Ez_initial"});

    std::string solver = "explicit";
    queryWithParser(pph, "bxby_solver", solver);
    AMREX_ALWAYS_ASSERT_WITH_MESSAGE(
        solver == "predictor-corrector" ||
        solver == "explicit",
        "hipace.bxby_solver must be explicit or predictor-corrector");
    m_explicit = solver == "explicit" ? true : false;
    AMREX_ALWAYS_ASSERT_WITH_MESSAGE(m_explicit || !m_multi_beam.AnySpeciesSalame(),
        "Cannot use SALAME algorithm with predictor-corrector solver");
    queryWithParser(pph, "MG_tolerance_rel", m_MG_tolerance_rel);
    queryWithParser(pph, "MG_tolerance_abs", m_MG_tolerance_abs);
    queryWithParser(pph, "MG_verbose", m_MG_verbose);
    queryWithParser(pph, "use_amrex_mlmg", m_use_amrex_mlmg);
    queryWithParser(pph, "do_tiling", m_do_tiling);
#ifdef AMREX_USE_GPU
    AMREX_ALWAYS_ASSERT_WITH_MESSAGE(m_do_tiling==0, "Tiling must be turned off to run on GPU.");
#endif

#ifdef AMREX_USE_MPI
    queryWithParser(pph, "skip_empty_comms", m_skip_empty_comms);
    int myproc = amrex::ParallelDescriptor::MyProc();
    m_rank_z = myproc/(m_numprocs_x*m_numprocs_y);
    MPI_Comm_split(amrex::ParallelDescriptor::Communicator(), m_rank_z, myproc, &m_comm_xy);
    MPI_Comm_rank(m_comm_xy, &m_rank_xy);
    MPI_Comm_split(amrex::ParallelDescriptor::Communicator(), m_rank_xy, myproc, &m_comm_z);
#endif

    MakeGeometry();

    AMREX_ALWAYS_ASSERT_WITH_MESSAGE(m_N_level == 1 || !m_multi_beam.AnySpeciesSalame(),
        "Cannot use SALAME algorithm with mesh refinement");

    m_use_laser = m_multi_laser.m_use_laser;
}

Hipace::~Hipace ()
{
#ifdef AMREX_USE_MPI
    if (m_physical_time < m_max_time) {
        NotifyFinish();
        NotifyFinish(0, true);
    } else {
        NotifyFinish(0, false, true); // finish only time sends
    }
    MPI_Comm_free(&m_comm_xy);
    MPI_Comm_free(&m_comm_z);
#endif
}

void
Hipace::InitData ()
{
    HIPACE_PROFILE("Hipace::InitData()");
#ifdef AMREX_USE_FLOAT
    amrex::Print() << "HiPACE++ (" << Hipace::Version() << ") running in single precision\n";
#else
    amrex::Print() << "HiPACE++ (" << Hipace::Version() << ") running in double precision\n";
#endif
#ifdef AMREX_USE_CUDA
    amrex::Print() << "using CUDA version " << __CUDACC_VER_MAJOR__ << "." << __CUDACC_VER_MINOR__
                   << "." << __CUDACC_VER_BUILD__ << "\n";
#endif
#ifdef HIPACE_USE_AB5_PUSH
    amrex::Print() << "using the Adams-Bashforth plasma particle pusher\n";
#else
    amrex::Print() << "using the leapfrog plasma particle pusher\n";
#endif

    for (int lev=0; lev<m_N_level; ++lev) {
        m_fields.AllocData(lev, m_3D_geom[lev], m_slice_ba[lev], m_slice_dm[lev],
                       m_multi_plasma.m_sort_bin_size);
        if (lev==0) {
            m_multi_laser.InitData(m_slice_ba[0], m_slice_dm[0]); // laser inits only on level 0
        }
        m_diags.Initialize(lev, m_multi_laser.m_use_laser);
    }

    m_initial_time = m_multi_beam.InitData(m_3D_geom[0]);
    m_multi_plasma.InitData(m_slice_ba, m_slice_dm, m_slice_geom, m_3D_geom);
    if (Hipace::HeadRank()) {
        m_adaptive_time_step.Calculate(m_physical_time, m_dt, m_multi_beam,
                                       m_multi_plasma, m_3D_geom[0], m_fields);
        m_adaptive_time_step.CalculateFromDensity(m_physical_time, m_dt, m_multi_plasma);
    }
#ifdef AMREX_USE_MPI
    m_adaptive_time_step.BroadcastTimeStep(m_dt, m_comm_z, m_numprocs_z);
#endif
    m_physical_time = m_initial_time;
#ifdef AMREX_USE_MPI
    m_physical_time += m_dt * (m_numprocs_z-1-amrex::ParallelDescriptor::MyProc());
#endif
    if (!Hipace::HeadRank()) {
        m_adaptive_time_step.Calculate(m_physical_time, m_dt, m_multi_beam,
                                       m_multi_plasma, m_3D_geom[0], m_fields);
        m_adaptive_time_step.CalculateFromDensity(m_physical_time, m_dt, m_multi_plasma);
    }
    m_fields.checkInit();
}

void
Hipace::MakeGeometry ()
{
    m_3D_geom.resize(m_N_level);
    m_3D_dm.resize(m_N_level);
    m_3D_ba.resize(m_N_level);
    m_slice_geom.resize(m_N_level);
    m_slice_dm.resize(m_N_level);
    m_slice_ba.resize(m_N_level);

    // make 3D Geometry, BoxArray, DistributionMapping on level 0
    amrex::ParmParse pp_amr("amr");
    std::array<int, 3> n_cells {0, 0, 0};
    getWithParser(pp_amr, "n_cell", n_cells);
    const amrex::Box domain_3D{amrex::IntVect(0,0,0), n_cells.data()};

    // this will get prob_lo, prob_hi and is_periodic from the input file
    m_3D_geom[0].define(domain_3D, nullptr, amrex::CoordSys::cartesian, nullptr);

    const int n_boxes = (m_boxes_in_z == 1) ? m_numprocs_z : m_boxes_in_z;

    amrex::BoxList bl{};
    amrex::Vector<int> procmap{};
    for (int i=0; i<n_boxes; ++i) {
        bl.push_back(
            amrex::Box(domain_3D)
                .setSmall(2, domain_3D.smallEnd(2) + (i*domain_3D.length(2))/n_boxes )
                .setBig(2, domain_3D.smallEnd(2) + ((i+1)*domain_3D.length(2))/n_boxes -1 )
        );
        procmap.push_back(
            (i*m_numprocs_z)/n_boxes
        );
    }
    m_3D_ba[0].define(bl);
    m_3D_dm[0].define(procmap);

    // make 3D Geometry, BoxArray, DistributionMapping on level >= 1
    for (int lev=1; lev<m_N_level; ++lev) {
        amrex::ParmParse pp_mrlev("mr_lev" + std::to_string(lev));

        // get n_cell in x and y direction, z direction is calculated from the patch size
        std::array<int, 2> n_cells_lev {0, 0};
        std::array<amrex::Real, 3> patch_lo_lev {0, 0, 0};
        std::array<amrex::Real, 3> patch_hi_lev {0, 0, 0};
        getWithParser(pp_mrlev, "n_cell", n_cells_lev);
        getWithParser(pp_mrlev, "patch_lo", patch_lo_lev);
        getWithParser(pp_mrlev, "patch_hi", patch_hi_lev);

        const amrex::Real pos_offset_z = GetPosOffset(2, m_3D_geom[0], m_3D_geom[0].Domain());

        const int zeta_lo = amrex::Math::round((patch_lo_lev[2] - pos_offset_z)
                                                * m_3D_geom[0].InvCellSize(2));
        const int zeta_hi = amrex::Math::round((patch_hi_lev[2] - pos_offset_z)
                                                * m_3D_geom[0].InvCellSize(2));

        const amrex::Box domain_3D_lev{amrex::IntVect(0,0,zeta_lo),
            amrex::IntVect(n_cells_lev[0]-1, n_cells_lev[1]-1, zeta_hi)};

        // non-periodic because it is internal
        m_3D_geom[lev].define(domain_3D_lev, amrex::RealBox(patch_lo_lev, patch_hi_lev),
                              amrex::CoordSys::cartesian, {0, 0, 0});

        amrex::BoxList bl_lev{};
        amrex::Vector<int> procmap_lev{};
        for (int i=0; i<n_boxes; ++i) {
            if (m_3D_ba[0][i].smallEnd(2) > zeta_hi || m_3D_ba[0][i].bigEnd(2) < zeta_lo) {
                continue;
            }
            // enforce parent-child relationship with level 0 BoxArray
            bl_lev.push_back(
                amrex::Box(domain_3D_lev)
                    .setSmall(2, std::max(domain_3D_lev.smallEnd(2), m_3D_ba[0][i].smallEnd(2)) )
                    .setBig(2, std::min(domain_3D_lev.bigEnd(2), m_3D_ba[0][i].bigEnd(2)) )
            );
            procmap_lev.push_back(
                (i*m_numprocs_z)/n_boxes
            );
        }
        m_3D_ba[lev].define(bl_lev);
        m_3D_dm[lev].define(procmap_lev);
    }

    // make slice Geometry, BoxArray, DistributionMapping every level
    for (int lev=0; lev<m_N_level; ++lev) {
        amrex::Box slice_box = m_3D_geom[lev].Domain();
        slice_box.setSmall(2, 0);
        slice_box.setBig(2, 0);
        amrex::RealBox slice_realbox = m_3D_geom[lev].ProbDomain();
        slice_realbox.setLo(2, 0.);
        slice_realbox.setHi(2, m_3D_geom[lev].CellSize(2));

        m_slice_geom[lev].define(slice_box, slice_realbox, amrex::CoordSys::cartesian,
                                 m_3D_geom[lev].isPeriodic());
        m_slice_ba[lev].define(slice_box);
        m_slice_dm[lev].define(amrex::Vector<int>({amrex::ParallelDescriptor::MyProc()}));
    }
}

void
Hipace::Evolve ()
{
    HIPACE_PROFILE("Hipace::Evolve()");
    const int rank = amrex::ParallelDescriptor::MyProc();
    m_multi_beam.sortParticlesByBox(m_3D_ba[0], m_3D_geom[0]);

    // now each rank starts with its own time step and writes to its own file. Highest rank starts with step 0
    for (int step = m_numprocs_z - 1 - m_rank_z; step <= m_max_step; step += m_numprocs_z)
    {
        ResetAllQuantities();

        // Loop over longitudinal boxes on this rank, from head to tail
        const int n_boxes = (m_boxes_in_z == 1) ? m_numprocs_z : m_boxes_in_z;
        for (int it = n_boxes-1; it >= 0; --it)
        {
            m_multi_beam.SetIbox(it);

            const amrex::Box& bx = m_3D_ba[0][it];

            if (m_multi_laser.m_use_laser) {
                AMREX_ALWAYS_ASSERT(!m_adaptive_time_step.m_do_adaptive_time_step);
                AMREX_ALWAYS_ASSERT(m_multi_plasma.GetNPlasmas() <= 1);
                // Before that, the 3D fields of the envelope are not initialized (not even allocated).
                m_multi_laser.Init3DEnvelope(step, bx, m_3D_geom[0]);
            }

            Wait(step, it);
            if (it == n_boxes-1) {
                // Only reset plasma after receiving time step, to use proper density
                for (int lev=0; lev<m_N_level; ++lev) {
                    m_multi_plasma.ResetParticles(lev);
                }

                /* Store charge density of (immobile) ions into WhichSlice::RhoIons */
                for (int lev=0; lev<m_N_level; ++lev) {
                    if (m_do_tiling) {
                        m_multi_plasma.TileSort(m_slice_geom[lev].Domain(), m_slice_geom[lev]);
                    }
                    m_multi_plasma.DepositNeutralizingBackground(
                        m_fields, m_multi_laser, WhichSlice::RhoIons, m_3D_geom[lev], lev);
                }
            }

            if (m_physical_time >= m_max_time) {
                Notify(step, it); // just send signal to finish simulation
                if (m_physical_time > m_max_time) break;
            }
            m_adaptive_time_step.CalculateFromDensity(m_physical_time, m_dt, m_multi_plasma);

            // adjust time step to reach max_time
            m_dt = std::min(m_dt, m_max_time - m_physical_time);

#ifdef HIPACE_USE_OPENPMD
            // need correct physical time for this check
            if (it == n_boxes-1
                && m_diags.hasAnyOutput(step, m_max_step, m_physical_time, m_max_time)) {
                m_openpmd_writer.InitDiagnostics();
            }
#endif

            if (m_verbose>=1 && it==n_boxes-1) std::cout<<"Rank "<<rank<<" started  step "<<step
                                    <<" at time = "<<m_physical_time<< " with dt = "<<m_dt<<'\n';


            m_multi_beam.sortParticlesByBox(m_3D_ba[0], m_3D_geom[0]);
            m_leftmost_box_snd = std::min(leftmostBoxWithParticles(), m_leftmost_box_snd);

            WriteDiagnostics(step, it, OpenPMDWriterCallType::beams);

            m_multi_beam.StoreNRealParticles();
            // Copy particles in box it-1 in the ghost buffer.
            // This handles both beam initialization and particle slippage.
            if (it>0) m_multi_beam.PackLocalGhostParticles(it-1);

            ResizeFDiagFAB(it, step);

            m_multi_beam.findParticlesInEachSlice(it, bx, m_3D_geom[0]);
            AMREX_ALWAYS_ASSERT( bx.bigEnd(Direction::z) >= bx.smallEnd(Direction::z) + 2 );
            // Solve head slice
            SolveOneSlice(bx.bigEnd(Direction::z), bx.length(Direction::z) - 1, step);
            // Notify ghost slice
            if (it<m_numprocs_z-1) Notify(step, it, true);
            // Solve central slices
            for (int isl = bx.bigEnd(Direction::z)-1; isl > bx.smallEnd(Direction::z); --isl){
                SolveOneSlice(isl, isl - bx.smallEnd(Direction::z), step);
            };
            // Receive ghost slice
            if (it>0) Wait(step, it, true);
            CheckGhostSlice(it);
            // Solve tail slice. Consume ghost particles.
            SolveOneSlice(bx.smallEnd(Direction::z), 0, step);
            // Delete ghost particles
            m_multi_beam.RemoveGhosts();

            if (m_physical_time < m_max_time) {
                m_adaptive_time_step.Calculate(
                    m_physical_time, m_dt, m_multi_beam, m_multi_plasma,
                    m_3D_geom[0], m_fields, it, false);
            } else {
                m_dt = 2.*m_max_time;
            }


            // averaging predictor corrector loop diagnostics
            m_predcorr_avg_iterations /= (bx.bigEnd(Direction::z) + 1 - bx.smallEnd(Direction::z));
            m_predcorr_avg_B_error /= (bx.bigEnd(Direction::z) + 1 - bx.smallEnd(Direction::z));

            WriteDiagnostics(step, it, OpenPMDWriterCallType::fields);
            Notify(step, it);
        }

        m_multi_beam.InSituWriteToFile(step, m_physical_time, m_3D_geom[0]);

        // printing and resetting predictor corrector loop diagnostics
        if (m_verbose>=2 && !m_explicit) amrex::AllPrint() << "Rank " << rank <<
                                ": avg. number of iterations " << m_predcorr_avg_iterations <<
                                " avg. transverse B field error " << m_predcorr_avg_B_error << "\n";
        m_predcorr_avg_iterations = 0.;
        m_predcorr_avg_B_error = 0.;

        m_physical_time += m_dt;

#ifdef HIPACE_USE_OPENPMD
        m_openpmd_writer.reset();
#endif
    }
}

void
Hipace::SolveOneSlice (int islice, const int islice_local, int step)
{
    HIPACE_PROFILE("Hipace::SolveOneSlice()");

    m_multi_beam.InSituComputeDiags(step, islice, islice_local);

    // Get this laser slice from the 3D array
    m_multi_laser.Copy(islice, false);

    for (int lev=0; lev<m_N_level; ++lev) {

        if (lev != 0) {
            // skip all slices which are not existing on level 1
            if (islice < m_3D_geom[lev].Domain().smallEnd(Direction::z) ||
                islice > m_3D_geom[lev].Domain().bigEnd(Direction::z)) {
                continue;
            }
        }

        // Between this push and the corresponding pop at the end of this
        // for loop, the parallelcontext is the transverse communicator
        amrex::ParallelContext::push(m_comm_xy);

        // reorder plasma before TileSort
        m_multi_plasma.ReorderParticles(islice);

        if (m_do_tiling) m_multi_plasma.TileSort(m_slice_geom[lev].Domain(), m_slice_geom[lev]);

        if (m_explicit) {
            ExplicitSolveOneSubSlice(lev, step, islice, islice_local);
        } else {
            PredictorCorrectorSolveOneSubSlice(lev, step, islice, islice_local);
        }

        FillDiagnostics(lev, islice);

        m_multi_plasma.DoFieldIonization(lev, m_3D_geom[lev], m_fields);

        if (m_multi_plasma.IonizationOn() && m_do_tiling) {
            m_multi_plasma.TileSort(m_slice_geom[lev].Domain(), m_slice_geom[lev]);
        }

        // Push plasma particles
        m_multi_plasma.AdvanceParticles(m_fields, m_multi_laser, m_3D_geom[lev], false, lev);

        m_multi_plasma.doCoulombCollision(lev, m_slice_geom[lev].Domain(), m_slice_geom[lev]);

        // Push beam particles
        m_multi_beam.AdvanceBeamParticlesSlice(m_fields, m_3D_geom[lev], lev, islice_local);

        if (lev == 0) {
            // Advance laser slice by 1 step and store result to 3D array
            m_multi_laser.AdvanceSlice(m_fields, m_3D_geom[0], m_dt, step);
            m_multi_laser.Copy(islice, true);
        }

        // After this, the parallel context is the full 3D communicator again
        amrex::ParallelContext::pop();

    } // end for (int lev=0; lev<m_N_level; ++lev)

    // shift all levels
    for (int lev=0; lev<m_N_level; ++lev) {
        if (lev != 0) {
            // skip all slices which are not existing on level 1
            if (islice < m_3D_geom[lev].Domain().smallEnd(Direction::z) ||
                islice > m_3D_geom[lev].Domain().bigEnd(Direction::z)) {
                continue;
            }
        }

        m_fields.ShiftSlices(lev);
    }
}


void
Hipace::ExplicitSolveOneSubSlice (const int lev, const int step,
                                  const int islice, const int islice_local)
{
    // Set all quantities to 0 except:
    // Bx and By: the previous slice serves as initial guess.
    // jx_beam and jy_beam are used from the previous "Next" slice
    // jx and jy are initially set to jx_beam and jy_beam
    m_fields.setVal(0., lev, WhichSlice::This, "chi", "Sy", "Sx", "ExmBy", "EypBx", "Ez",
        "Bz", "Psi", "jz_beam", "rho_beam", "jz", "rho");

    // deposit jx, jy, jz, rho and chi for all plasmas
    m_multi_plasma.DepositCurrent(
        m_fields, m_multi_laser, WhichSlice::This, true, true, true, true, m_3D_geom[lev], lev);

    m_fields.setVal(0., lev, WhichSlice::Next, "jx_beam", "jy_beam");
    // deposit jx_beam and jy_beam in the Next slice
    m_multi_beam.DepositCurrentSlice(m_fields, m_3D_geom, lev, step, islice_local,
        m_do_beam_jx_jy_deposition, false, false, WhichSlice::Next);
    // need to exchange jx_beam jy_beam
    m_fields.FillBoundary(m_3D_geom[lev].periodicity(),lev, WhichSlice::Next, "jx_beam", "jy_beam");

    m_fields.AddRhoIons(lev);

    // deposit jz_beam and maybe rho_beam on This slice
    m_multi_beam.DepositCurrentSlice(m_fields, m_3D_geom, lev, step, islice_local,
        false, true, m_do_beam_jz_minus_rho, WhichSlice::This);

    FillBoundaryChargeCurrents(lev);

<<<<<<< HEAD
    // interpolate also inside domain to account for x and y derivative
    m_fields.InterpolateFromLev0toLev1(Geom(), lev, "jx",
        m_fields.m_slices_nguards, -m_fields.m_slices_nguards);
    m_fields.InterpolateFromLev0toLev1(Geom(), lev, "jy",
        m_fields.m_slices_nguards, -m_fields.m_slices_nguards);

    m_fields.SolvePoissonExmByAndEypBx(Geom(), lev);
    m_fields.SolvePoissonEz(Geom(), lev);
    m_fields.SolvePoissonBz(Geom(), lev);
=======
    m_fields.SolvePoissonExmByAndEypBx(m_3D_geom, lev);
    m_fields.SolvePoissonEz(m_3D_geom, lev);
    m_fields.SolvePoissonBz(m_3D_geom, lev);
>>>>>>> 9b07c899

    // deposit grid current into jz_beam
    m_grid_current.DepositCurrentSlice(m_fields, m_3D_geom[lev], lev, islice);
    // No FillBoundary because grid current only deposits in the middle of the field

    // Set Sx and Sy to beam contribution
    InitializeSxSyWithBeam(lev);

    // Deposit Sx and Sy for every plasma species
    m_multi_plasma.ExplicitDeposition(m_fields, m_multi_laser, m_3D_geom[lev], lev);

    // Solves Bx, By using Sx, Sy and chi
    ExplicitMGSolveBxBy(lev, WhichSlice::This);

    if (m_multi_beam.isSalameNow(step, islice_local)) {
        // Modify the beam particle weights on this slice to flatten Ez.
        // As the beam current is modified, Bx and By are also recomputed.
        SalameModule(this, m_salame_n_iter, m_salame_do_advance, m_salame_last_slice,
                     m_salame_overloaded, lev, step, islice, islice_local);
    }

    // Push beam and plasma in SolveOneSlice
}

void
Hipace::PredictorCorrectorSolveOneSubSlice (const int lev, const int step,
                                            const int islice, const int islice_local)
{
    m_fields.setVal(0., lev, WhichSlice::This,
        "ExmBy", "EypBx", "Ez", "Bx", "By", "Bz", "jx", "jy", "jz", "rho", "Psi");
    if (m_use_laser) {
        m_fields.setVal(0., lev, WhichSlice::This, "chi");
    }

    // deposit jx jy jz rho and maybe chi
    m_multi_plasma.DepositCurrent(m_fields, m_multi_laser, WhichSlice::This,
        true, true, true, m_use_laser, m_3D_geom[lev], lev);

    m_fields.AddRhoIons(lev);

    FillBoundaryChargeCurrents(lev);

    if (!m_do_beam_jz_minus_rho) {
        m_fields.SolvePoissonExmByAndEypBx(m_3D_geom, lev);
    }

    // deposit jx jy jz and maybe rho on This slice
    m_multi_beam.DepositCurrentSlice(m_fields, m_3D_geom, lev, step, islice_local,
                                     m_do_beam_jx_jy_deposition, true,
                                     m_do_beam_jz_minus_rho, WhichSlice::This);

    if (m_do_beam_jz_minus_rho) {
        m_fields.SolvePoissonExmByAndEypBx(m_3D_geom, lev);
    }

    // deposit grid current into jz_beam
    m_grid_current.DepositCurrentSlice(m_fields, m_3D_geom[lev], lev, islice);

    FillBoundaryChargeCurrents(lev);

    m_fields.SolvePoissonEz(m_3D_geom, lev);
    m_fields.SolvePoissonBz(m_3D_geom, lev);

    // Solves Bx and By in the current slice and modifies the force terms of the plasma particles
    PredictorCorrectorLoopToSolveBxBy(islice, islice_local, lev, step);

    // Push beam and plasma in SolveOneSlice
}

void
Hipace::ResetAllQuantities ()
{
    HIPACE_PROFILE("Hipace::ResetAllQuantities()");

    if (m_use_laser) ResetLaser();

    for (int lev=0; lev<m_N_level; ++lev) {
        if (m_fields.getSlices(lev).nComp() != 0) {
            m_fields.getSlices(lev).setVal(0., m_fields.m_slices_nguards);
        }
    }
}

void
Hipace::ResetLaser ()
{
    HIPACE_PROFILE("Hipace::ResetLaser()");

    m_multi_laser.getSlices().setVal(0.);
}

void
Hipace::FillBoundaryChargeCurrents (int lev) {
    if (!m_fields.m_extended_solve) {
        if (m_explicit) {
            m_fields.FillBoundary(m_3D_geom[lev].periodicity(), lev, WhichSlice::This,
                "jx_beam", "jy_beam", "jz_beam", "rho_beam", "jx", "jy", "jz", "rho");
        } else {
            m_fields.FillBoundary(m_3D_geom[lev].periodicity(), lev, WhichSlice::This,
                "jx", "jy", "jz", "rho");
        }
    }
}

void
Hipace::InitializeSxSyWithBeam (const int lev)
{
    HIPACE_PROFILE("Hipace::InitializeSxSyWithBeam()");
    using namespace amrex::literals;

    amrex::MultiFab& slicemf = m_fields.getSlices(lev);

    const amrex::Real dx = m_3D_geom[lev].CellSize(Direction::x);
    const amrex::Real dy = m_3D_geom[lev].CellSize(Direction::y);
    const amrex::Real dz = m_3D_geom[lev].CellSize(Direction::z);

    for ( amrex::MFIter mfi(slicemf, DfltMfiTlng); mfi.isValid(); ++mfi ){

        amrex::Box const& bx = mfi.tilebox();

        Array3<amrex::Real> const arr = slicemf.array(mfi);

        const int Sx = Comps[WhichSlice::This]["Sx"];
        const int Sy = Comps[WhichSlice::This]["Sy"];
        const int next_jxb = Comps[WhichSlice::Next]["jx_beam"];
        const int next_jyb = Comps[WhichSlice::Next]["jy_beam"];
        const int      jzb = Comps[WhichSlice::This]["jz_beam"];
        const int prev_jxb = Comps[WhichSlice::Previous1]["jx_beam"];
        const int prev_jyb = Comps[WhichSlice::Previous1]["jy_beam"];

        const amrex::Real mu0 = m_phys_const.mu0;

        amrex::ParallelFor(bx,
            [=] AMREX_GPU_DEVICE (int i, int j, int) noexcept
            {
                const amrex::Real dx_jzb = (arr(i+1,j,jzb)-arr(i-1,j,jzb))/(2._rt*dx);
                const amrex::Real dy_jzb = (arr(i,j+1,jzb)-arr(i,j-1,jzb))/(2._rt*dy);
                const amrex::Real dz_jxb = (arr(i,j,prev_jxb)-arr(i,j,next_jxb))/(2._rt*dz);
                const amrex::Real dz_jyb = (arr(i,j,prev_jyb)-arr(i,j,next_jyb))/(2._rt*dz);

                // calculate contribution to Sx and Sy by all beams (same as with PC solver)
                // sy, to compute Bx
                arr(i,j,Sy) =   mu0 * ( - dy_jzb + dz_jyb);
                // sx, to compute By
                arr(i,j,Sx) = - mu0 * ( - dx_jzb + dz_jxb);
            });
    }
}


void
Hipace::ExplicitMGSolveBxBy (const int lev, const int which_slice)
{
    HIPACE_PROFILE("Hipace::ExplicitMGSolveBxBy()");

    // always get chi from WhichSlice::This
    const int which_slice_chi = WhichSlice::This;

    int ncomp_chi = 1;
#ifdef AMREX_USE_LINEAR_SOLVERS
    // 2 components only for AMReX MLMG
    if (m_use_amrex_mlmg) {
        ncomp_chi = 2;
        AMREX_ALWAYS_ASSERT(Comps[which_slice_chi]["chi"] + 1 == Comps[which_slice_chi]["chi2"]);
    }
#endif
    AMREX_ALWAYS_ASSERT(Comps[which_slice]["Bx"] + 1 == Comps[which_slice]["By"]);
    AMREX_ALWAYS_ASSERT(Comps[which_slice]["Sy"] + 1 == Comps[which_slice]["Sx"]);

    amrex::MultiFab& slicemf = m_fields.getSlices(lev);
    amrex::MultiFab BxBy (slicemf, amrex::make_alias, Comps[which_slice]["Bx"], 2);
    amrex::MultiFab SySx (slicemf, amrex::make_alias, Comps[which_slice]["Sy"], 2);
    amrex::MultiFab Mult (slicemf, amrex::make_alias, Comps[which_slice_chi]["chi"], ncomp_chi);

    m_fields.InterpolateFromLev0toLev1(Geom(), lev, "Sy",
        m_fields.m_poisson_nguards, -m_fields.m_slices_nguards);
    m_fields.InterpolateFromLev0toLev1(Geom(), lev, "Sx",
        m_fields.m_poisson_nguards, -m_fields.m_slices_nguards);

    if (lev!=0) {
        m_fields.SetBoundaryCondition(m_3D_geom, lev, "Bx",
                                      m_fields.getField(lev, which_slice, "Sy"));
        m_fields.SetBoundaryCondition(m_3D_geom, lev, "By",
                                      m_fields.getField(lev, which_slice, "Sx"));
    }

#ifdef AMREX_USE_LINEAR_SOLVERS
    if (m_use_amrex_mlmg) {
        // Copy chi to chi2
        m_fields.duplicate(lev, which_slice_chi, {"chi2"}, which_slice_chi, {"chi"});
        amrex::Gpu::streamSynchronize();
        if (m_mlalaplacian.size()<m_N_level) {
            m_mlalaplacian.resize(m_N_level);
            m_mlmg.resize(m_N_level);
        }

        // construct slice geometry
        const amrex::RealBox slice_box{slicemf.boxArray()[0], m_slice_geom[lev].CellSize(),
                                       m_slice_geom[lev].ProbLo()};
        amrex::Geometry slice_geom{slicemf.boxArray()[0], slice_box,
                                   m_slice_geom[lev].CoordInt(), {0,0,0}};

        if (!m_mlalaplacian[lev]){
            // If first call, initialize the MG solver
            amrex::LPInfo lpinfo{};
            lpinfo.setHiddenDirection(2).setAgglomeration(false).setConsolidation(false);

            // make_unique requires explicit types
            m_mlalaplacian[lev] = std::make_unique<amrex::MLALaplacian>(
                amrex::Vector<amrex::Geometry>{slice_geom},
                amrex::Vector<amrex::BoxArray>{slicemf.boxArray()},
                amrex::Vector<amrex::DistributionMapping>{slicemf.DistributionMap()},
                lpinfo,
                amrex::Vector<amrex::FabFactory<amrex::FArrayBox> const*>{}, 2);

            m_mlalaplacian[lev]->setDomainBC(
                {AMREX_D_DECL(amrex::LinOpBCType::Dirichlet,
                              amrex::LinOpBCType::Dirichlet,
                              amrex::LinOpBCType::Dirichlet)},
                {AMREX_D_DECL(amrex::LinOpBCType::Dirichlet,
                              amrex::LinOpBCType::Dirichlet,
                              amrex::LinOpBCType::Dirichlet)});

            m_mlmg[lev] = std::make_unique<amrex::MLMG>(*(m_mlalaplacian[lev]));
            m_mlmg[lev]->setVerbose(m_MG_verbose);
        }

        // BxBy is assumed to have at least one ghost cell in x and y.
        // The ghost cells outside the domain should contain Dirichlet BC values.
        BxBy.setDomainBndry(0.0, slice_geom); // Set Dirichlet BC to zero
        m_mlalaplacian[lev]->setLevelBC(0, &BxBy);

        m_mlalaplacian[lev]->setACoeffs(0, Mult);

        // amrex solves ascalar A phi - bscalar Laplacian(phi) = rhs
        // So we solve Delta BxBy - A * BxBy = S
        m_mlalaplacian[lev]->setScalars(-1.0, -1.0);

        m_mlmg[lev]->solve({&BxBy}, {&SySx}, m_MG_tolerance_rel, m_MG_tolerance_abs);
    } else
#endif
    {
        AMREX_ALWAYS_ASSERT(slicemf.boxArray().size() == 1);
        if (m_hpmg.size()<m_N_level) {
            m_hpmg.resize(m_N_level);
        }
        if (!m_hpmg[lev]) {
            m_hpmg[lev] = std::make_unique<hpmg::MultiGrid>(m_slice_geom[lev].CellSize(0),
                                                            m_slice_geom[lev].CellSize(1),
                                                            slicemf.boxArray()[0]);
        }
        const int max_iters = 200;
        m_hpmg[lev]->solve1(BxBy[0], SySx[0], Mult[0], m_MG_tolerance_rel, m_MG_tolerance_abs,
                            max_iters, m_MG_verbose);
    }

    m_fields.InterpolateFromLev0toLev1(Geom(), lev, "Bx",
        m_fields.m_slices_nguards, m_fields.m_poisson_nguards);
    m_fields.InterpolateFromLev0toLev1(Geom(), lev, "By",
        m_fields.m_slices_nguards, m_fields.m_poisson_nguards);
}

void
Hipace::PredictorCorrectorLoopToSolveBxBy (const int islice, const int islice_local,
                                           const int lev, const int step)
{
    HIPACE_PROFILE("Hipace::PredictorCorrectorLoopToSolveBxBy()");

    amrex::Real relative_Bfield_error_prev_iter = 1.0;
    amrex::Real relative_Bfield_error = m_fields.ComputeRelBFieldError(
        m_fields.getSlices(lev), m_fields.getSlices(lev),
        m_fields.getSlices(lev), m_fields.getSlices(lev),
        Comps[WhichSlice::Previous1]["Bx"], Comps[WhichSlice::Previous1]["By"],
        Comps[WhichSlice::Previous2]["Bx"], Comps[WhichSlice::Previous2]["By"],
        m_3D_geom[lev]);

    /* Guess Bx and By */
    m_fields.InitialBfieldGuess(relative_Bfield_error, m_predcorr_B_error_tolerance, lev);

    if (!m_fields.m_extended_solve) {
        // exchange ExmBy EypBx Ez Bx By Bz
        m_fields.FillBoundary(m_3D_geom[lev].periodicity(), lev, WhichSlice::This,
            "ExmBy", "EypBx", "Ez", "Bx", "By", "Bz", "jx", "jy", "jz", "rho", "Psi");
    }

    /* creating temporary Bx and By arrays for the current and previous iteration */
    amrex::MultiFab Bx_iter(m_fields.getSlices(lev).boxArray(),
                            m_fields.getSlices(lev).DistributionMap(), 1,
                            m_fields.getSlices(lev).nGrowVect());
    amrex::MultiFab By_iter(m_fields.getSlices(lev).boxArray(),
                            m_fields.getSlices(lev).DistributionMap(), 1,
                            m_fields.getSlices(lev).nGrowVect());
    Bx_iter.setVal(0.0, m_fields.m_slices_nguards);
    By_iter.setVal(0.0, m_fields.m_slices_nguards);
    amrex::MultiFab Bx_prev_iter(m_fields.getSlices(lev).boxArray(),
                                 m_fields.getSlices(lev).DistributionMap(), 1,
                                 m_fields.getSlices(lev).nGrowVect());
    amrex::MultiFab::Copy(Bx_prev_iter, m_fields.getSlices(lev),
                          Comps[WhichSlice::This]["Bx"], 0, 1, m_fields.m_slices_nguards);
    amrex::MultiFab By_prev_iter(m_fields.getSlices(lev).boxArray(),
                                 m_fields.getSlices(lev).DistributionMap(), 1,
                                 m_fields.getSlices(lev).nGrowVect());
    amrex::MultiFab::Copy(By_prev_iter, m_fields.getSlices(lev),
                          Comps[WhichSlice::This]["By"], 0, 1, m_fields.m_slices_nguards);

    // Begin of predictor corrector loop
    int i_iter = 0;
    // resetting the initial B-field error for mixing between iterations
    relative_Bfield_error = 1.0;
    while (( relative_Bfield_error > m_predcorr_B_error_tolerance )
           && ( i_iter < m_predcorr_max_iterations ))
    {
        i_iter++;
        m_predcorr_avg_iterations += 1.0;

        // Push particles to the next temp slice
        m_multi_plasma.AdvanceParticles(m_fields, m_multi_laser, m_3D_geom[lev], true, lev);

        if (m_do_tiling) m_multi_plasma.TileSort(m_slice_geom[lev].Domain(), m_slice_geom[lev]);
        // plasmas deposit jx jy to next temp slice
        m_multi_plasma.DepositCurrent(m_fields, m_multi_laser, WhichSlice::Next,
            true, false, false, false, m_3D_geom[lev], lev);

        // beams deposit jx jy to the next slice
        m_multi_beam.DepositCurrentSlice(m_fields, m_3D_geom, lev, step, islice_local,
            m_do_beam_jx_jy_deposition, false, false, WhichSlice::Next);

        if (!m_fields.m_extended_solve) {
            // need to exchange jx jy jx_beam jy_beam
            m_fields.FillBoundary(m_3D_geom[lev].periodicity(), lev, WhichSlice::Next,
                "jx", "jy");
        }

        /* Calculate Bx and By */
        m_fields.SolvePoissonBx(Bx_iter, m_3D_geom, lev);
        m_fields.SolvePoissonBy(By_iter, m_3D_geom, lev);

        relative_Bfield_error = m_fields.ComputeRelBFieldError(
            m_fields.getSlices(lev), m_fields.getSlices(lev),
            Bx_iter, By_iter,
            Comps[WhichSlice::This]["Bx"], Comps[WhichSlice::This]["By"],
            0, 0, m_3D_geom[lev]);

        if (i_iter == 1) relative_Bfield_error_prev_iter = relative_Bfield_error;

        // Mixing the calculated B fields to the actual B field and shifting iterated B fields
        m_fields.MixAndShiftBfields(
            Bx_iter, Bx_prev_iter, Comps[WhichSlice::This]["Bx"], relative_Bfield_error,
            relative_Bfield_error_prev_iter, m_predcorr_B_mixing_factor, lev);
        m_fields.MixAndShiftBfields(
            By_iter, By_prev_iter, Comps[WhichSlice::This]["By"], relative_Bfield_error,
            relative_Bfield_error_prev_iter, m_predcorr_B_mixing_factor, lev);

        // resetting current in the next slice to clean temporarily used current
        m_fields.setVal(0., lev, WhichSlice::Next, "jx", "jy");

        if (!m_fields.m_extended_solve) {
            // exchange Bx By
            m_fields.FillBoundary(m_3D_geom[lev].periodicity(), lev, WhichSlice::This,
                "ExmBy", "EypBx", "Ez", "Bx", "By", "Bz", "jx", "jy", "jz", "rho", "Psi");
        }

        // Shift relative_Bfield_error values
        relative_Bfield_error_prev_iter = relative_Bfield_error;
    } /* end of predictor corrector loop */

    if (relative_Bfield_error > 10. && m_predcorr_B_error_tolerance > 0.)
    {
        amrex::Print() << "WARNING: Predictor corrector loop may have diverged!\n"
                     "Re-try by adjusting the following paramters in the input script:\n"
                     "- lower mixing factor: hipace.predcorr_B_mixing_factor "
                     "(hidden default: 0.1) \n"
                     "- lower B field error tolerance: hipace.predcorr_B_error_tolerance"
                     " (hidden default: 0.04)\n"
                     "- higher number of iterations in the pred. cor. loop:"
                     "hipace.predcorr_max_iterations (hidden default: 5)\n"
                     "- higher longitudinal resolution";
    }

    // adding relative B field error for diagnostic
    m_predcorr_avg_B_error += relative_Bfield_error;
    if (m_verbose >= 2) amrex::Print()<<"level: " << lev << " islice: " << islice <<
                " n_iter: "<<i_iter<<" relative B field error: "<<relative_Bfield_error<< "\n";
}

void
Hipace::Wait (const int step, int it, bool only_ghost)
{
    HIPACE_PROFILE("Hipace::Wait()");

#ifdef AMREX_USE_MPI
    if (step == 0) return;
    if (m_numprocs_z == 1) return;

    // Receive physical time
    if (it == m_numprocs_z - 1 && !only_ghost) {
        MPI_Status status;
        // Each rank receives data from upstream, except rank m_numprocs_z-1 who receives from 0
        MPI_Recv(&m_physical_time, 1,
                 amrex::ParallelDescriptor::Mpi_typemap<amrex::Real>::type(),
                 (m_rank_z+1)%m_numprocs_z, tcomm_z_tag, m_comm_z, &status);
    }

    if (m_physical_time > m_max_time) return;

    const int nbeams = m_multi_beam.get_nbeams();
    // 1 element per beam species,
    // 1 for the index of leftmost box with beam particles,
    // 1 for number of z points for laser data.
    const int nint = nbeams + 2;
    amrex::Vector<int> np_rcv(nint, 0);
    if (it < m_leftmost_box_rcv && it < m_numprocs_z - 1 && m_skip_empty_comms){
        if (m_verbose >= 2){
            amrex::AllPrint()<<"rank "<<m_rank_z<<" step "<<step<<" box "<<it<<": SKIP RECV!\n";
        }
        return;
    }

    // Receive particle counts
    {
        MPI_Status status;
        const int loc_ncomm_z_tag = only_ghost ? ncomm_z_tag_ghost : ncomm_z_tag;
        // Each rank receives data from upstream, except rank m_numprocs_z-1 who receives from 0
        MPI_Recv(np_rcv.dataPtr(), nint,
                 amrex::ParallelDescriptor::Mpi_typemap<int>::type(),
                 (m_rank_z+1)%m_numprocs_z, loc_ncomm_z_tag, m_comm_z, &status);
    }
    const int nz_laser = np_rcv[nbeams+1];
    if (!only_ghost) m_leftmost_box_rcv = std::min(np_rcv[nbeams], m_leftmost_box_rcv);

    // Receive beam particles.
    {
        const amrex::Long np_total = std::accumulate(np_rcv.begin(), np_rcv.begin()+nbeams, 0);
        if (np_total == 0 && !m_multi_laser.m_use_laser) return;
        const amrex::Long psize = sizeof(BeamParticleContainer::SuperParticleType);
        const amrex::Long buffer_size = psize*np_total;
        auto recv_buffer = (char*)amrex::The_Pinned_Arena()->alloc(buffer_size);

        MPI_Status status;
        const int loc_pcomm_z_tag = only_ghost ? pcomm_z_tag_ghost : pcomm_z_tag;
        // Each rank receives data from upstream, except rank m_numprocs_z-1 who receives from 0

        // Make datatype the same size as one particle, so MAX_INT particles can be sent
        MPI_Datatype one_particle_size{};
        MPI_Type_contiguous(psize, amrex::ParallelDescriptor::Mpi_typemap<char>::type(),
                            &one_particle_size);
        MPI_Type_commit(&one_particle_size);

        MPI_Recv(recv_buffer, np_total, one_particle_size,
                 (m_rank_z+1)%m_numprocs_z, loc_pcomm_z_tag, m_comm_z, &status);

        int offset_beam = 0;
        for (int ibeam = 0; ibeam < nbeams; ibeam++){
            auto& ptile = m_multi_beam.getBeam(ibeam);
            const int np = np_rcv[ibeam];
            auto old_size = ptile.numParticles();
            auto new_size = old_size + np;
            ptile.resize(new_size);
            const auto ptd = ptile.getParticleTileData();

            const amrex::Gpu::DeviceVector<int> comm_real(AMREX_SPACEDIM + m_multi_beam.NumRealComps(), 1);
            const amrex::Gpu::DeviceVector<int> comm_int (AMREX_SPACEDIM + m_multi_beam.NumIntComps(),  1);
            const auto p_comm_real = comm_real.data();
            const auto p_comm_int = comm_int.data();

#ifdef AMREX_USE_GPU
            if (amrex::Gpu::inLaunchRegion() && np > 0) {
                int const np_per_block = 128;
                int const nblocks = (np+np_per_block-1)/np_per_block;
                std::size_t const shared_mem_bytes = np_per_block * psize;
                // NOTE - TODO DPC++
                amrex::launch(
                    nblocks, np_per_block, shared_mem_bytes, amrex::Gpu::gpuStream(),
                    [=] AMREX_GPU_DEVICE () noexcept
                    {
                        amrex::Gpu::SharedMemory<char> gsm;
                        char* const shared = gsm.dataPtr();

                        // Copy packed data from recv_buffer (in pinned memory) to shared memory
                        const int i = blockDim.x*blockIdx.x+threadIdx.x;
                        const unsigned int m = threadIdx.x;
                        const unsigned int mend = amrex::min<unsigned int>
                            (blockDim.x, np-blockDim.x*blockIdx.x);
                        for (unsigned int index = m;
                             index < mend*psize/sizeof(double); index += blockDim.x) {
                            const double *csrc = (double *)
                                (recv_buffer+offset_beam*psize+blockDim.x*blockIdx.x*psize);
                            double *cdest = (double *)shared;
                            cdest[index] = csrc[index];
                        }

                        __syncthreads();
                        // Unpack in shared memory, and move to device memory
                        if (i < np) {
                            ptd.unpackParticleData(
                                shared, m*psize, i+old_size, p_comm_real, p_comm_int);
                        }
                    });
            } else
#endif
            {
                for (int i = 0; i < np; ++i)
                {
                    ptd.unpackParticleData(
                        recv_buffer+offset_beam*psize, i*psize, i+old_size, p_comm_real, p_comm_int);
                }
            }
            offset_beam += np;
        }

        amrex::Gpu::streamSynchronize();
        amrex::The_Pinned_Arena()->free(recv_buffer);
    }

    // Receive laser
    {
        if (only_ghost) return;
        if (!m_multi_laser.m_use_laser) return;
        AMREX_ALWAYS_ASSERT(nz_laser > 0);
        amrex::FArrayBox& laser_fab = m_multi_laser.getFAB();
        amrex::Array4<amrex::Real> laser_arr = laser_fab.array();
        const amrex::Box& bx = laser_fab.box(); // does not include ghost cells
        AMREX_ALWAYS_ASSERT_WITH_MESSAGE(
            bx.bigEnd(2)-bx.smallEnd(2)+1 == nz_laser,
            "Laser requires all sub-domains to be the same size, i.e., nz%nrank=0");
        const std::size_t nreals = bx.numPts()*laser_fab.nComp();
        MPI_Status lstatus;

        if (m_multi_laser.is3dOnHost()) {
            // Directly receive envelope in laser fab
            MPI_Recv(laser_fab.dataPtr(), nreals,
                     amrex::ParallelDescriptor::Mpi_typemap<amrex::Real>::type(),
                     (m_rank_z+1)%m_numprocs_z, lcomm_z_tag, m_comm_z, &lstatus);
        } else {
            // Receive envelope in a host buffer, and copy to laser fab on device
            auto lrecv_buffer = (amrex::Real*)amrex::The_Pinned_Arena()->alloc
                (sizeof(amrex::Real)*nreals);
            MPI_Recv(lrecv_buffer, nreals,
                     amrex::ParallelDescriptor::Mpi_typemap<amrex::Real>::type(),
                     (m_rank_z+1)%m_numprocs_z, lcomm_z_tag, m_comm_z, &lstatus);

            auto const buf = amrex::makeArray4(lrecv_buffer, bx, laser_fab.nComp());
            amrex::ParallelFor
                (bx, laser_fab.nComp(),
                 [=] AMREX_GPU_DEVICE (int i, int j, int k, int n) noexcept
                 {
                     laser_arr(i,j,k,n) = buf(i,j,k,n);
                 });
            amrex::Gpu::streamSynchronize();
            amrex::The_Pinned_Arena()->free(lrecv_buffer);
        }
    }
#endif
}

void
Hipace::Notify (const int step, const int it, bool only_ghost)
{
    HIPACE_PROFILE("Hipace::Notify()");

#ifdef AMREX_USE_MPI
    if (m_numprocs_z == 1) return;

    const bool only_time = m_physical_time >= m_max_time;
    NotifyFinish(it, only_ghost, only_time); // finish the previous send
    int nz_laser = 0;
    if (m_multi_laser.m_use_laser){
        const amrex::Box& laser_bx = m_multi_laser.getFAB().box();
        nz_laser = laser_bx.bigEnd(2) - laser_bx.smallEnd(2) + 1;
    }
    const int nbeams = m_multi_beam.get_nbeams();
    const int nint = nbeams + 2;

    // last step does not need to send anything, but needs to resize to remove slipped particles
    if (step == m_max_step)
    {
        if (!only_ghost) {
            for (int ibeam = 0; ibeam < nbeams; ibeam++){
                auto& ptile = m_multi_beam.getBeam(ibeam);
                const int offset_box = ptile.m_box_sorter.boxOffsetsPtr()[it];
                ptile.resize(offset_box);
            }
        }
        return;
    }

    // send physical time
    if (it == m_numprocs_z - 1 && !only_ghost){
        m_tsend_buffer = m_physical_time + m_dt;
        MPI_Isend(&m_tsend_buffer, 1, amrex::ParallelDescriptor::Mpi_typemap<amrex::Real>::type(),
                  (m_rank_z-1+m_numprocs_z)%m_numprocs_z, tcomm_z_tag, m_comm_z, &m_tsend_request);
    }

    if (only_time) return;

    m_leftmost_box_snd = std::min(m_leftmost_box_snd, m_leftmost_box_rcv);
    if (it < m_leftmost_box_snd && it < m_numprocs_z - 1 && m_skip_empty_comms){
        if (m_verbose >= 2){
            amrex::AllPrint()<<"rank "<<m_rank_z<<" step "<<step<<" box "<<it<<": SKIP SEND!\n";
        }
        return;
    }

    // 1 element per beam species, and 1 for the index of leftmost box with beam particles.
    amrex::Vector<int>& np_snd = only_ghost ? m_np_snd_ghost : m_np_snd;
    np_snd.resize(nint);

    const amrex::Box& bx = m_3D_ba[0][it];
    for (int ibeam = 0; ibeam < nbeams; ++ibeam)
    {
        np_snd[ibeam] = only_ghost ?
            m_multi_beam.NGhostParticles(ibeam, bx)
            : m_multi_beam.getBeam(ibeam).m_box_sorter.boxCountsPtr()[it];
    }
    np_snd[nbeams] = m_leftmost_box_snd;
    np_snd[nbeams+1] = nz_laser;

    // Each rank sends data downstream, except rank 0 who sends data to m_numprocs_z-1
    const int loc_ncomm_z_tag = only_ghost ? ncomm_z_tag_ghost : ncomm_z_tag;
    MPI_Request* loc_nsend_request = only_ghost ? &m_nsend_request_ghost : &m_nsend_request;
    MPI_Isend(np_snd.dataPtr(), nint, amrex::ParallelDescriptor::Mpi_typemap<int>::type(),
              (m_rank_z-1+m_numprocs_z)%m_numprocs_z, loc_ncomm_z_tag, m_comm_z, loc_nsend_request);

    // Send beam particles. Currently only one tile.
    {
        const amrex::Long np_total = std::accumulate(np_snd.begin(), np_snd.begin()+nbeams, 0);
        if (np_total == 0 && !m_multi_laser.m_use_laser) return;
        const amrex::Long psize = sizeof(BeamParticleContainer::SuperParticleType);
        const amrex::Long buffer_size = psize*np_total;
        char*& psend_buffer = only_ghost ? m_psend_buffer_ghost : m_psend_buffer;
        psend_buffer = (char*)amrex::The_Pinned_Arena()->alloc(buffer_size);

        int offset_beam = 0;
        for (int ibeam = 0; ibeam < nbeams; ibeam++){
            auto& ptile = m_multi_beam.getBeam(ibeam);
            const auto ptd = ptile.getConstParticleTileData();

            const int offset_box = ptile.m_box_sorter.boxOffsetsPtr()[it];
            const amrex::Long np = np_snd[ibeam];

            const amrex::Gpu::DeviceVector<int> comm_real(AMREX_SPACEDIM + m_multi_beam.NumRealComps(), 1);
            const amrex::Gpu::DeviceVector<int> comm_int (AMREX_SPACEDIM + m_multi_beam.NumIntComps(),  1);
            const auto p_comm_real = comm_real.data();
            const auto p_comm_int = comm_int.data();
            const auto p_psend_buffer = psend_buffer + offset_beam*psize;

            BeamBins::index_type const * const indices = ptile.m_slice_bins.permutationPtr();
            BeamBins::index_type const * const offsets = ptile.m_slice_bins.offsetsPtrCpu();
            BeamBins::index_type cell_start = 0;

            // The particles that are in the last slice (sent as ghost particles) are
            // given by the indices[cell_start:cell_stop-1]
            cell_start = offsets[bx.bigEnd(Direction::z)-bx.smallEnd(Direction::z)];

#ifdef AMREX_USE_GPU
            if (amrex::Gpu::inLaunchRegion() && np > 0) {
                const int np_per_block = 128;
                const int nblocks = (np+np_per_block-1)/np_per_block;
                const std::size_t shared_mem_bytes = np_per_block * psize;
                // NOTE - TODO DPC++
                amrex::launch(
                    nblocks, np_per_block, shared_mem_bytes, amrex::Gpu::gpuStream(),
                    [=] AMREX_GPU_DEVICE () noexcept
                    {
                        amrex::Gpu::SharedMemory<char> gsm;
                        char* const shared = gsm.dataPtr();

                        // Pack particles from device memory to shared memory
                        const int i = blockDim.x*blockIdx.x+threadIdx.x;
                        const unsigned int m = threadIdx.x;
                        const unsigned int mend = amrex::min<unsigned int>(blockDim.x, np-blockDim.x*blockIdx.x);
                        if (i < np) {
                            const int src_i = only_ghost ? indices[cell_start+i] : i;
                            ptd.packParticleData(shared, offset_box+src_i, m*psize, p_comm_real, p_comm_int);
                        }

                        __syncthreads();

                        // Copy packed particles from shared memory to psend_buffer in pinned memory
                        for (unsigned int index = m;
                             index < mend*psize/sizeof(double); index += blockDim.x) {
                            const double *csrc = (double *)shared;
                            double *cdest = (double *)(p_psend_buffer+blockDim.x*blockIdx.x*psize);
                            cdest[index] = csrc[index];
                        }
                    });
            } else
#endif
            {
                for (int i = 0; i < np; ++i)
                {
                    const int src_i = only_ghost ? indices[cell_start+i] : i;
                    ptd.packParticleData(p_psend_buffer, offset_box+src_i, i*psize, p_comm_real, p_comm_int);
                }
            }
            amrex::Gpu::streamSynchronize();

            // Delete beam particles that we just sent from the particle array
            if (!only_ghost) ptile.resize(offset_box);
            offset_beam += np;
        } // here

        const int loc_pcomm_z_tag = only_ghost ? pcomm_z_tag_ghost : pcomm_z_tag;
        MPI_Request* loc_psend_request = only_ghost ? &m_psend_request_ghost : &m_psend_request;
        // Each rank sends data downstream, except rank 0 who sends data to m_numprocs_z-1

        // Make datatype the same size as one particle, so MAX_INT particles can be sent
        MPI_Datatype one_particle_size{};
        MPI_Type_contiguous(psize, amrex::ParallelDescriptor::Mpi_typemap<char>::type(),
                            &one_particle_size);
        MPI_Type_commit(&one_particle_size);

        MPI_Isend(psend_buffer, np_total, one_particle_size,
                  (m_rank_z-1+m_numprocs_z)%m_numprocs_z, loc_pcomm_z_tag, m_comm_z, loc_psend_request);
    }

    // Send laser data
    {
        if (only_ghost) return;
        if (!m_multi_laser.m_use_laser) return;
        const amrex::FArrayBox& laser_fab = m_multi_laser.getFAB();
        amrex::Array4<amrex::Real const> const& laser_arr = laser_fab.array();
        const amrex::Box& lbx = laser_fab.box(); // does not include ghost cells
        const std::size_t nreals = lbx.numPts()*laser_fab.nComp();
        m_lsend_buffer = (amrex::Real*)amrex::The_Pinned_Arena()->alloc
            (sizeof(amrex::Real)*nreals);
        if (m_multi_laser.is3dOnHost()) {
            amrex::Gpu::streamSynchronize();
            // Copy from laser envelope 3D array (on host) to MPI buffer (on host)
            laser_fab.copyToMem<amrex::RunOn::Host>(lbx, 0, laser_fab.nComp(), m_lsend_buffer);
        } else {
            // Copy from laser envelope 3D array (on device) to MPI buffer (on host)
            auto const buf = amrex::makeArray4(m_lsend_buffer, lbx, laser_fab.nComp());
            amrex::ParallelFor
                (lbx, laser_fab.nComp(),
                 [=] AMREX_GPU_DEVICE (int i, int j, int k, int n) noexcept
                 {
                     buf(i,j,k,n) = laser_arr(i,j,k,n);
                 });
            amrex::Gpu::streamSynchronize();
        }
        MPI_Isend(m_lsend_buffer, nreals,
                  amrex::ParallelDescriptor::Mpi_typemap<amrex::Real>::type(),
                  (m_rank_z-1+m_numprocs_z)%m_numprocs_z, lcomm_z_tag, m_comm_z, &m_lsend_request);
    }
#endif
}

void
Hipace::NotifyFinish (const int it, bool only_ghost, bool only_time)
{
#ifdef AMREX_USE_MPI
    if (only_ghost) {
        if (m_np_snd_ghost.size() > 0) {
            MPI_Status status;
            MPI_Wait(&m_nsend_request_ghost, &status);
            m_np_snd_ghost.resize(0);
        }
        if (m_psend_buffer_ghost) {
            MPI_Status status;
            MPI_Wait(&m_psend_request_ghost, &status);
            amrex::The_Pinned_Arena()->free(m_psend_buffer_ghost);
            m_psend_buffer_ghost = nullptr;
        }
    } else {
        if (it == m_numprocs_z - 1) {
            AMREX_ALWAYS_ASSERT(m_dt >= 0.);
            if (m_tsend_buffer >= m_initial_time) {
                MPI_Status status;
                MPI_Wait(&m_tsend_request, &status);
                m_tsend_buffer = m_initial_time - 1.;
            }
            if (only_time) return;
        }
        if (m_np_snd.size() > 0) {
            MPI_Status status;
            MPI_Wait(&m_nsend_request, &status);
            m_np_snd.resize(0);
        }
        if (m_psend_buffer) {
            MPI_Status status;
            MPI_Wait(&m_psend_request, &status);
            amrex::The_Pinned_Arena()->free(m_psend_buffer);
            m_psend_buffer = nullptr;
        }
        if (m_lsend_buffer) {
            MPI_Status status;
            MPI_Wait(&m_lsend_request, &status);
            amrex::The_Pinned_Arena()->free(m_lsend_buffer);
            m_lsend_buffer = nullptr;
        }
    }
#endif
}

void
Hipace::ResizeFDiagFAB (const int it, const int step)
{
    for (int lev=0; lev<m_N_level; ++lev) {
        m_diags.ResizeFDiagFAB(m_3D_ba[lev][it], m_3D_geom[lev].Domain(), lev, m_3D_geom[lev],
                               step, m_max_step, m_physical_time, m_max_time);
    }
}

void
Hipace::FillDiagnostics (const int lev, int i_slice)
{
    for (auto& fd : m_diags.getFieldData()) {
        if (fd.m_level == lev && fd.m_has_field) {
            m_fields.Copy(lev, i_slice, fd.m_geom_io, fd.m_F,
                fd.m_F.box(), m_3D_geom[lev],
                fd.m_comps_output_idx, fd.m_nfields,
                fd.m_do_laser, m_multi_laser);
        }
    }
}

void
Hipace::WriteDiagnostics (int output_step, const int it, const OpenPMDWriterCallType call_type)
{
    HIPACE_PROFILE("Hipace::WriteDiagnostics()");

    if (call_type == OpenPMDWriterCallType::beams) {
        if (!m_diags.hasBeamOutput(output_step, m_max_step, m_physical_time, m_max_time)) {
            return;
        }
    } else if (call_type == OpenPMDWriterCallType::fields) {
        if (!m_diags.hasAnyFieldOutput(output_step, m_max_step, m_physical_time, m_max_time)) {
            return;
        }
    }

#ifdef HIPACE_USE_OPENPMD
    amrex::Gpu::streamSynchronize();
    m_openpmd_writer.WriteDiagnostics(m_diags.getFieldData(), m_multi_beam,
                        m_physical_time, output_step, getDiagBeamNames(),
                        it, m_3D_geom, call_type);
#else
    amrex::ignore_unused(it, call_type);
    amrex::Print()<<"WARNING: HiPACE++ compiled without openPMD support, the simulation has no I/O.\n";
#endif
}

int
Hipace::leftmostBoxWithParticles () const
{
    int boxid = m_numprocs_z;
    for (int ibeam=0; ibeam <m_multi_beam.get_nbeams(); ++ibeam) {
        boxid = std::min(m_multi_beam.getBeam(ibeam).m_box_sorter.leftmostBoxWithParticles(),boxid);
    }
    return boxid;
}

void
Hipace::CheckGhostSlice (int it)
{
    HIPACE_PROFILE("Hipace::CheckGhostSlice()");

    if (it == 0) return;

    for (int ibeam=0; ibeam<m_multi_beam.get_nbeams(); ibeam++) {
        const int nreal = m_multi_beam.getNRealParticles(ibeam);
        const int nghost = m_multi_beam.Npart(ibeam) - nreal;

        if (m_verbose >= 3) {
            amrex::AllPrint()<<"CheckGhostSlice rank "<<m_rank_z<<" it "<<it
                             <<" npart "<<m_multi_beam.Npart(ibeam)<<" nreal "
                             <<nreal<<" nghost "<<nghost<<"\n";
        }

        // Get lo and hi indices of current box
        const amrex::Box& bx = m_3D_ba[0][it];
        const int ilo = bx.smallEnd(Direction::z);

        // Get domain size in physical space
        const amrex::Real dz = m_3D_geom[0].CellSize(Direction::z);
        const amrex::Real dom_lo = m_3D_geom[0].ProbLo(Direction::z);

        // Compute bounds of ghost cell
        const amrex::Real zmin_leftcell = dom_lo + dz*(ilo-1);
        const amrex::Real zmax_leftcell = dom_lo + dz*ilo;

        // Get pointers to ghost particles
        auto& ptile = m_multi_beam.getBeam(ibeam);
        auto& aos = ptile.GetArrayOfStructs();
        const auto& pos_structs = aos.begin() + nreal;

        // Invalidate particles out of the ghost slice
        amrex::ParallelFor(
            nghost,
            [=] AMREX_GPU_DEVICE (long idx) {
                // Get zp of ghost particle
                const amrex::Real zp = pos_structs[idx].pos(2);
                // Invalidate ghost particle if not in the ghost slice
                if ( zp < zmin_leftcell || zp > zmax_leftcell ) {
                    pos_structs[idx].id() = -1;
                }
            }
            );
    }
}<|MERGE_RESOLUTION|>--- conflicted
+++ resolved
@@ -597,21 +597,15 @@
 
     FillBoundaryChargeCurrents(lev);
 
-<<<<<<< HEAD
     // interpolate also inside domain to account for x and y derivative
-    m_fields.InterpolateFromLev0toLev1(Geom(), lev, "jx",
+    m_fields.InterpolateFromLev0toLev1(m_3D_geom, lev, "jx",
         m_fields.m_slices_nguards, -m_fields.m_slices_nguards);
-    m_fields.InterpolateFromLev0toLev1(Geom(), lev, "jy",
+    m_fields.InterpolateFromLev0toLev1(m_3D_geom, lev, "jy",
         m_fields.m_slices_nguards, -m_fields.m_slices_nguards);
 
-    m_fields.SolvePoissonExmByAndEypBx(Geom(), lev);
-    m_fields.SolvePoissonEz(Geom(), lev);
-    m_fields.SolvePoissonBz(Geom(), lev);
-=======
     m_fields.SolvePoissonExmByAndEypBx(m_3D_geom, lev);
     m_fields.SolvePoissonEz(m_3D_geom, lev);
     m_fields.SolvePoissonBz(m_3D_geom, lev);
->>>>>>> 9b07c899
 
     // deposit grid current into jz_beam
     m_grid_current.DepositCurrentSlice(m_fields, m_3D_geom[lev], lev, islice);
