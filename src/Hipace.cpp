#include "Hipace.H"
#include "utils/HipaceProfilerWrapper.H"
#include "particles/SliceSort.H"
#include "particles/BoxSort.H"
#include "utils/IOUtil.H"
#include "particles/pusher/GetAndSetPosition.H"

#include <AMReX_ParmParse.H>
#include <AMReX_IntVect.H>
#ifdef AMREX_USE_LINEAR_SOLVERS
#  include <AMReX_MLALaplacian.H>
#  include <AMReX_MLMG.H>
#endif

#include <algorithm>
#include <memory>

#ifdef AMREX_USE_MPI
namespace {
    constexpr int ncomm_z_tag = 1001;
    constexpr int pcomm_z_tag = 1002;
    constexpr int ncomm_z_tag_ghost = 1003;
    constexpr int pcomm_z_tag_ghost = 1004;
    constexpr int tcomm_z_tag = 1005;
}
#endif

Hipace* Hipace::m_instance = nullptr;

bool Hipace::m_normalized_units = false;
int Hipace::m_max_step = 0;
amrex::Real Hipace::m_dt = 0.0;
amrex::Real Hipace::m_physical_time = 0.0;
amrex::Real Hipace::m_initial_time = 0.0;
int Hipace::m_verbose = 0;
int Hipace::m_depos_order_xy = 2;
int Hipace::m_depos_order_z = 0;
amrex::Real Hipace::m_predcorr_B_error_tolerance = 4e-2;
int Hipace::m_predcorr_max_iterations = 30;
amrex::Real Hipace::m_predcorr_B_mixing_factor = 0.05;
bool Hipace::m_do_beam_jx_jy_deposition = true;
int Hipace::m_do_device_synchronize = 0;
int Hipace::m_beam_injection_cr = 1;
amrex::Real Hipace::m_external_ExmBy_slope = 0.;
amrex::Real Hipace::m_external_Ez_slope = 0.;
amrex::Real Hipace::m_external_Ez_uniform = 0.;
amrex::Real Hipace::m_MG_tolerance_rel = 1.e-4;
amrex::Real Hipace::m_MG_tolerance_abs = 0.;
int Hipace::m_MG_verbose = 0;
#ifdef AMREX_USE_GPU
bool Hipace::m_do_tiling = false;
#else
bool Hipace::m_do_tiling = true;
#endif

Hipace_early_init::Hipace_early_init (Hipace* instance)
{
    Hipace::m_instance = instance;
    amrex::ParmParse pph("hipace");
    queryWithParser(pph ,"normalized_units", Hipace::m_normalized_units);
    if (Hipace::m_normalized_units) {
        m_phys_const = make_constants_normalized();
    } else {
        m_phys_const = make_constants_SI();
    }
    Parser::addConstantsToParser(m_phys_const);
    Parser::replaceAmrexParamsWithParser();
}

Hipace&
Hipace::GetInstance ()
{
    AMREX_ALWAYS_ASSERT_WITH_MESSAGE(m_instance, "instance has not been initialized yet");
    return *m_instance;
}

Hipace::Hipace () :
    Hipace_early_init(this),
    amrex::AmrCore(),
    m_fields(this),
    m_multi_beam(this),
    m_multi_plasma(this),
    m_diags(this->maxLevel()+1)
{
    amrex::ParmParse pp;// Traditionally, max_step and stop_time do not have prefix.
    queryWithParser(pp, "max_step", m_max_step);

#ifndef AMREX_USE_GPU
    int seed;
    if (queryWithParser(pp, "random_seed", seed)) amrex::ResetRandomSeed(seed);
#endif

    amrex::ParmParse pph("hipace");

    std::string str_dt {""};
    queryWithParser(pph, "dt", str_dt);
    if (str_dt != "adaptive") queryWithParser(pph, "dt", m_dt);
    queryWithParser(pph, "verbose", m_verbose);
    queryWithParser(pph, "numprocs_x", m_numprocs_x);
    queryWithParser(pph, "numprocs_y", m_numprocs_y);
    m_numprocs_z = amrex::ParallelDescriptor::NProcs() / (m_numprocs_x*m_numprocs_y);
    AMREX_ALWAYS_ASSERT_WITH_MESSAGE(m_numprocs_z <= m_max_step+1,
                                     "Please use more or equal time steps than number of ranks");
    AMREX_ALWAYS_ASSERT_WITH_MESSAGE(m_numprocs_x*m_numprocs_y*m_numprocs_z
                                     == amrex::ParallelDescriptor::NProcs(),
                                     "Check hipace.numprocs_x and hipace.numprocs_y");
    queryWithParser(pph, "boxes_in_z", m_boxes_in_z);
    if (m_boxes_in_z > 1) AMREX_ALWAYS_ASSERT_WITH_MESSAGE( m_numprocs_z == 1,
                            "Multiple boxes per rank only implemented for one rank.");
    queryWithParser(pph, "depos_order_xy", m_depos_order_xy);
    queryWithParser(pph, "depos_order_z", m_depos_order_z);
    queryWithParser(pph, "predcorr_B_error_tolerance", m_predcorr_B_error_tolerance);
    queryWithParser(pph, "predcorr_max_iterations", m_predcorr_max_iterations);
    queryWithParser(pph, "predcorr_B_mixing_factor", m_predcorr_B_mixing_factor);
    queryWithParser(pph, "output_period", m_output_period);
    AMREX_ALWAYS_ASSERT_WITH_MESSAGE(m_output_period != 0,
                                     "To avoid output, please use output_period = -1.");
    queryWithParser(pph, "beam_injection_cr", m_beam_injection_cr);
    queryWithParser(pph, "do_beam_jx_jy_deposition", m_do_beam_jx_jy_deposition);
    queryWithParser(pph, "do_device_synchronize", m_do_device_synchronize);
    queryWithParser(pph, "external_ExmBy_slope", m_external_ExmBy_slope);
    queryWithParser(pph, "external_Ez_slope", m_external_Ez_slope);
    queryWithParser(pph, "external_Ez_uniform", m_external_Ez_uniform);
    std::string solver = "predictor-corrector";
    queryWithParser(pph, "bxby_solver", solver);
    AMREX_ALWAYS_ASSERT_WITH_MESSAGE(
        solver == "predictor-corrector" ||
        solver == "explicit",
        "hipace.bxby_solver must be predictor-corrector or explicit");
    if (solver == "explicit") m_explicit = true;
    AMREX_ALWAYS_ASSERT_WITH_MESSAGE(
        !(m_explicit && !m_multi_plasma.AllSpeciesNeutralizeBackground()),
        "Ion motion with explicit solver is not implemented, need to use neutralize_background");

    queryWithParser(pph, "MG_tolerance_rel", m_MG_tolerance_rel);
    queryWithParser(pph, "MG_tolerance_abs", m_MG_tolerance_abs);
    queryWithParser(pph, "MG_verbose", m_MG_verbose);
    queryWithParser(pph, "do_tiling", m_do_tiling);
#ifdef AMREX_USE_GPU
    AMREX_ALWAYS_ASSERT_WITH_MESSAGE(m_do_tiling==0, "Tiling must be turned off to run on GPU.");
#endif

    if (maxLevel() > 0) {
        AMREX_ALWAYS_ASSERT(maxLevel() < 2);
        AMREX_ALWAYS_ASSERT_WITH_MESSAGE(!m_explicit, "Mesh refinement + explicit solver is not yet"
                                " supported! Please use hipace.bxby_solver = predictor-corrector");
        amrex::Array<amrex::Real, AMREX_SPACEDIM> loc_array;
        getWithParser(pph, "patch_lo", loc_array);
        for (int idim=0; idim<AMREX_SPACEDIM; ++idim) patch_lo[idim] = loc_array[idim];
        getWithParser(pph, "patch_hi", loc_array);
        for (int idim=0; idim<AMREX_SPACEDIM; ++idim) patch_hi[idim] = loc_array[idim];
    }

#ifdef AMREX_USE_MPI
    queryWithParser(pph, "skip_empty_comms", m_skip_empty_comms);
    int myproc = amrex::ParallelDescriptor::MyProc();
    m_rank_z = myproc/(m_numprocs_x*m_numprocs_y);
    MPI_Comm_split(amrex::ParallelDescriptor::Communicator(), m_rank_z, myproc, &m_comm_xy);
    MPI_Comm_rank(m_comm_xy, &m_rank_xy);
    MPI_Comm_split(amrex::ParallelDescriptor::Communicator(), m_rank_xy, myproc, &m_comm_z);
#endif
}

Hipace::~Hipace ()
{
#ifdef AMREX_USE_MPI
    NotifyFinish();
    NotifyFinish(0, true);
    MPI_Comm_free(&m_comm_xy);
    MPI_Comm_free(&m_comm_z);
#endif
}

void
Hipace::DefineSliceGDB (const int lev, const amrex::BoxArray& ba, const amrex::DistributionMapping& dm)
{
    std::map<int,amrex::Vector<amrex::Box> > boxes;
    for (int i = 0; i < ba.size(); ++i) {
        int rank = dm[i];
        if (InSameTransverseCommunicator(rank)) {
            boxes[rank].push_back(ba[i]);
        }
    }

    // We assume each process may have multiple Boxes longitude direction, but only one Box in the
    // transverse direction.  The union of all Boxes on a process is rectangular.  The slice
    // BoxArray therefore has one Box per process.  The Boxes in the slice BoxArray have one cell in
    // the longitude direction.  We will use the lowest longitude index in each process to construct
    // the Boxes.  These Boxes do not have any overlaps. Transversely, there are no gaps between
    // them.

    amrex::BoxList bl;
    amrex::Vector<int> procmap;
    for (auto const& kv : boxes) {
        int const iproc = kv.first;
        auto const& boxes_i = kv.second;
        AMREX_ALWAYS_ASSERT_WITH_MESSAGE(boxes_i.size() > 0,
                                         "We assume each process has at least one Box");
        amrex::Box bx = boxes_i[0];
        for (int j = 1; j < boxes_i.size(); ++j) {
            amrex::Box const& bxj = boxes_i[j];
            for (int idim = 0; idim < Direction::z; ++idim) {
                AMREX_ALWAYS_ASSERT(bxj.smallEnd(idim) == bx.smallEnd(idim));
                AMREX_ALWAYS_ASSERT(bxj.bigEnd(idim) == bx.bigEnd(idim));
                if (bxj.smallEnd(Direction::z) < bx.smallEnd(Direction::z)) {
                    bx = bxj;
                }
            }
        }
        bx.setBig(Direction::z, bx.smallEnd(Direction::z));
        bl.push_back(bx);
        procmap.push_back(iproc);
    }

    // Slice BoxArray
    m_slice_ba.push_back(amrex::BoxArray(std::move(bl)));

    // Slice DistributionMapping
    m_slice_dm.push_back(amrex::DistributionMapping(std::move(procmap)));

    // Slice Geometry
    // Set the lo and hi of domain and probdomain in the z direction
    amrex::RealBox tmp_probdom = Geom(lev).ProbDomain();
    amrex::Box tmp_dom = Geom(lev).Domain();
    const amrex::Real dz = Geom(lev).CellSize(Direction::z);
    const amrex::Real hi = Geom(lev).ProbHi(Direction::z);
    const amrex::Real lo = hi - dz;
    tmp_probdom.setLo(Direction::z, lo);
    tmp_probdom.setHi(Direction::z, hi);
    tmp_dom.setSmall(Direction::z, 0);
    tmp_dom.setBig(Direction::z, 0);
    m_slice_geom.push_back(amrex::Geometry(
        tmp_dom, tmp_probdom, Geom(lev).Coord(), Geom(lev).isPeriodic()));
}

bool
Hipace::InSameTransverseCommunicator (int rank) const
{
    return rank/(m_numprocs_x*m_numprocs_y) == m_rank_z;
}

void
Hipace::InitData ()
{
    HIPACE_PROFILE("Hipace::InitData()");
#ifdef AMREX_USE_FLOAT
    amrex::Print() << "HiPACE++ (" << Hipace::Version() << ") running in single precision\n";
#else
    amrex::Print() << "HiPACE++ (" << Hipace::Version() << ") running in double precision\n";
#endif


    amrex::Vector<amrex::IntVect> new_max_grid_size;
    for (int ilev = 0; ilev <= maxLevel(); ++ilev) {
        amrex::IntVect mgs = maxGridSize(ilev);
        mgs[0] = mgs[1] = 1024000000; // disable domain decomposition in x and y directions
        mgs[2] = Geom(ilev).Domain().length()[2]/m_numprocs_z; // make 1 box per rank longitudinally
        new_max_grid_size.push_back(mgs);
    }
    SetMaxGridSize(new_max_grid_size);

    AmrCore::InitFromScratch(0.0); // function argument is time
    constexpr int lev = 0;
    m_initial_time = m_multi_beam.InitData(geom[lev]);
    m_multi_plasma.InitData(m_slice_ba, m_slice_dm, m_slice_geom, geom);
    m_adaptive_time_step.Calculate(m_dt, m_multi_beam, m_multi_plasma.maxDensity());
#ifdef AMREX_USE_MPI
    m_adaptive_time_step.WaitTimeStep(m_dt, m_comm_z);
    m_adaptive_time_step.NotifyTimeStep(m_dt, m_comm_z);
#endif
    m_physical_time = m_initial_time;

    m_fields.checkInit();
}

void
Hipace::MakeNewLevelFromScratch (
    int lev, amrex::Real /*time*/, const amrex::BoxArray& ba, const amrex::DistributionMapping&)
{

    // We are going to ignore the DistributionMapping argument and build our own.
    amrex::DistributionMapping dm;
    {
        const int nboxes_x = m_numprocs_x;
        const int nboxes_y = m_numprocs_y;
        const int nboxes_z = (m_boxes_in_z == 1) ? m_numprocs_z : m_boxes_in_z;
        AMREX_ALWAYS_ASSERT(static_cast<long>(nboxes_x) *
                            static_cast<long>(nboxes_y) *
                            static_cast<long>(nboxes_z) == ba.size());
        amrex::Vector<int> procmap;
        // Warning! If we need to do load balancing, we need to update this!
        const int nboxes_x_local = 1;
        const int nboxes_y_local = 1;
        const int nboxes_z_local = nboxes_z / m_numprocs_z;
        for (int k = 0; k < nboxes_z; ++k) {
            int rz = k/nboxes_z_local;
            for (int j = 0; j < nboxes_y; ++j) {
                int ry = j / nboxes_y_local;
                for (int i = 0; i < nboxes_x; ++i) {
                    int rx = i / nboxes_x_local;
                    procmap.push_back(rx+ry*m_numprocs_x+rz*(m_numprocs_x*m_numprocs_y));
                }
            }
        }
        dm.define(std::move(procmap));
    }
    SetDistributionMap(lev, dm); // Let AmrCore know
    DefineSliceGDB(lev, ba, dm);
    // Note: we pass ba[0] as a dummy box, it will be resized properly in the loop over boxes in Evolve
    m_diags.AllocData(lev, ba[0], Geom(lev));
    m_fields.AllocData(lev, Geom(), m_slice_ba[lev], m_slice_dm[lev],
                       m_multi_plasma.m_sort_bin_size);
}

void
Hipace::ErrorEst (int lev, amrex::TagBoxArray& tags, amrex::Real /*time*/, int /*ngrow*/)
{
    using namespace amrex::literals;
    const amrex::Real* problo = Geom(lev).ProbLo();
    const amrex::Real* dx = Geom(lev).CellSize();

    for (amrex::MFIter mfi(tags); mfi.isValid(); ++mfi)
    {
        auto& fab = tags[mfi];
        const amrex::Box& bx = fab.box();
        for (amrex::BoxIterator bi(bx); bi.ok(); ++bi)
        {
            const amrex::IntVect& cell = bi();
            amrex::RealVect pos {AMREX_D_DECL((cell[0]+0.5_rt)*dx[0]+problo[0],
                                        (cell[1]+0.5_rt)*dx[1]+problo[1],
                                        (cell[2]+0.5_rt)*dx[2]+problo[2])};
            if (pos > patch_lo && pos < patch_hi) {
                fab(cell) = amrex::TagBox::SET;
            }
        }
    }
}

void
Hipace::PostProcessBaseGrids (amrex::BoxArray& ba0) const
{
    // This is called by AmrCore::InitFromScratch.
    // The BoxArray made by AmrCore is not what we want.  We will replace it with our own.
    const int lev = 0;
    const amrex::IntVect ncells_global = Geom(lev).Domain().length();
    amrex::IntVect box_size{ncells_global[0] / m_numprocs_x,
                            ncells_global[1] / m_numprocs_y,
                            ncells_global[2] / m_boxes_in_z};
    AMREX_ALWAYS_ASSERT_WITH_MESSAGE(box_size[0]*m_numprocs_x == ncells_global[0],
                                     "# of cells in x-direction is not divisible by hipace.numprocs_x");
    AMREX_ALWAYS_ASSERT_WITH_MESSAGE(box_size[1]*m_numprocs_y == ncells_global[1],
                                     "# of cells in y-direction is not divisible by hipace.numprocs_y");

    if (m_boxes_in_z == 1) {
        box_size[2] = ncells_global[2] / m_numprocs_z;
    }

    const int nboxes_x = m_numprocs_x;
    const int nboxes_y = m_numprocs_y;
    const int nboxes_z = (m_boxes_in_z == 1) ? ncells_global[2] / box_size[2] : m_boxes_in_z;
    AMREX_ALWAYS_ASSERT_WITH_MESSAGE(box_size[2]*nboxes_z == ncells_global[2],
                                     "# of cells in z-direction is not divisible by # of boxes");

    amrex::BoxList bl;
    for (int k = 0; k < nboxes_z; ++k) {
        for (int j = 0; j < nboxes_y; ++j) {
            for (int i = 0; i < nboxes_x; ++i) {
                amrex::IntVect lo = amrex::IntVect(i,j,k)*box_size;
                amrex::IntVect hi = amrex::IntVect(i+1,j+1,k+1)*box_size - 1;
                bl.push_back(amrex::Box(lo,hi));
            }
        }
    }

    ba0 = amrex::BoxArray(std::move(bl));
}

void
Hipace::Evolve ()
{
    HIPACE_PROFILE("Hipace::Evolve()");
    const int rank = amrex::ParallelDescriptor::MyProc();
    int const lev = 0;
    m_box_sorters.clear();
    m_multi_beam.sortParticlesByBox(m_box_sorters, boxArray(lev), geom[lev]);

    // now each rank starts with its own time step and writes to its own file. Highest rank starts with step 0
    for (int step = m_numprocs_z - 1 - m_rank_z; step <= m_max_step; step += m_numprocs_z)
    {
#ifdef HIPACE_USE_OPENPMD
        m_openpmd_writer.InitDiagnostics(step, m_output_period, m_max_step, finestLevel()+1);
#endif

        if (m_verbose>=1) std::cout<<"Rank "<<rank<<" started  step "<<step<<" with dt = "<<m_dt<<'\n';

        ResetAllQuantities();

        /* Store charge density of (immobile) ions into WhichSlice::RhoIons */
        if (m_do_tiling) m_multi_plasma.TileSort(boxArray(lev)[0], geom[lev]);
        m_multi_plasma.DepositNeutralizingBackground(m_fields, WhichSlice::RhoIons, geom[lev],
                                                     finestLevel()+1);

        // Loop over longitudinal boxes on this rank, from head to tail
        const int n_boxes = (m_boxes_in_z == 1) ? m_numprocs_z : m_boxes_in_z;
        for (int it = n_boxes-1; it >= 0; --it)
        {
            Wait(step, it);

            m_box_sorters.clear();

            m_multi_beam.sortParticlesByBox(m_box_sorters, boxArray(lev), geom[lev]);
            m_leftmost_box_snd = std::min(leftmostBoxWithParticles(), m_leftmost_box_snd);

            WriteDiagnostics(step, it, OpenPMDWriterCallType::beams);

            m_multi_beam.StoreNRealParticles();
            // Copy particles in box it-1 in the ghost buffer.
            // This handles both beam initialization and particle slippage.
            if (it>0) m_multi_beam.PackLocalGhostParticles(it-1, m_box_sorters);

            const amrex::Box& bx = boxArray(lev)[it];

            ResizeFDiagFAB(it);

            amrex::Vector<amrex::Vector<BeamBins>> bins;
            bins = m_multi_beam.findParticlesInEachSlice(finestLevel()+1, it, bx,
                                                         geom, m_box_sorters);
            AMREX_ALWAYS_ASSERT( bx.bigEnd(Direction::z) >= bx.smallEnd(Direction::z) + 2 );
            // Solve head slice
            SolveOneSlice(bx.bigEnd(Direction::z), it, bins);
            // Notify ghost slice
            if (it<m_numprocs_z-1) Notify(step, it, bins[lev], true);
            // Solve central slices
            for (int isl = bx.bigEnd(Direction::z)-1; isl > bx.smallEnd(Direction::z); --isl){
                SolveOneSlice(isl, it, bins);
            };
            // Receive ghost slice
            if (it>0) Wait(step, it, true);
            CheckGhostSlice(it);
            // Solve tail slice. Consume ghost particles.
            SolveOneSlice(bx.smallEnd(Direction::z), it, bins);
            // Delete ghost particles
            m_multi_beam.RemoveGhosts();

            m_adaptive_time_step.Calculate(m_dt, m_multi_beam, m_multi_plasma.maxDensity(),
                                           it, m_box_sorters, false);

            // averaging predictor corrector loop diagnostics
            m_predcorr_avg_iterations /= (bx.bigEnd(Direction::z) + 1 - bx.smallEnd(Direction::z));
            m_predcorr_avg_B_error /= (bx.bigEnd(Direction::z) + 1 - bx.smallEnd(Direction::z));

            WriteDiagnostics(step, it, OpenPMDWriterCallType::fields);

            Notify(step, it, bins[lev]);
        }

        // printing and resetting predictor corrector loop diagnostics
        if (m_verbose>=2) amrex::AllPrint()<<"Rank "<<rank<<": avg. number of iterations "
                                   << m_predcorr_avg_iterations << " avg. transverse B field error "
                                   << m_predcorr_avg_B_error << "\n";
        m_predcorr_avg_iterations = 0.;
        m_predcorr_avg_B_error = 0.;

        m_physical_time += m_dt;
    }

#ifdef HIPACE_USE_OPENPMD
    if (m_output_period > 0) m_openpmd_writer.reset();
#endif
}

void
Hipace::SolveOneSlice (int islice_coarse, const int ibox,
                       amrex::Vector<amrex::Vector<BeamBins>>& bins)
{
    HIPACE_PROFILE("Hipace::SolveOneSlice()");

    for (int lev = 0; lev <= finestLevel(); ++lev) {

        if (lev == 1) { // skip all slices which are not existing on level 1
            // use geometry of coarse grid to determine whether slice is to be solved
            const amrex::Real* problo = Geom(0).ProbLo();
            const amrex::Real* dx = Geom(0).CellSize();
            amrex::Real pos = (islice_coarse+0.5)*dx[2]+problo[2];
            if (pos < patch_lo[2] || pos > patch_hi[2]) continue;
        }

        // Between this push and the corresponding pop at the end of this
        // for loop, the parallelcontext is the transverse communicator
        amrex::ParallelContext::push(m_comm_xy);

        const amrex::Box& bx = boxArray(lev)[ibox];

        const int nsubslice = GetRefRatio(lev)[Direction::z];

        for (int isubslice = nsubslice-1; isubslice >= 0; --isubslice) {

            // calculate correct slice for refined level
            const int islice = nsubslice*islice_coarse + isubslice;
            const int islice_local = islice - boxArray(lev)[ibox].smallEnd(Direction::z);

            if (m_explicit) {
                // Set all quantities to 0 except Bx and By: the previous slice serves as initial
                // guess.
                const int ibx = Comps[WhichSlice::This]["Bx"];
                const int iby = Comps[WhichSlice::This]["By"];
                const int nc = Comps[WhichSlice::This]["N"];
                AMREX_ALWAYS_ASSERT( iby == ibx+1 );
<<<<<<< HEAD
                // TODO: add m_fields.m_slices_nguards to setVal
                m_fields.getSlices(lev, WhichSlice::This).setVal(0., 0, ibx);
                m_fields.getSlices(lev, WhichSlice::This).setVal(0., iby+1, nc-iby-1);
=======
                m_fields.getSlices(lev, WhichSlice::This).setVal(
                    0., 0, ibx, m_fields.m_slices_nguards);
                m_fields.getSlices(lev, WhichSlice::This).setVal(
                    0., iby+1, nc-iby-1, m_fields.m_slices_nguards);
>>>>>>> 06f5cfe1
            } else {
                m_fields.getSlices(lev, WhichSlice::This).setVal(0., m_fields.m_slices_nguards);
            }

            if (!m_explicit) {
                m_multi_plasma.AdvanceParticles(m_fields, geom[lev], false,
                                                true, false, false, lev);
            }

            amrex::MultiFab rho(m_fields.getSlices(lev, WhichSlice::This), amrex::make_alias,
                                Comps[WhichSlice::This]["rho"], 1);

            if (m_do_tiling) m_multi_plasma.TileSort(bx, geom[lev]);
            m_multi_plasma.DepositCurrent(
                m_fields, WhichSlice::This, false, true, true, true, m_explicit, geom[lev], lev);

            if (m_explicit){
                amrex::MultiFab j_slice_next(m_fields.getSlices(lev, WhichSlice::Next),
                                             amrex::make_alias, Comps[WhichSlice::Next]["jx"], 4);
                j_slice_next.setVal(0., m_fields.m_slices_nguards);
                m_multi_beam.DepositCurrentSlice(m_fields, geom, lev, islice_local, bx, bins[lev],
                                                 m_box_sorters, ibox, m_do_beam_jx_jy_deposition,
                                                 WhichSlice::Next);
                m_fields.AddBeamCurrents(lev, WhichSlice::Next);
                // need to exchange jx jy jx_beam jy_beam
                j_slice_next.FillBoundary(Geom(lev).periodicity());
            }

            m_fields.AddRhoIons(lev);

            // need to exchange jx jy jz jx_beam jy_beam jz_beam rho
            // Assert that the order of the transverse currents and charge density is correct. This
            // order is also required in the FillBoundary call on the next slice in the
            // predictor-corrector loop, as well as in the shift slices.
            const int ijx = Comps[WhichSlice::This]["jx"];
            const int ijx_beam = Comps[WhichSlice::This]["jx_beam"];
            const int ijy = Comps[WhichSlice::This]["jy"];
            const int ijy_beam = Comps[WhichSlice::This]["jy_beam"];
            const int ijz = Comps[WhichSlice::This]["jz"];
            const int ijz_beam = Comps[WhichSlice::This]["jz_beam"];
            const int irho = Comps[WhichSlice::This]["rho"];
            AMREX_ALWAYS_ASSERT( ijx_beam == ijx+1 && ijy == ijx+2 && ijy_beam == ijx+3 &&
                                 ijz == ijx+4 && ijz_beam == ijx+5 && irho == ijx+6 );
            amrex::MultiFab j_slice(m_fields.getSlices(lev, WhichSlice::This),
                                    amrex::make_alias, Comps[WhichSlice::This]["jx"], 7);
            j_slice.FillBoundary(Geom(lev).periodicity());

            m_fields.SolvePoissonExmByAndEypBx(Geom(), m_comm_xy, lev, islice);

            m_grid_current.DepositCurrentSlice(m_fields, geom[lev], lev, islice);
            m_multi_beam.DepositCurrentSlice(m_fields, geom, lev, islice_local, bx, bins[lev],
                                             m_box_sorters, ibox, m_do_beam_jx_jy_deposition,
                                             WhichSlice::This);
            m_fields.AddBeamCurrents(lev, WhichSlice::This);

            j_slice.FillBoundary(Geom(lev).periodicity());

            m_fields.SolvePoissonEz(Geom(), lev, islice);
            m_fields.SolvePoissonBz(Geom(), lev, islice);

            // Modifies Bx and By in the current slice and the force terms of the plasma particles
            if (m_explicit){
                m_fields.AddRhoIons(lev, true);
                ExplicitSolveBxBy(lev);
                m_multi_plasma.AdvanceParticles( m_fields, geom[lev], false, true, true, true, lev);
                m_fields.AddRhoIons(lev);
            } else {
                PredictorCorrectorLoopToSolveBxBy(islice_local, lev, bx, bins[lev], ibox);
            }

            // Push beam particles
            m_multi_beam.AdvanceBeamParticlesSlice(m_fields, geom[lev], lev, islice_local, bx,
                                                   bins[lev], m_box_sorters, ibox);

            FillDiagnostics(lev, islice);

            m_multi_plasma.DoFieldIonization(lev, geom[lev], m_fields);
            if (m_multi_plasma.IonizationOn() && m_do_tiling) m_multi_plasma.TileSort(bx, geom[lev]);

        } // end for (int isubslice = nsubslice-1; isubslice >= 0; --isubslice)

        // After this, the parallel context is the full 3D communicator again
        amrex::ParallelContext::pop();
    } // end for (int lev = 0; lev <= finestLevel(); ++lev)

     // shift slices of all levels
     m_fields.ShiftSlices(finestLevel()+1, islice_coarse, Geom(0), patch_lo[2], patch_hi[2]);
}

void
Hipace::ResetAllQuantities ()
{
    HIPACE_PROFILE("Hipace::ResetAllQuantities()");

    for (int lev = 0; lev <= finestLevel(); ++lev) {
        m_multi_plasma.ResetParticles(lev, true);
        for (int islice=0; islice<WhichSlice::N; islice++) {
            m_fields.getSlices(lev, islice).setVal(0., m_fields.m_slices_nguards);
        }
    }
}

void
Hipace::ExplicitSolveBxBy (const int lev)
{
    HIPACE_PROFILE("Hipace::ExplicitSolveBxBy()");
    amrex::ParallelContext::push(m_comm_xy);
    using namespace amrex::literals;

    const int isl = WhichSlice::This;
    amrex::MultiFab& slicemf = m_fields.getSlices(lev, isl);
    const int nsl = WhichSlice::Next;
    amrex::MultiFab& nslicemf = m_fields.getSlices(lev, nsl);
    const int psl = WhichSlice::Previous1;
    amrex::MultiFab& pslicemf = m_fields.getSlices(lev, psl);
    const amrex::BoxArray ba = slicemf.boxArray();
    const amrex::DistributionMapping dm = slicemf.DistributionMap();
    const amrex::IntVect ngv = slicemf.nGrowVect();

    // Later this should have only 1 component, but we have 2 for now, with always the same values.
    amrex::MultiFab Mult(ba, dm, 2, ngv);
    amrex::MultiFab S(ba, dm, 2, ngv);
    Mult.setVal(0., ngv);
    S.setVal(0., ngv);

    const amrex::MultiFab Rho(slicemf, amrex::make_alias, Comps[isl]["rho"    ], 1);
    const amrex::MultiFab Jx (slicemf, amrex::make_alias, Comps[isl]["jx"     ], 1);
    const amrex::MultiFab Jy (slicemf, amrex::make_alias, Comps[isl]["jy"     ], 1);
    const amrex::MultiFab Jxb(slicemf, amrex::make_alias, Comps[isl]["jx_beam"], 1);
    const amrex::MultiFab Jyb(slicemf, amrex::make_alias, Comps[isl]["jy_beam"], 1);
    const amrex::MultiFab Jxx(slicemf, amrex::make_alias, Comps[isl]["jxx"    ], 1);
    const amrex::MultiFab Jxy(slicemf, amrex::make_alias, Comps[isl]["jxy"    ], 1);
    const amrex::MultiFab Jyy(slicemf, amrex::make_alias, Comps[isl]["jyy"    ], 1);
    const amrex::MultiFab Jz (slicemf, amrex::make_alias, Comps[isl]["jz"     ], 1);
    const amrex::MultiFab Jzb(slicemf, amrex::make_alias, Comps[isl]["jz_beam"], 1);
    const amrex::MultiFab Psi(slicemf, amrex::make_alias, Comps[isl]["Psi"    ], 1);
    const amrex::MultiFab Bz (slicemf, amrex::make_alias, Comps[isl]["Bz"     ], 1);
    const amrex::MultiFab Ez (slicemf, amrex::make_alias, Comps[isl]["Ez"     ], 1);
    const amrex::MultiFab prev_Jxb(pslicemf, amrex::make_alias, Comps[psl]["jx_beam"], 1);
    const amrex::MultiFab next_Jxb(nslicemf, amrex::make_alias, Comps[nsl]["jx_beam"], 1);
    const amrex::MultiFab prev_Jyb(pslicemf, amrex::make_alias, Comps[psl]["jy_beam"], 1);
    const amrex::MultiFab next_Jyb(nslicemf, amrex::make_alias, Comps[nsl]["jy_beam"], 1);
    amrex::MultiFab BxBy (slicemf, amrex::make_alias, Comps[isl]["Bx" ], 2);

    // preparing conversion to normalized units, if applicable
    PhysConst pc = m_phys_const;
    const amrex::Real n0 = m_multi_plasma.maxDensity();
    const amrex::Real omegap = std::sqrt(n0 * pc.q_e*pc.q_e/(pc.m_e*pc.ep0));
    const amrex::Real kp = omegap/pc.c;
    const amrex::Real kpinv = 1./kp;
    const amrex::Real E0 = omegap * pc.m_e * pc.c / pc.q_e;

    // dx, dy, dz in normalized units
    const amrex::Real dx = Geom(lev).CellSize(Direction::x)/kpinv;
    const amrex::Real dy = Geom(lev).CellSize(Direction::y)/kpinv;
    const amrex::Real dz = Geom(lev).CellSize(Direction::z)/kpinv;

    // transforming BxBy array to normalized units for use as initial guess
    // TODO: include ghost cells in .mult (currently not supported by amrex)
    BxBy.mult(pc.c/E0);

    for ( amrex::MFIter mfi(Bz, amrex::TilingIfNotGPU()); mfi.isValid(); ++mfi ){

        // add enough guard cells to enable transverse derivatives
        amrex::Box const& bx = mfi.growntilebox({1,1,0});

        amrex::Array4<amrex::Real const> const & rho = Rho.array(mfi);
        amrex::Array4<amrex::Real const> const & jx  = Jx .array(mfi);
        amrex::Array4<amrex::Real const> const & jy  = Jy .array(mfi);
        amrex::Array4<amrex::Real const> const & jxb = Jxb.array(mfi);
        amrex::Array4<amrex::Real const> const & jyb = Jyb.array(mfi);
        amrex::Array4<amrex::Real const> const & jxx = Jxx.array(mfi);
        amrex::Array4<amrex::Real const> const & jxy = Jxy.array(mfi);
        amrex::Array4<amrex::Real const> const & jyy = Jyy.array(mfi);
        amrex::Array4<amrex::Real const> const & jz  = Jz .array(mfi);
        amrex::Array4<amrex::Real const> const & jzb = Jzb.array(mfi);
        amrex::Array4<amrex::Real const> const & psi = Psi.array(mfi);
        amrex::Array4<amrex::Real const> const & bz  = Bz.array(mfi);
        amrex::Array4<amrex::Real const> const & ez  = Ez.array(mfi);
        amrex::Array4<amrex::Real const> const & next_jxb = next_Jxb.array(mfi);
        amrex::Array4<amrex::Real const> const & prev_jxb = prev_Jxb.array(mfi);
        amrex::Array4<amrex::Real const> const & next_jyb = next_Jyb.array(mfi);
        amrex::Array4<amrex::Real const> const & prev_jyb = prev_Jyb.array(mfi);
        amrex::Array4<amrex::Real> const & mult = Mult.array(mfi);
        amrex::Array4<amrex::Real> const & s = S.array(mfi);

        amrex::ParallelFor(
            bx,
            [=] AMREX_GPU_DEVICE (int i, int j, int k) noexcept
            {
                const amrex::Real dx_jxy = (jxy(i+1,j,k)-jxy(i-1,j,k))/(2._rt*dx);
                const amrex::Real dx_jxx = (jxx(i+1,j,k)-jxx(i-1,j,k))/(2._rt*dx);
                const amrex::Real dx_jz  = (jz (i+1,j,k)-jz (i-1,j,k))/(2._rt*dx);
                const amrex::Real dx_psi = (psi(i+1,j,k)-psi(i-1,j,k))/(2._rt*dx);

                const amrex::Real dy_jyy = (jyy(i,j+1,k)-jyy(i,j-1,k))/(2._rt*dy);
                const amrex::Real dy_jxy = (jxy(i,j+1,k)-jxy(i,j-1,k))/(2._rt*dy);
                const amrex::Real dy_jz  = (jz (i,j+1,k)-jz (i,j-1,k))/(2._rt*dy);
                const amrex::Real dy_psi = (psi(i,j+1,k)-psi(i,j-1,k))/(2._rt*dy);

                const amrex::Real dz_jxb = (prev_jxb(i,j,k)-next_jxb(i,j,k))/(2._rt*dz);
                const amrex::Real dz_jyb = (prev_jyb(i,j,k)-next_jyb(i,j,k))/(2._rt*dz);

                // Store (i,j,k) cell value in local variable.
                // All quantities are converted to normalized units, if applicable
                // NOTE: a few -1 factors are added here, due to discrepancy in definitions between
                // WAND-PIC and HiPACE++:
                //   n* and j are defined from ne in WAND-PIC and from rho in hipace++.
                const amrex::Real cne     = - rho(i,j,k) / n0 / pc.q_e ;
                const amrex::Real cjzp    = - (jz(i,j,k) - jzb(i,j,k)) / n0 / pc.q_e / pc.c;
                const amrex::Real cjxp    = - (jx(i,j,k) - jxb(i,j,k)) / n0 / pc.q_e / pc.c;
                const amrex::Real cjyp    = - (jy(i,j,k) - jyb(i,j,k)) / n0 / pc.q_e / pc.c;
                const amrex::Real cpsi    =   psi(i,j,k) * pc.q_e / (pc.m_e * pc.c * pc.c);
                const amrex::Real cjxx    = - jxx(i,j,k) / n0 / pc.q_e / pc.c / pc.c;
                const amrex::Real cjxy    = - jxy(i,j,k) / n0 / pc.q_e / pc.c / pc.c;
                const amrex::Real cjyy    = - jyy(i,j,k) / n0 / pc.q_e / pc.c / pc.c;
                const amrex::Real cdx_jxx = - dx_jxx / n0 / pc.q_e / pc.c / pc.c;
                const amrex::Real cdx_jxy = - dx_jxy / n0 / pc.q_e / pc.c / pc.c;
                const amrex::Real cdx_jz  = - dx_jz  / n0 / pc.q_e / pc.c;
                const amrex::Real cdx_psi =   dx_psi * pc.q_e / (pc.m_e * pc.c * pc.c);
                const amrex::Real cdy_jyy = - dy_jyy / n0 / pc.q_e / pc.c / pc.c;
                const amrex::Real cdy_jxy = - dy_jxy / n0 / pc.q_e / pc.c / pc.c;
                const amrex::Real cdy_jz  = - dy_jz  / n0 / pc.q_e / pc.c ;
                const amrex::Real cdy_psi =   dy_psi * pc.q_e / (pc.m_e * pc.c * pc.c);
                const amrex::Real cdz_jxb = - dz_jxb / n0 / pc.q_e / pc.c;
                const amrex::Real cdz_jyb = - dz_jyb / n0 / pc.q_e / pc.c;
                const amrex::Real cez     =   ez(i,j,k) / E0;
                const amrex::Real cbz     =   bz(i,j,k) * pc.c / E0;

                // to calculate nstar, only the plasma current density is needed
                const amrex::Real nstar = cne - cjzp;

                const amrex::Real nstar_gamma = 0.5_rt* (1._rt+cpsi)*(cjxx + cjyy + nstar)
                                                + 0.5_rt * nstar/(1._rt+cpsi);

                const amrex::Real nstar_ax = 1._rt/(1._rt + cpsi) *
                    (nstar_gamma*cdx_psi/(1._rt+cpsi) - cjxp*cez - cjxx*cdx_psi - cjxy*cdy_psi);

                const amrex::Real nstar_ay = 1._rt/(1._rt + cpsi) *
                    (nstar_gamma*cdy_psi/(1._rt+cpsi) - cjyp*cez - cjxy*cdx_psi - cjyy*cdy_psi);

                // Should only have 1 component, but not supported yet by the AMReX MG solver
                mult(i,j,k,0) = nstar / (1._rt + cpsi);
                mult(i,j,k,1) = nstar / (1._rt + cpsi);

                // sy, to compute Bx
                s(i,j,k,0) = + cbz * cjxp / (1._rt+cpsi) + nstar_ay - cdx_jxy - cdy_jyy + cdy_jz
                             + cdz_jyb;
                // sx, to compute By
                s(i,j,k,1) = - cbz * cjyp / (1._rt+cpsi) + nstar_ax - cdx_jxx - cdy_jxy + cdx_jz
                             + cdz_jxb;
                s(i,j,k,1) *= -1;

            }
            );
    }

#ifdef AMREX_USE_LINEAR_SOLVERS
    // For now, we construct the solver locally. Later, we want to move it to the hipace class as
    // a member so that we can reuse it.

    // construct slice geometry in normalized units
    // Set the lo and hi of domain and probdomain in the z direction
    amrex::RealBox tmp_probdom({AMREX_D_DECL(Geom(lev).ProbLo(Direction::x) / kpinv,
                                             Geom(lev).ProbLo(Direction::y) / kpinv,
                                             Geom(lev).ProbLo(Direction::z) / kpinv)},
                               {AMREX_D_DECL(Geom(lev).ProbHi(Direction::x) / kpinv,
                                             Geom(lev).ProbHi(Direction::y) / kpinv,
                                             Geom(lev).ProbHi(Direction::z) / kpinv)});
    amrex::Box tmp_dom = Geom(lev).Domain();
    const amrex::Real hi = Geom(lev).ProbHi(Direction::z) / kpinv;
    const amrex::Real lo = hi - dz;
    tmp_probdom.setLo(Direction::z, lo);
    tmp_probdom.setHi(Direction::z, hi);
    tmp_dom.setSmall(Direction::z, 0);
    tmp_dom.setBig(Direction::z, 0);
    amrex::Geometry slice_geom = amrex::Geometry(
        tmp_dom, tmp_probdom, Geom(lev).Coord(), Geom(lev).isPeriodic());

    slice_geom.setPeriodicity({0,0,0});

    if (!m_mlalaplacian){
        // If first call, initialize the MG solver
        amrex::LPInfo lpinfo{};
        lpinfo.setHiddenDirection(2).setAgglomeration(false).setConsolidation(false);

        // make_unique requires explicit types
        m_mlalaplacian = std::make_unique<amrex::MLALaplacian>(
            amrex::Vector<amrex::Geometry>{slice_geom},
            amrex::Vector<amrex::BoxArray>{S.boxArray()},
            amrex::Vector<amrex::DistributionMapping>{S.DistributionMap()},
            lpinfo,
            amrex::Vector<amrex::FabFactory<amrex::FArrayBox> const*>{}, 2);

        m_mlalaplacian->setDomainBC(
            {AMREX_D_DECL(amrex::LinOpBCType::Dirichlet,
                          amrex::LinOpBCType::Dirichlet,
                          amrex::LinOpBCType::Dirichlet)},
            {AMREX_D_DECL(amrex::LinOpBCType::Dirichlet,
                          amrex::LinOpBCType::Dirichlet,
                          amrex::LinOpBCType::Dirichlet)});

        m_mlmg = std::make_unique<amrex::MLMG>(*m_mlalaplacian);
        m_mlmg->setVerbose(m_MG_verbose);
    }

    // BxBy is assumed to have at least one ghost cell in x and y.
    // The ghost cells outside the domain should contain Dirichlet BC values.
    BxBy.setDomainBndry(0.0, slice_geom); // Set Dirichlet BC to zero
    m_mlalaplacian->setLevelBC(0, &BxBy);

    m_mlalaplacian->setACoeffs(0, Mult);

    // amrex solves ascalar A phi - bscalar Laplacian(phi) = rhs
    // So we solve Delta BxBy - A * BxBy = S
    m_mlalaplacian->setScalars(-1.0, -1.0);

    m_mlmg->solve({&BxBy}, {&S}, m_MG_tolerance_rel, m_MG_tolerance_abs);
#else
    amrex::Abort("To use the explicit solver, compilation option AMReX_LINEAR_SOLVERS must be ON");
#endif

    // converting BxBy to SI units, if applicable
    // TODO: include ghost cells in .mult (currently not supported by amrex)
    BxBy.mult(E0/pc.c);
    amrex::ParallelContext::pop();
}

void
Hipace::PredictorCorrectorLoopToSolveBxBy (const int islice_local, const int lev,
                                const amrex::Box bx, amrex::Vector<BeamBins> bins, const int ibox)
{
    HIPACE_PROFILE("Hipace::PredictorCorrectorLoopToSolveBxBy()");

    amrex::Real relative_Bfield_error_prev_iter = 1.0;
    amrex::Real relative_Bfield_error = m_fields.ComputeRelBFieldError(
        m_fields.getSlices(lev, WhichSlice::Previous1),
        m_fields.getSlices(lev, WhichSlice::Previous1),
        m_fields.getSlices(lev, WhichSlice::Previous2),
        m_fields.getSlices(lev, WhichSlice::Previous2),
        Comps[WhichSlice::Previous1]["Bx"], Comps[WhichSlice::Previous1]["By"],
        Comps[WhichSlice::Previous2]["Bx"], Comps[WhichSlice::Previous2]["By"],
        Geom(lev));

    /* Guess Bx and By */
    m_fields.InitialBfieldGuess(relative_Bfield_error, m_predcorr_B_error_tolerance, lev);
    amrex::ParallelContext::push(m_comm_xy);
     // exchange ExmBy EypBx Ez Bx By Bz
    m_fields.getSlices(lev, WhichSlice::This).FillBoundary(Geom(lev).periodicity());
    amrex::ParallelContext::pop();

    /* creating temporary Bx and By arrays for the current and previous iteration */
    amrex::MultiFab Bx_iter(m_fields.getSlices(lev, WhichSlice::This).boxArray(),
                            m_fields.getSlices(lev, WhichSlice::This).DistributionMap(), 1,
                            m_fields.getSlices(lev, WhichSlice::This).nGrowVect());
    amrex::MultiFab By_iter(m_fields.getSlices(lev, WhichSlice::This).boxArray(),
                            m_fields.getSlices(lev, WhichSlice::This).DistributionMap(), 1,
                            m_fields.getSlices(lev, WhichSlice::This).nGrowVect());
    Bx_iter.setVal(0.0, m_fields.m_slices_nguards);
    By_iter.setVal(0.0, m_fields.m_slices_nguards);
    amrex::MultiFab Bx_prev_iter(m_fields.getSlices(lev, WhichSlice::This).boxArray(),
                                 m_fields.getSlices(lev, WhichSlice::This).DistributionMap(), 1,
                                 m_fields.getSlices(lev, WhichSlice::This).nGrowVect());
    amrex::MultiFab::Copy(Bx_prev_iter, m_fields.getSlices(lev, WhichSlice::This),
                          Comps[WhichSlice::This]["Bx"], 0, 1, m_fields.m_slices_nguards);
    amrex::MultiFab By_prev_iter(m_fields.getSlices(lev, WhichSlice::This).boxArray(),
                                 m_fields.getSlices(lev, WhichSlice::This).DistributionMap(), 1,
                                 m_fields.getSlices(lev, WhichSlice::This).nGrowVect());
    amrex::MultiFab::Copy(By_prev_iter, m_fields.getSlices(lev, WhichSlice::This),
                          Comps[WhichSlice::This]["By"], 0, 1, m_fields.m_slices_nguards);

    /* creating aliases to the current in the next slice.
     * This needs to be reset after each push to the next slice */
    amrex::MultiFab jx_next(m_fields.getSlices(lev, WhichSlice::Next),
                            amrex::make_alias, Comps[WhichSlice::Next]["jx"], 1);
    amrex::MultiFab jy_next(m_fields.getSlices(lev, WhichSlice::Next),
                            amrex::make_alias, Comps[WhichSlice::Next]["jy"], 1);
    amrex::MultiFab jx_beam_next(m_fields.getSlices(lev, WhichSlice::Next),
                            amrex::make_alias, Comps[WhichSlice::Next]["jx_beam"], 1);
    amrex::MultiFab jy_beam_next(m_fields.getSlices(lev, WhichSlice::Next),
                            amrex::make_alias, Comps[WhichSlice::Next]["jy_beam"], 1);


    /* shift force terms, update force terms using guessed Bx and By */
    m_multi_plasma.AdvanceParticles( m_fields, geom[lev], false, false, true, true, lev);

    const int islice = islice_local + boxArray(lev)[ibox].smallEnd(Direction::z);

    /* Begin of predictor corrector loop  */
    int i_iter = 0;
    /* resetting the initial B-field error for mixing between iterations */
    relative_Bfield_error = 1.0;
    while (( relative_Bfield_error > m_predcorr_B_error_tolerance )
           && ( i_iter < m_predcorr_max_iterations ))
    {
        i_iter++;
        m_predcorr_avg_iterations += 1.0;

        /* Push particles to the next slice */
        m_multi_plasma.AdvanceParticles(m_fields, geom[lev], true, true, false, false, lev);

        if (m_do_tiling) m_multi_plasma.TileSort(boxArray(lev)[0], geom[lev]);
        /* deposit current to next slice */
        m_multi_plasma.DepositCurrent(
            m_fields, WhichSlice::Next, true, true, false, false, false, geom[lev], lev);

        m_multi_beam.DepositCurrentSlice(m_fields, geom, lev, islice_local, bx, bins, m_box_sorters,
                                         ibox, m_do_beam_jx_jy_deposition, WhichSlice::Next);
        m_fields.AddBeamCurrents(lev, WhichSlice::Next);

        amrex::ParallelContext::push(m_comm_xy);
        // need to exchange jx jy jx_beam jy_beam
        amrex::MultiFab j_slice_next(m_fields.getSlices(lev, WhichSlice::Next),
                                     amrex::make_alias, Comps[WhichSlice::Next]["jx"], 4);
        j_slice_next.FillBoundary(Geom(lev).periodicity());
        amrex::ParallelContext::pop();

        /* Calculate Bx and By */
        m_fields.SolvePoissonBx(Bx_iter, Geom(), lev, islice);
        m_fields.SolvePoissonBy(By_iter, Geom(), lev, islice);

        relative_Bfield_error = m_fields.ComputeRelBFieldError(
            m_fields.getSlices(lev, WhichSlice::This),
            m_fields.getSlices(lev, WhichSlice::This),
            Bx_iter, By_iter,
            Comps[WhichSlice::This]["Bx"], Comps[WhichSlice::This]["By"],
            0, 0, Geom(lev));

        if (i_iter == 1) relative_Bfield_error_prev_iter = relative_Bfield_error;

        /* Mixing the calculated B fields to the actual B field and shifting iterated B fields */
        m_fields.MixAndShiftBfields(
            Bx_iter, Bx_prev_iter, Comps[WhichSlice::This]["Bx"], relative_Bfield_error,
            relative_Bfield_error_prev_iter, m_predcorr_B_mixing_factor, lev);
        m_fields.MixAndShiftBfields(
            By_iter, By_prev_iter, Comps[WhichSlice::This]["By"], relative_Bfield_error,
            relative_Bfield_error_prev_iter, m_predcorr_B_mixing_factor, lev);

        /* resetting current in the next slice to clean temporarily used current*/
        jx_next.setVal(0., m_fields.m_slices_nguards);
        jy_next.setVal(0., m_fields.m_slices_nguards);
        jx_beam_next.setVal(0., m_fields.m_slices_nguards);
        jy_beam_next.setVal(0., m_fields.m_slices_nguards);

        amrex::ParallelContext::push(m_comm_xy);
         // exchange Bx By
        m_fields.getSlices(lev, WhichSlice::This).FillBoundary(Geom(lev).periodicity());
        amrex::ParallelContext::pop();

        /* Update force terms using the calculated Bx and By */
        m_multi_plasma.AdvanceParticles(m_fields, geom[lev], false, false, true, false, lev);

        /* Shift relative_Bfield_error values */
        relative_Bfield_error_prev_iter = relative_Bfield_error;
    } /* end of predictor corrector loop */

    /* resetting the particle position after they have been pushed to the next slice */
    m_multi_plasma.ResetParticles(lev);

    if (relative_Bfield_error > 10. && m_predcorr_B_error_tolerance > 0.)
    {
        amrex::Print() << "WARNING: Predictor corrector loop may have diverged!\n"
                     "Re-try by adjusting the following paramters in the input script:\n"
                     "- lower mixing factor: hipace.predcorr_B_mixing_factor "
                     "(hidden default: 0.1) \n"
                     "- lower B field error tolerance: hipace.predcorr_B_error_tolerance"
                     " (hidden default: 0.04)\n"
                     "- higher number of iterations in the pred. cor. loop:"
                     "hipace.predcorr_max_iterations (hidden default: 5)\n"
                     "- higher longitudinal resolution";
    }

    // adding relative B field error for diagnostic
    m_predcorr_avg_B_error += relative_Bfield_error;
    if (m_verbose >= 2) amrex::Print()<<"level: " << lev << " islice: " << islice <<
                " n_iter: "<<i_iter<<" relative B field error: "<<relative_Bfield_error<< "\n";
}

void
Hipace::Wait (const int step, int it, bool only_ghost)
{
    HIPACE_PROFILE("Hipace::Wait()");

#ifdef AMREX_USE_MPI
    if (step == 0) return;

    // Receive physical time
    if (it == m_numprocs_z - 1 && !only_ghost) {
        MPI_Status status;
        // Each rank receives data from upstream, except rank m_numprocs_z-1 who receives from 0
        MPI_Recv(&m_physical_time, 1,
                 amrex::ParallelDescriptor::Mpi_typemap<amrex::Real>::type(),
                 (m_rank_z+1)%m_numprocs_z, tcomm_z_tag, m_comm_z, &status);
    }

    const int nbeams = m_multi_beam.get_nbeams();
    // 1 element per beam species, and 1 for
    // the index of leftmost box with beam particles.
    const int nint = nbeams + 1;
    amrex::Vector<int> np_rcv(nint, 0);
    if (it < m_leftmost_box_rcv && it < m_numprocs_z - 1 && m_skip_empty_comms){
        if (m_verbose >= 2){
            amrex::AllPrint()<<"rank "<<m_rank_z<<" step "<<step<<" box "<<it<<": SKIP RECV!\n";
        }
        return;
    }

    // Receive particle counts
    {
        MPI_Status status;
        const int loc_ncomm_z_tag = only_ghost ? ncomm_z_tag_ghost : ncomm_z_tag;
        // Each rank receives data from upstream, except rank m_numprocs_z-1 who receives from 0
        MPI_Recv(np_rcv.dataPtr(), nint,
                 amrex::ParallelDescriptor::Mpi_typemap<int>::type(),
                 (m_rank_z+1)%m_numprocs_z, loc_ncomm_z_tag, m_comm_z, &status);
    }
    if (!only_ghost) m_leftmost_box_rcv = std::min(np_rcv[nbeams], m_leftmost_box_rcv);

    // Receive beam particles.
    {
        const amrex::Long np_total = std::accumulate(np_rcv.begin(), np_rcv.begin()+nbeams, 0);
        if (np_total == 0) return;
        const amrex::Long psize = sizeof(BeamParticleContainer::SuperParticleType);
        const amrex::Long buffer_size = psize*np_total;
        auto recv_buffer = (char*)amrex::The_Pinned_Arena()->alloc(buffer_size);

        MPI_Status status;
        const int loc_pcomm_z_tag = only_ghost ? pcomm_z_tag_ghost : pcomm_z_tag;
        // Each rank receives data from upstream, except rank m_numprocs_z-1 who receives from 0
        MPI_Recv(recv_buffer, buffer_size,
                 amrex::ParallelDescriptor::Mpi_typemap<char>::type(),
                 (m_rank_z+1)%m_numprocs_z, loc_pcomm_z_tag, m_comm_z, &status);

        int offset_beam = 0;
        for (int ibeam = 0; ibeam < nbeams; ibeam++){
            auto& ptile = m_multi_beam.getBeam(ibeam);
            const int np = np_rcv[ibeam];
            auto old_size = ptile.numParticles();
            auto new_size = old_size + np;
            ptile.resize(new_size);
            const auto ptd = ptile.getParticleTileData();

            const amrex::Gpu::DeviceVector<int> comm_real(m_multi_beam.NumRealComps(), 1);
            const amrex::Gpu::DeviceVector<int> comm_int (m_multi_beam.NumIntComps(),  1);
            const auto p_comm_real = comm_real.data();
            const auto p_comm_int = comm_int.data();

#ifdef AMREX_USE_GPU
            if (amrex::Gpu::inLaunchRegion() && np > 0) {
                int const np_per_block = 128;
                int const nblocks = (np+np_per_block-1)/np_per_block;
                std::size_t const shared_mem_bytes = np_per_block * psize;
                // NOTE - TODO DPC++
                amrex::launch(
                    nblocks, np_per_block, shared_mem_bytes, amrex::Gpu::gpuStream(),
                    [=] AMREX_GPU_DEVICE () noexcept
                    {
                        amrex::Gpu::SharedMemory<char> gsm;
                        char* const shared = gsm.dataPtr();

                        // Copy packed data from recv_buffer (in pinned memory) to shared memory
                        const int i = blockDim.x*blockIdx.x+threadIdx.x;
                        const unsigned int m = threadIdx.x;
                        const unsigned int mend = amrex::min<unsigned int>
                            (blockDim.x, np-blockDim.x*blockIdx.x);
                        for (unsigned int index = m;
                             index < mend*psize/sizeof(double); index += blockDim.x) {
                            const double *csrc = (double *)
                                (recv_buffer+offset_beam*psize+blockDim.x*blockIdx.x*psize);
                            double *cdest = (double *)shared;
                            cdest[index] = csrc[index];
                        }

                        __syncthreads();
                        // Unpack in shared memory, and move to device memory
                        if (i < np) {
                            ptd.unpackParticleData(
                                shared, m*psize, i+old_size, p_comm_real, p_comm_int);
                        }
                    });
            } else
#endif
            {
                for (int i = 0; i < np; ++i)
                {
                    ptd.unpackParticleData(
                        recv_buffer+offset_beam*psize, i*psize, i+old_size, p_comm_real, p_comm_int);
                }
            }
            offset_beam += np;
        }

        amrex::Gpu::Device::synchronize();
        amrex::The_Pinned_Arena()->free(recv_buffer);
    }

#endif
}

void
Hipace::Notify (const int step, const int it,
                amrex::Vector<BeamBins>& bins, bool only_ghost)
{
    HIPACE_PROFILE("Hipace::Notify()");

    constexpr int lev = 0;

#ifdef AMREX_USE_MPI
    NotifyFinish(it, only_ghost); // finish the previous send

    const int nbeams = m_multi_beam.get_nbeams();
    const int nint = nbeams + 1;

    // last step does not need to send anything, but needs to resize to remove slipped particles
    if (step == m_max_step)
    {
        if (!only_ghost) {
            for (int ibeam = 0; ibeam < nbeams; ibeam++){
                const int offset_box = m_box_sorters[ibeam].boxOffsetsPtr()[it];
                auto& ptile = m_multi_beam.getBeam(ibeam);
                ptile.resize(offset_box);
            }
        }
        return;
    }

    // send physical time
    if (it == m_numprocs_z - 1 && !only_ghost){
        m_tsend_buffer = m_physical_time + m_dt;
        MPI_Isend(&m_tsend_buffer, 1, amrex::ParallelDescriptor::Mpi_typemap<amrex::Real>::type(),
                  (m_rank_z-1+m_numprocs_z)%m_numprocs_z, tcomm_z_tag, m_comm_z, &m_tsend_request);
    }

    m_leftmost_box_snd = std::min(m_leftmost_box_snd, m_leftmost_box_rcv);
    if (it < m_leftmost_box_snd && it < m_numprocs_z - 1 && m_skip_empty_comms){
        if (m_verbose >= 2){
            amrex::AllPrint()<<"rank "<<m_rank_z<<" step "<<step<<" box "<<it<<": SKIP SEND!\n";
        }
        return;
    }

    // 1 element per beam species, and 1 for the index of leftmost box with beam particles.
    amrex::Vector<int>& np_snd = only_ghost ? m_np_snd_ghost : m_np_snd;
    np_snd.resize(nint);

    const amrex::Box& bx = boxArray(lev)[it];
    for (int ibeam = 0; ibeam < nbeams; ++ibeam)
    {
        np_snd[ibeam] = only_ghost ?
            m_multi_beam.NGhostParticles(ibeam, bins, bx)
            : m_box_sorters[ibeam].boxCountsPtr()[it];
    }
    np_snd[nbeams] = m_leftmost_box_snd;

    // Each rank sends data downstream, except rank 0 who sends data to m_numprocs_z-1
    const int loc_ncomm_z_tag = only_ghost ? ncomm_z_tag_ghost : ncomm_z_tag;
    MPI_Request* loc_nsend_request = only_ghost ? &m_nsend_request_ghost : &m_nsend_request;
    MPI_Isend(np_snd.dataPtr(), nint, amrex::ParallelDescriptor::Mpi_typemap<int>::type(),
              (m_rank_z-1+m_numprocs_z)%m_numprocs_z, loc_ncomm_z_tag, m_comm_z, loc_nsend_request);

    // Send beam particles. Currently only one tile.
    {
        const amrex::Long np_total = std::accumulate(np_snd.begin(), np_snd.begin()+nbeams, 0);
        if (np_total == 0) return;
        const amrex::Long psize = sizeof(BeamParticleContainer::SuperParticleType);
        const amrex::Long buffer_size = psize*np_total;
        char*& psend_buffer = only_ghost ? m_psend_buffer_ghost : m_psend_buffer;
        psend_buffer = (char*)amrex::The_Pinned_Arena()->alloc(buffer_size);

        int offset_beam = 0;
        for (int ibeam = 0; ibeam < nbeams; ibeam++){
            const int offset_box = m_box_sorters[ibeam].boxOffsetsPtr()[it];
            const amrex::Long np = np_snd[ibeam];

            auto& ptile = m_multi_beam.getBeam(ibeam);
            const auto ptd = ptile.getConstParticleTileData();

            const amrex::Gpu::DeviceVector<int> comm_real(m_multi_beam.NumRealComps(), 1);
            const amrex::Gpu::DeviceVector<int> comm_int (m_multi_beam.NumIntComps(),  1);
            const auto p_comm_real = comm_real.data();
            const auto p_comm_int = comm_int.data();
            const auto p_psend_buffer = psend_buffer + offset_beam*psize;

            BeamBins::index_type* indices = nullptr;
            BeamBins::index_type const * offsets = 0;
            BeamBins::index_type cell_start = 0;

            indices = bins[ibeam].permutationPtr();
            offsets = bins[ibeam].offsetsPtr();

            // The particles that are in the last slice (sent as ghost particles) are
            // given by the indices[cell_start:cell_stop-1]
            cell_start = offsets[bx.bigEnd(Direction::z)-bx.smallEnd(Direction::z)];

#ifdef AMREX_USE_GPU
            if (amrex::Gpu::inLaunchRegion() && np > 0) {
                const int np_per_block = 128;
                const int nblocks = (np+np_per_block-1)/np_per_block;
                const std::size_t shared_mem_bytes = np_per_block * psize;
                // NOTE - TODO DPC++
                amrex::launch(
                    nblocks, np_per_block, shared_mem_bytes, amrex::Gpu::gpuStream(),
                    [=] AMREX_GPU_DEVICE () noexcept
                    {
                        amrex::Gpu::SharedMemory<char> gsm;
                        char* const shared = gsm.dataPtr();

                        // Pack particles from device memory to shared memory
                        const int i = blockDim.x*blockIdx.x+threadIdx.x;
                        const unsigned int m = threadIdx.x;
                        const unsigned int mend = amrex::min<unsigned int>(blockDim.x, np-blockDim.x*blockIdx.x);
                        if (i < np) {
                            const int src_i = only_ghost ? indices[cell_start+i] : i;
                            ptd.packParticleData(shared, offset_box+src_i, m*psize, p_comm_real, p_comm_int);
                        }

                        __syncthreads();

                        // Copy packed particles from shared memory to psend_buffer in pinned memory
                        for (unsigned int index = m;
                             index < mend*psize/sizeof(double); index += blockDim.x) {
                            const double *csrc = (double *)shared;
                            double *cdest = (double *)(p_psend_buffer+blockDim.x*blockIdx.x*psize);
                            cdest[index] = csrc[index];
                        }
                    });
            } else
#endif
            {
                for (int i = 0; i < np; ++i)
                {
                    const int src_i = only_ghost ? indices[cell_start+i] : i;
                    ptd.packParticleData(p_psend_buffer, offset_box+src_i, i*psize, p_comm_real, p_comm_int);
                }
            }
            amrex::Gpu::Device::synchronize();

            // Delete beam particles that we just sent from the particle array
            if (!only_ghost) ptile.resize(offset_box);
            offset_beam += np;
        } // here

        const int loc_pcomm_z_tag = only_ghost ? pcomm_z_tag_ghost : pcomm_z_tag;
        MPI_Request* loc_psend_request = only_ghost ? &m_psend_request_ghost : &m_psend_request;
        // Each rank sends data downstream, except rank 0 who sends data to m_numprocs_z-1
        MPI_Isend(psend_buffer, buffer_size, amrex::ParallelDescriptor::Mpi_typemap<char>::type(),
                  (m_rank_z-1+m_numprocs_z)%m_numprocs_z, loc_pcomm_z_tag, m_comm_z, loc_psend_request);
    }
#endif
}

void
Hipace::NotifyFinish (const int it, bool only_ghost)
{
#ifdef AMREX_USE_MPI
    if (only_ghost) {
        if (m_np_snd_ghost.size() > 0) {
            MPI_Status status;
            MPI_Wait(&m_nsend_request_ghost, &status);
            m_np_snd_ghost.resize(0);
        }
        if (m_psend_buffer_ghost) {
            MPI_Status status;
            MPI_Wait(&m_psend_request_ghost, &status);
            amrex::The_Pinned_Arena()->free(m_psend_buffer_ghost);
            m_psend_buffer_ghost = nullptr;
        }
    } else {
        if (it == m_numprocs_z - 1) {
            AMREX_ALWAYS_ASSERT(m_dt >= 0.);
            if (m_tsend_buffer >= m_initial_time) {
                MPI_Status status;
                MPI_Wait(&m_tsend_request, &status);
                m_tsend_buffer = m_initial_time - 1.;
            }
        }

        if (m_np_snd.size() > 0) {
            MPI_Status status;
            MPI_Wait(&m_nsend_request, &status);
            m_np_snd.resize(0);
        }
        if (m_psend_buffer) {
            MPI_Status status;
            MPI_Wait(&m_psend_request, &status);
            amrex::The_Pinned_Arena()->free(m_psend_buffer);
            m_psend_buffer = nullptr;
        }
    }
#endif
}

void
Hipace::ResizeFDiagFAB (const int it)
{
    for (int lev = 0; lev <= finestLevel(); ++lev) {
        amrex::Box bx = boxArray(lev)[it];

        if (lev == 1) {
            const amrex::Box& bx_lev0 = boxArray(0)[it];
            const int ref_ratio_z = GetRefRatio(lev)[Direction::z];
            // Ensuring the IO boxes on level 1 are aligned with the boxes on level 0
            bx.setSmall(Direction::z, ref_ratio_z*bx_lev0.smallEnd(Direction::z));
            bx.setBig  (Direction::z, ref_ratio_z*bx_lev0.bigEnd(Direction::z)+(ref_ratio_z-1));
        }

        m_diags.ResizeFDiagFAB(bx, lev);
    }
}

amrex::IntVect
Hipace::GetRefRatio (int lev)
{
    if (lev==0) {
        return amrex::IntVect{1,1,1};
    } else {
        return GetInstance().ref_ratio[lev-1];
    }
}

void
Hipace::FillDiagnostics (const int lev, int i_slice)
{
    m_fields.Copy(lev, i_slice, 0, 0, m_diags.getCompsIdx(), m_diags.getNFields(),
                  m_diags.getF(lev), m_diags.sliceDir(), m_diags.getCoarsening(lev), Geom(lev));
}

void
Hipace::WriteDiagnostics (int output_step, const int it, const OpenPMDWriterCallType call_type)
{
    HIPACE_PROFILE("Hipace::WriteDiagnostics()");

    // Dump every m_output_period steps and after last step
    if (m_output_period < 0 ||
        (!(output_step == m_max_step) && output_step % m_output_period != 0) ) return;

    // assumption: same order as in struct enum Field Comps
    const amrex::Vector< std::string > varnames = getDiagComps();
    const amrex::Vector< std::string > beamnames = getDiagBeamNames();

#ifdef HIPACE_USE_OPENPMD
    m_openpmd_writer.WriteDiagnostics(getDiagF(), m_multi_beam, getDiagGeom(),
                        m_physical_time, output_step, finestLevel()+1, getDiagSliceDir(), varnames, beamnames,
                        it, m_box_sorters, geom, call_type);
#else
    amrex::ignore_unused(it, call_type);
    amrex::Print()<<"WARNING: HiPACE++ compiled without openPMD support, the simulation has no I/O.\n";
#endif
}

std::string
Hipace::Version ()
{
#ifdef HIPACE_GIT_VERSION
    return std::string(HIPACE_GIT_VERSION);
#else
    return std::string("Unknown");
#endif
}

int
Hipace::leftmostBoxWithParticles () const
{
    int boxid = m_numprocs_z;
    for(const auto& box_sorter : m_box_sorters){
        boxid = std::min(box_sorter.leftmostBoxWithParticles(), boxid);
    }
    return boxid;
}

void
Hipace::CheckGhostSlice (int it)
{
    HIPACE_PROFILE("Hipace::CheckGhostSlice()");

    constexpr int lev = 0;

    if (it == 0) return;

    for (int ibeam=0; ibeam<m_multi_beam.get_nbeams(); ibeam++) {
        const int nreal = m_multi_beam.getNRealParticles(ibeam);
        const int nghost = m_multi_beam.Npart(ibeam) - nreal;

        if (m_verbose >= 3) {
            amrex::AllPrint()<<"CheckGhostSlice rank "<<m_rank_z<<" it "<<it
                             <<" npart "<<m_multi_beam.Npart(ibeam)<<" nreal "
                             <<nreal<<" nghost "<<nghost<<"\n";
        }

        // Get lo and hi indices of current box
        const amrex::Box& bx = boxArray(lev)[it];
        const int ilo = bx.smallEnd(Direction::z);

        // Get domain size in physical space
        const amrex::Real dz = Geom(lev).CellSize(Direction::z);
        const amrex::Real dom_lo = Geom(lev).ProbLo(Direction::z);

        // Compute bounds of ghost cell
        const amrex::Real zmin_leftcell = dom_lo + dz*(ilo-1);
        const amrex::Real zmax_leftcell = dom_lo + dz*ilo;

        // Get pointers to ghost particles
        auto& ptile = m_multi_beam.getBeam(ibeam);
        auto& aos = ptile.GetArrayOfStructs();
        const auto& pos_structs = aos.begin() + nreal;

        // Invalidate particles out of the ghost slice
        amrex::ParallelFor(
            nghost,
            [=] AMREX_GPU_DEVICE (long idx) {
                // Get zp of ghost particle
                const amrex::Real zp = pos_structs[idx].pos(2);
                // Invalidate ghost particle if not in the ghost slice
                if ( zp < zmin_leftcell || zp > zmax_leftcell ) {
                    pos_structs[idx].id() = -1;
                }
            }
            );
    }
}<|MERGE_RESOLUTION|>--- conflicted
+++ resolved
@@ -506,16 +506,10 @@
                 const int iby = Comps[WhichSlice::This]["By"];
                 const int nc = Comps[WhichSlice::This]["N"];
                 AMREX_ALWAYS_ASSERT( iby == ibx+1 );
-<<<<<<< HEAD
-                // TODO: add m_fields.m_slices_nguards to setVal
-                m_fields.getSlices(lev, WhichSlice::This).setVal(0., 0, ibx);
-                m_fields.getSlices(lev, WhichSlice::This).setVal(0., iby+1, nc-iby-1);
-=======
                 m_fields.getSlices(lev, WhichSlice::This).setVal(
                     0., 0, ibx, m_fields.m_slices_nguards);
                 m_fields.getSlices(lev, WhichSlice::This).setVal(
                     0., iby+1, nc-iby-1, m_fields.m_slices_nguards);
->>>>>>> 06f5cfe1
             } else {
                 m_fields.getSlices(lev, WhichSlice::This).setVal(0., m_fields.m_slices_nguards);
             }
