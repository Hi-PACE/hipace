/* Copyright 2020-2022
 *
 * This file is part of HiPACE++.
 *
 * Authors: AlexanderSinn, Andrew Myers, Axel Huebl, MaxThevenet
 * Remi Lehe, Severin Diederichs, WeiqunZhang, coulibaly-mouhamed
 *
 * License: BSD-3-Clause-LBNL
 */
#include "Hipace.H"
#include "utils/HipaceProfilerWrapper.H"
#include "particles/sorting/SliceSort.H"
#include "particles/sorting/BoxSort.H"
#include "salame/Salame.H"
#include "utils/DeprecatedInput.H"
#include "utils/IOUtil.H"
#include "utils/GPUUtil.H"
#include "particles/pusher/GetAndSetPosition.H"
#include "mg_solver/HpMultiGrid.H"

#include <AMReX_ParmParse.H>
#include <AMReX_IntVect.H>
#ifdef AMREX_USE_LINEAR_SOLVERS
#  include <AMReX_MLALaplacian.H>
#  include <AMReX_MLMG.H>
#endif

#include <algorithm>
#include <memory>

#ifdef AMREX_USE_MPI
namespace {
    constexpr int ncomm_z_tag = 1001;
    constexpr int pcomm_z_tag = 1002;
    constexpr int ncomm_z_tag_ghost = 1003;
    constexpr int pcomm_z_tag_ghost = 1004;
    constexpr int tcomm_z_tag = 1005;
    constexpr int lcomm_z_tag = 1006;
}
#endif

int Hipace_early_init::m_depos_order_xy = 2;
int Hipace_early_init::m_depos_order_z = 0;
int Hipace_early_init::m_depos_derivative_type = 2;
bool Hipace_early_init::m_outer_depos_loop = false;

Hipace* Hipace::m_instance = nullptr;

bool Hipace::m_normalized_units = false;
int Hipace::m_max_step = 0;
amrex::Real Hipace::m_dt = 0.0;
amrex::Real Hipace::m_max_time = std::numeric_limits<amrex::Real>::infinity();
amrex::Real Hipace::m_physical_time = 0.0;
amrex::Real Hipace::m_initial_time = 0.0;
int Hipace::m_verbose = 0;
amrex::Real Hipace::m_predcorr_B_error_tolerance = 4e-2;
int Hipace::m_predcorr_max_iterations = 30;
amrex::Real Hipace::m_predcorr_B_mixing_factor = 0.05;
bool Hipace::m_do_beam_jx_jy_deposition = true;
bool Hipace::m_do_beam_jz_minus_rho = false;
int Hipace::m_beam_injection_cr = 1;
amrex::Real Hipace::m_external_ExmBy_slope = 0.;
amrex::Real Hipace::m_external_Ez_slope = 0.;
amrex::Real Hipace::m_external_Ez_uniform = 0.;
amrex::Real Hipace::m_MG_tolerance_rel = 1.e-4;
amrex::Real Hipace::m_MG_tolerance_abs = 0.;
int Hipace::m_MG_verbose = 0;
bool Hipace::m_use_amrex_mlmg = false;
bool Hipace::m_use_laser = false;

#ifdef AMREX_USE_GPU
bool Hipace::m_do_tiling = false;
#else
bool Hipace::m_do_tiling = true;
#endif

Hipace_early_init::Hipace_early_init (Hipace* instance)
{
    Hipace::m_instance = instance;
    amrex::ParmParse pph("hipace");
    queryWithParser(pph ,"normalized_units", Hipace::m_normalized_units);
    if (Hipace::m_normalized_units) {
        m_phys_const = make_constants_normalized();
    } else {
        m_phys_const = make_constants_SI();
    }
    Parser::addConstantsToParser(m_phys_const);
    Parser::replaceAmrexParamsWithParser();

    queryWithParser(pph, "depos_order_xy", m_depos_order_xy);
    queryWithParser(pph, "depos_order_z", m_depos_order_z);
    queryWithParser(pph, "depos_derivative_type", m_depos_derivative_type);
    AMREX_ALWAYS_ASSERT_WITH_MESSAGE(m_depos_order_xy != 0 || m_depos_derivative_type != 0,
                            "Analytic derivative with depos_order=0 would vanish");
    queryWithParser(pph, "outer_depos_loop", m_outer_depos_loop);

    amrex::ParmParse pp_amr("amr");
    int max_level = 0;
    queryWithParser(pp_amr, "max_level", max_level);
    m_N_level = max_level + 1;
}

Hipace&
Hipace::GetInstance ()
{
    AMREX_ALWAYS_ASSERT_WITH_MESSAGE(m_instance, "instance has not been initialized yet");
    return *m_instance;
}

Hipace::Hipace () :
    Hipace_early_init(this),
    m_fields(m_N_level),
    m_multi_beam(),
    m_multi_plasma(),
    m_adaptive_time_step(m_multi_beam.get_nbeams()),
    m_multi_laser(),
    m_diags(m_N_level)
{
    amrex::ParmParse pp;// Traditionally, max_step and stop_time do not have prefix.
    queryWithParser(pp, "max_step", m_max_step);

    int seed;
    if (queryWithParser(pp, "random_seed", seed)) amrex::ResetRandomSeed(seed);

    amrex::ParmParse pph("hipace");

    std::string str_dt {""};
    queryWithParser(pph, "dt", str_dt);
    if (str_dt != "adaptive") queryWithParser(pph, "dt", m_dt);
    queryWithParser(pph, "max_time", m_max_time);
    queryWithParser(pph, "verbose", m_verbose);
    queryWithParser(pph, "numprocs_x", m_numprocs_x);
    queryWithParser(pph, "numprocs_y", m_numprocs_y);
    m_numprocs_z = amrex::ParallelDescriptor::NProcs() / (m_numprocs_x*m_numprocs_y);
    AMREX_ALWAYS_ASSERT_WITH_MESSAGE(m_numprocs_z <= m_max_step+1,
                                     "Please use more or equal time steps than number of ranks");
    AMREX_ALWAYS_ASSERT_WITH_MESSAGE(m_numprocs_x*m_numprocs_y*m_numprocs_z
                                     == amrex::ParallelDescriptor::NProcs(),
                                     "Check hipace.numprocs_x and hipace.numprocs_y");
    queryWithParser(pph, "boxes_in_z", m_boxes_in_z);
    if (m_boxes_in_z > 1) AMREX_ALWAYS_ASSERT_WITH_MESSAGE( m_numprocs_z == 1,
                            "Multiple boxes per rank only implemented for one rank.");
    queryWithParser(pph, "predcorr_B_error_tolerance", m_predcorr_B_error_tolerance);
    queryWithParser(pph, "predcorr_max_iterations", m_predcorr_max_iterations);
    queryWithParser(pph, "predcorr_B_mixing_factor", m_predcorr_B_mixing_factor);
    queryWithParser(pph, "beam_injection_cr", m_beam_injection_cr);
    queryWithParser(pph, "do_beam_jx_jy_deposition", m_do_beam_jx_jy_deposition);
    queryWithParser(pph, "do_beam_jz_minus_rho", m_do_beam_jz_minus_rho);
    queryWithParser(pph, "do_device_synchronize", DO_DEVICE_SYNCHRONIZE);
    bool do_mfi_sync = false;
    queryWithParser(pph, "do_MFIter_synchronize", do_mfi_sync);
    DfltMfi.SetDeviceSync(do_mfi_sync).UseDefaultStream();
    DfltMfiTlng.SetDeviceSync(do_mfi_sync).UseDefaultStream();
    if (amrex::TilingIfNotGPU()) {
        DfltMfiTlng.EnableTiling();
    }
    queryWithParser(pph, "external_ExmBy_slope", m_external_ExmBy_slope);
    queryWithParser(pph, "external_Ez_slope", m_external_Ez_slope);
    queryWithParser(pph, "external_Ez_uniform", m_external_Ez_uniform);
    queryWithParser(pph, "salame_n_iter", m_salame_n_iter);
    queryWithParser(pph, "salame_do_advance", m_salame_do_advance);
    std::string salame_target_str = "Ez_initial";
    queryWithParser(pph, "salame_Ez_target(zeta,zeta_initial,Ez_initial)", salame_target_str);
    m_salame_target_func = makeFunctionWithParser<3>(salame_target_str, m_salame_parser,
                                                     {"zeta", "zeta_initial", "Ez_initial"});

    std::string solver = "explicit";
    queryWithParser(pph, "bxby_solver", solver);
    AMREX_ALWAYS_ASSERT_WITH_MESSAGE(
        solver == "predictor-corrector" ||
        solver == "explicit",
        "hipace.bxby_solver must be explicit or predictor-corrector");
    m_explicit = solver == "explicit" ? true : false;
    AMREX_ALWAYS_ASSERT_WITH_MESSAGE(m_explicit || !m_multi_beam.AnySpeciesSalame(),
        "Cannot use SALAME algorithm with predictor-corrector solver");
    queryWithParser(pph, "MG_tolerance_rel", m_MG_tolerance_rel);
    queryWithParser(pph, "MG_tolerance_abs", m_MG_tolerance_abs);
    queryWithParser(pph, "MG_verbose", m_MG_verbose);
    queryWithParser(pph, "use_amrex_mlmg", m_use_amrex_mlmg);
    queryWithParser(pph, "do_tiling", m_do_tiling);
#ifdef AMREX_USE_GPU
    AMREX_ALWAYS_ASSERT_WITH_MESSAGE(m_do_tiling==0, "Tiling must be turned off to run on GPU.");
#endif

#ifdef AMREX_USE_MPI
    queryWithParser(pph, "skip_empty_comms", m_skip_empty_comms);
    int myproc = amrex::ParallelDescriptor::MyProc();
    m_rank_z = myproc/(m_numprocs_x*m_numprocs_y);
    MPI_Comm_split(amrex::ParallelDescriptor::Communicator(), m_rank_z, myproc, &m_comm_xy);
    MPI_Comm_rank(m_comm_xy, &m_rank_xy);
    MPI_Comm_split(amrex::ParallelDescriptor::Communicator(), m_rank_xy, myproc, &m_comm_z);
#endif

    MakeGeometry();

    AMREX_ALWAYS_ASSERT_WITH_MESSAGE(m_N_level == 1 || !m_multi_beam.AnySpeciesSalame(),
        "Cannot use SALAME algorithm with mesh refinement");

    m_use_laser = m_multi_laser.m_use_laser;
}

Hipace::~Hipace ()
{
#ifdef AMREX_USE_MPI
    if (m_physical_time < m_max_time) {
        NotifyFinish();
        NotifyFinish(0, true);
    } else {
        NotifyFinish(0, false, true); // finish only time sends
    }
    MPI_Comm_free(&m_comm_xy);
    MPI_Comm_free(&m_comm_z);
#endif
}

void
Hipace::InitData ()
{
    HIPACE_PROFILE("Hipace::InitData()");
#ifdef AMREX_USE_FLOAT
    amrex::Print() << "HiPACE++ (" << Hipace::Version() << ") running in single precision\n";
#else
    amrex::Print() << "HiPACE++ (" << Hipace::Version() << ") running in double precision\n";
#endif
#ifdef AMREX_USE_CUDA
    amrex::Print() << "using CUDA version " << __CUDACC_VER_MAJOR__ << "." << __CUDACC_VER_MINOR__
                   << "." << __CUDACC_VER_BUILD__ << "\n";
#endif
#ifdef HIPACE_USE_AB5_PUSH
    amrex::Print() << "using the Adams-Bashforth plasma particle pusher\n";
#else
    amrex::Print() << "using the leapfrog plasma particle pusher\n";
#endif

    for (int lev=0; lev<m_N_level; ++lev) {
        m_fields.AllocData(lev, m_3D_geom[lev], m_slice_ba[lev], m_slice_dm[lev],
                       m_multi_plasma.m_sort_bin_size);
        if (lev==0) {
            m_multi_laser.InitData(m_slice_ba[0], m_slice_dm[0]); // laser inits only on level 0
        }
        m_diags.Initialize(lev, m_multi_laser.m_use_laser);
    }

    m_initial_time = m_multi_beam.InitData(m_3D_geom[0]);
    m_multi_plasma.InitData(m_slice_ba, m_slice_dm, m_slice_geom, m_3D_geom);
    if (Hipace::HeadRank()) {
        m_adaptive_time_step.Calculate(m_physical_time, m_dt, m_multi_beam,
                                       m_multi_plasma, m_3D_geom[0], m_fields);
        m_adaptive_time_step.CalculateFromDensity(m_physical_time, m_dt, m_multi_plasma);
    }
#ifdef AMREX_USE_MPI
    m_adaptive_time_step.BroadcastTimeStep(m_dt, m_comm_z, m_numprocs_z);
#endif
    m_physical_time = m_initial_time;
#ifdef AMREX_USE_MPI
    m_physical_time += m_dt * (m_numprocs_z-1-amrex::ParallelDescriptor::MyProc());
#endif
    if (!Hipace::HeadRank()) {
        m_adaptive_time_step.Calculate(m_physical_time, m_dt, m_multi_beam,
                                       m_multi_plasma, m_3D_geom[0], m_fields);
        m_adaptive_time_step.CalculateFromDensity(m_physical_time, m_dt, m_multi_plasma);
    }
    m_fields.checkInit();
}

void
Hipace::MakeGeometry ()
{
    m_3D_geom.resize(m_N_level);
    m_3D_dm.resize(m_N_level);
    m_3D_ba.resize(m_N_level);
    m_slice_geom.resize(m_N_level);
    m_slice_dm.resize(m_N_level);
    m_slice_ba.resize(m_N_level);

    // make 3D Geometry, BoxArray, DistributionMapping on level 0
    amrex::ParmParse pp_amr("amr");
    std::array<int, 3> n_cells {0, 0, 0};
    getWithParser(pp_amr, "n_cell", n_cells);
    const amrex::Box domain_3D{amrex::IntVect(0,0,0), n_cells.data()};

    // this will get prob_lo, prob_hi and is_periodic from the input file
    m_3D_geom[0].define(domain_3D, nullptr, amrex::CoordSys::cartesian, nullptr);

    const int n_boxes = (m_boxes_in_z == 1) ? m_numprocs_z : m_boxes_in_z;

    amrex::BoxList bl{};
    amrex::Vector<int> procmap{};
    for (int i=0; i<n_boxes; ++i) {
        bl.push_back(
            amrex::Box(domain_3D)
                .setSmall(2, domain_3D.smallEnd(2) + (i*domain_3D.length(2))/n_boxes )
                .setBig(2, domain_3D.smallEnd(2) + ((i+1)*domain_3D.length(2))/n_boxes -1 )
        );
        procmap.push_back(
            (i*m_numprocs_z)/n_boxes
        );
    }
    m_3D_ba[0].define(bl);
    m_3D_dm[0].define(procmap);

    // make 3D Geometry, BoxArray, DistributionMapping on level >= 1
    for (int lev=1; lev<m_N_level; ++lev) {
        amrex::ParmParse pp_mrlev("mr_lev" + std::to_string(lev));

        // get n_cell in x and y direction, z direction is calculated from the patch size
        std::array<int, 2> n_cells_lev {0, 0};
        std::array<amrex::Real, 3> patch_lo_lev {0, 0, 0};
        std::array<amrex::Real, 3> patch_hi_lev {0, 0, 0};
        getWithParser(pp_mrlev, "n_cell", n_cells_lev);
        getWithParser(pp_mrlev, "patch_lo", patch_lo_lev);
        getWithParser(pp_mrlev, "patch_hi", patch_hi_lev);

        const amrex::Real pos_offset_z = GetPosOffset(2, m_3D_geom[0], m_3D_geom[0].Domain());

        const int zeta_lo = amrex::Math::round((patch_lo_lev[2] - pos_offset_z)
                                                * m_3D_geom[0].InvCellSize(2));
        const int zeta_hi = amrex::Math::round((patch_hi_lev[2] - pos_offset_z)
                                                * m_3D_geom[0].InvCellSize(2));

        patch_lo_lev[2] = (zeta_lo-0.5)*m_3D_geom[0].CellSize(2) + pos_offset_z;
        patch_hi_lev[2] = (zeta_hi+0.5)*m_3D_geom[0].CellSize(2) + pos_offset_z;

        const amrex::Box domain_3D_lev{amrex::IntVect(0,0,zeta_lo),
            amrex::IntVect(n_cells_lev[0]-1, n_cells_lev[1]-1, zeta_hi)};

        // non-periodic because it is internal
        m_3D_geom[lev].define(domain_3D_lev, amrex::RealBox(patch_lo_lev, patch_hi_lev),
                              amrex::CoordSys::cartesian, {0, 0, 0});

        amrex::BoxList bl_lev{};
        amrex::Vector<int> procmap_lev{};
        for (int i=0; i<n_boxes; ++i) {
            if (m_3D_ba[0][i].smallEnd(2) > zeta_hi || m_3D_ba[0][i].bigEnd(2) < zeta_lo) {
                continue;
            }
            // enforce parent-child relationship with level 0 BoxArray
            bl_lev.push_back(
                amrex::Box(domain_3D_lev)
                    .setSmall(2, std::max(domain_3D_lev.smallEnd(2), m_3D_ba[0][i].smallEnd(2)) )
                    .setBig(2, std::min(domain_3D_lev.bigEnd(2), m_3D_ba[0][i].bigEnd(2)) )
            );
            procmap_lev.push_back(
                (i*m_numprocs_z)/n_boxes
            );
        }
        m_3D_ba[lev].define(bl_lev);
        m_3D_dm[lev].define(procmap_lev);
    }

    // make slice Geometry, BoxArray, DistributionMapping every level
    for (int lev=0; lev<m_N_level; ++lev) {
        amrex::Box slice_box = m_3D_geom[lev].Domain();
        slice_box.setSmall(2, 0);
        slice_box.setBig(2, 0);
        amrex::RealBox slice_realbox = m_3D_geom[lev].ProbDomain();
        slice_realbox.setLo(2, 0.);
        slice_realbox.setHi(2, m_3D_geom[lev].CellSize(2));

        m_slice_geom[lev].define(slice_box, slice_realbox, amrex::CoordSys::cartesian,
                                 m_3D_geom[lev].isPeriodic());
        m_slice_ba[lev].define(slice_box);
        m_slice_dm[lev].define(amrex::Vector<int>({amrex::ParallelDescriptor::MyProc()}));
    }
}

void
Hipace::Evolve ()
{
    HIPACE_PROFILE("Hipace::Evolve()");
    const int rank = amrex::ParallelDescriptor::MyProc();
    m_multi_beam.sortParticlesByBox(m_3D_ba[0], m_3D_geom[0]);

    // now each rank starts with its own time step and writes to its own file. Highest rank starts with step 0
    for (int step = m_numprocs_z - 1 - m_rank_z; step <= m_max_step; step += m_numprocs_z)
    {
        ResetAllQuantities();

        // Loop over longitudinal boxes on this rank, from head to tail
        const int n_boxes = (m_boxes_in_z == 1) ? m_numprocs_z : m_boxes_in_z;
        for (int it = n_boxes-1; it >= 0; --it)
        {
            m_multi_beam.SetIbox(it);

            const amrex::Box& bx = m_3D_ba[0][it];

            if (m_multi_laser.m_use_laser) {
                AMREX_ALWAYS_ASSERT(!m_adaptive_time_step.m_do_adaptive_time_step);
                AMREX_ALWAYS_ASSERT(m_multi_plasma.GetNPlasmas() <= 1);
                // Before that, the 3D fields of the envelope are not initialized (not even allocated).
                m_multi_laser.Init3DEnvelope(step, bx, m_3D_geom[0]);
            }

            Wait(step, it);
            if (it == n_boxes-1) {
                // Only reset plasma after receiving time step, to use proper density
                for (int lev=0; lev<m_N_level; ++lev) {
                    m_multi_plasma.ResetParticles(lev);
                }

                /* Store charge density of (immobile) ions into WhichSlice::RhoIons */
                for (int lev=0; lev<m_N_level; ++lev) {
                    if (m_do_tiling) {
                        m_multi_plasma.TileSort(m_slice_geom[lev].Domain(), m_slice_geom[lev]);
                    }
                    m_multi_plasma.DepositNeutralizingBackground(
                        m_fields, m_multi_laser, WhichSlice::RhoIons, m_3D_geom, lev);
                }
            }

            if (m_physical_time >= m_max_time) {
                Notify(step, it); // just send signal to finish simulation
                if (m_physical_time > m_max_time) break;
            }
            m_adaptive_time_step.CalculateFromDensity(m_physical_time, m_dt, m_multi_plasma);

            // adjust time step to reach max_time
            m_dt = std::min(m_dt, m_max_time - m_physical_time);

#ifdef HIPACE_USE_OPENPMD
            // need correct physical time for this check
            if (it == n_boxes-1
                && m_diags.hasAnyOutput(step, m_max_step, m_physical_time, m_max_time)) {
                m_openpmd_writer.InitDiagnostics();
            }
#endif

            if (m_verbose>=1 && it==n_boxes-1) std::cout<<"Rank "<<rank<<" started  step "<<step
                                    <<" at time = "<<m_physical_time<< " with dt = "<<m_dt<<'\n';


            m_multi_beam.sortParticlesByBox(m_3D_ba[0], m_3D_geom[0]);
            m_leftmost_box_snd = std::min(leftmostBoxWithParticles(), m_leftmost_box_snd);

            WriteDiagnostics(step, it, OpenPMDWriterCallType::beams);

            m_multi_beam.StoreNRealParticles();
            // Copy particles in box it-1 in the ghost buffer.
            // This handles both beam initialization and particle slippage.
            if (it>0) m_multi_beam.PackLocalGhostParticles(it-1);

            ResizeFDiagFAB(it, step);

            m_multi_beam.findParticlesInEachSlice(it, bx, m_3D_geom[0]);
            AMREX_ALWAYS_ASSERT( bx.bigEnd(Direction::z) >= bx.smallEnd(Direction::z) + 2 );
            // Solve head slice
            SolveOneSlice(bx.bigEnd(Direction::z), bx.length(Direction::z) - 1, step);
            // Notify ghost slice
            if (it<m_numprocs_z-1) Notify(step, it, true);
            // Solve central slices
            for (int isl = bx.bigEnd(Direction::z)-1; isl > bx.smallEnd(Direction::z); --isl){
                SolveOneSlice(isl, isl - bx.smallEnd(Direction::z), step);
            };
            // Receive ghost slice
            if (it>0) Wait(step, it, true);
            CheckGhostSlice(it);
            // Solve tail slice. Consume ghost particles.
            SolveOneSlice(bx.smallEnd(Direction::z), 0, step);
            // Delete ghost particles
            m_multi_beam.RemoveGhosts();

            if (m_physical_time < m_max_time) {
                m_adaptive_time_step.Calculate(
                    m_physical_time, m_dt, m_multi_beam, m_multi_plasma,
                    m_3D_geom[0], m_fields, it, false);
            } else {
                m_dt = 2.*m_max_time;
            }


            // averaging predictor corrector loop diagnostics
            m_predcorr_avg_iterations /= (bx.bigEnd(Direction::z) + 1 - bx.smallEnd(Direction::z));
            m_predcorr_avg_B_error /= (bx.bigEnd(Direction::z) + 1 - bx.smallEnd(Direction::z));

            WriteDiagnostics(step, it, OpenPMDWriterCallType::fields);
            Notify(step, it);
        }

        m_multi_beam.InSituWriteToFile(step, m_physical_time, m_3D_geom[0]);

        // printing and resetting predictor corrector loop diagnostics
        if (m_verbose>=2 && !m_explicit) amrex::AllPrint() << "Rank " << rank <<
                                ": avg. number of iterations " << m_predcorr_avg_iterations <<
                                " avg. transverse B field error " << m_predcorr_avg_B_error << "\n";
        m_predcorr_avg_iterations = 0.;
        m_predcorr_avg_B_error = 0.;

        m_physical_time += m_dt;

#ifdef HIPACE_USE_OPENPMD
        m_openpmd_writer.reset();
#endif
    }
}

void
Hipace::SolveOneSlice (int islice, const int islice_local, int step)
{
    HIPACE_PROFILE("Hipace::SolveOneSlice()");

    m_multi_beam.InSituComputeDiags(step, islice, islice_local);

    // Get this laser slice from the 3D array
    m_multi_laser.Copy(islice, false);

    m_multi_beam.TagByLevel(m_N_level, m_3D_geom, WhichSlice::This, islice, islice_local);
    m_multi_beam.TagByLevel(m_N_level, m_3D_geom, WhichSlice::Next, islice, islice_local);
    m_multi_plasma.TagByLevel(m_N_level, m_3D_geom, islice);

    for (int lev=0; lev<m_N_level; ++lev) {

        if (lev != 0) {
            // skip all slices which are not existing on level 1
            if (islice < m_3D_geom[lev].Domain().smallEnd(Direction::z) ||
                islice > m_3D_geom[lev].Domain().bigEnd(Direction::z)) {
                continue;
            }
        }

        // Between this push and the corresponding pop at the end of this
        // for loop, the parallelcontext is the transverse communicator
        amrex::ParallelContext::push(m_comm_xy);

        // reorder plasma before TileSort
        m_multi_plasma.ReorderParticles(islice);

        if (m_do_tiling) m_multi_plasma.TileSort(m_slice_geom[lev].Domain(), m_slice_geom[lev]);

        if (m_explicit) {
            ExplicitSolveOneSubSlice(lev, step, islice, islice_local);
        } else {
            PredictorCorrectorSolveOneSubSlice(lev, step, islice, islice_local);
        }

        FillDiagnostics(lev, islice);

        m_multi_plasma.DoFieldIonization(lev, m_3D_geom[lev], m_fields);

        if (m_multi_plasma.IonizationOn() && m_do_tiling) {
            m_multi_plasma.TileSort(m_slice_geom[lev].Domain(), m_slice_geom[lev]);
        }

        // Push plasma particles
        m_multi_plasma.AdvanceParticles(m_fields, m_multi_laser, m_3D_geom, false, lev);

        if (lev == 0) {
            m_multi_plasma.doCoulombCollision(lev, m_slice_geom[lev].Domain(), m_slice_geom[lev]);
        }

        // Push beam particles
        m_multi_beam.AdvanceBeamParticlesSlice(m_fields, m_3D_geom[lev], lev, islice_local);

        if (lev == 0) {
            // Advance laser slice by 1 step and store result to 3D array
            m_multi_laser.AdvanceSlice(m_fields, m_3D_geom[0], m_dt, step);
            m_multi_laser.Copy(islice, true);
        }

        // After this, the parallel context is the full 3D communicator again
        amrex::ParallelContext::pop();

    } // end for (int lev=0; lev<m_N_level; ++lev)

    // shift all levels
    for (int lev=0; lev<m_N_level; ++lev) {
        if (lev != 0) {
            // skip all slices which are not existing on level 1
            if (islice < m_3D_geom[lev].Domain().smallEnd(Direction::z) ||
                islice > m_3D_geom[lev].Domain().bigEnd(Direction::z)) {
                continue;
            }
        }

        m_fields.ShiftSlices(lev);
    }
}


void
Hipace::ExplicitSolveOneSubSlice (const int lev, const int step,
                                  const int islice, const int islice_local)
{
    // Set all quantities to 0 except:
    // Bx and By: the previous slice serves as initial guess.
    // jx_beam and jy_beam are used from the previous "Next" slice
    // jx and jy are initially set to jx_beam and jy_beam
    m_fields.setVal(0., lev, WhichSlice::This, "chi", "Sy", "Sx", "ExmBy", "EypBx", "Ez",
        "Bz", "Psi", "jz_beam", "rho_beam", "jz", "rho");

    // deposit jx, jy, jz, rho and chi for all plasmas
    m_multi_plasma.DepositCurrent(
        m_fields, m_multi_laser, WhichSlice::This, true, true, true, true, m_3D_geom, lev);

    m_fields.setVal(0., lev, WhichSlice::Next, "jx_beam", "jy_beam");
    // deposit jx_beam and jy_beam in the Next slice
    m_multi_beam.DepositCurrentSlice(m_fields, m_3D_geom, lev, step, islice_local,
        m_do_beam_jx_jy_deposition, false, false, WhichSlice::Next);
    // need to exchange jx_beam jy_beam
    m_fields.FillBoundary(m_3D_geom[lev].periodicity(),lev, WhichSlice::Next, "jx_beam", "jy_beam");

    m_fields.AddRhoIons(lev);

    // deposit jz_beam and maybe rho_beam on This slice
    m_multi_beam.DepositCurrentSlice(m_fields, m_3D_geom, lev, step, islice_local,
        false, true, m_do_beam_jz_minus_rho, WhichSlice::This);

    FillBoundaryChargeCurrents(lev);

<<<<<<< HEAD
    // interpolate also inside domain to account for x and y derivative
    m_fields.InterpolateFromLev0toLev1(m_3D_geom, lev, "jx",
        m_fields.m_slices_nguards, -m_fields.m_slices_nguards, true);
    m_fields.InterpolateFromLev0toLev1(m_3D_geom, lev, "jy",
        m_fields.m_slices_nguards, -m_fields.m_slices_nguards, true);
=======
    // interpolate jx and jy to level 1 in the domain edges and
    // also inside ghost cells to account for x and y derivative
    m_fields.InterpolateFromLev0toLev1(m_3D_geom, lev, "jx",
        m_fields.m_slices_nguards, -m_fields.m_slices_nguards);
    m_fields.InterpolateFromLev0toLev1(m_3D_geom, lev, "jy",
        m_fields.m_slices_nguards, -m_fields.m_slices_nguards);
>>>>>>> 926f9b24

    m_fields.SolvePoissonExmByAndEypBx(m_3D_geom, lev);
    m_fields.SolvePoissonEz(m_3D_geom, lev);
    m_fields.SolvePoissonBz(m_3D_geom, lev);

    // deposit grid current into jz_beam
    m_grid_current.DepositCurrentSlice(m_fields, m_3D_geom[lev], lev, islice);
    // No FillBoundary because grid current only deposits in the middle of the field

    // Set Sx and Sy to beam contribution
    InitializeSxSyWithBeam(lev);

    // Deposit Sx and Sy for every plasma species
    m_multi_plasma.ExplicitDeposition(m_fields, m_multi_laser, m_3D_geom, lev);

    // Solves Bx, By using Sx, Sy and chi
    ExplicitMGSolveBxBy(lev, WhichSlice::This);

    if (m_multi_beam.isSalameNow(step, islice_local)) {
        // Modify the beam particle weights on this slice to flatten Ez.
        // As the beam current is modified, Bx and By are also recomputed.
        SalameModule(this, m_salame_n_iter, m_salame_do_advance, m_salame_last_slice,
                     m_salame_overloaded, lev, step, islice, islice_local);
    }

    // Push beam and plasma in SolveOneSlice
}

void
Hipace::PredictorCorrectorSolveOneSubSlice (const int lev, const int step,
                                            const int islice, const int islice_local)
{
    m_fields.setVal(0., lev, WhichSlice::This,
        "ExmBy", "EypBx", "Ez", "Bx", "By", "Bz", "jx", "jy", "jz", "rho", "Psi");
    if (m_use_laser) {
        m_fields.setVal(0., lev, WhichSlice::This, "chi");
    }

    // deposit jx jy jz rho and maybe chi
    m_multi_plasma.DepositCurrent(m_fields, m_multi_laser, WhichSlice::This,
        true, true, true, m_use_laser, m_3D_geom, lev);

    m_fields.AddRhoIons(lev);

    FillBoundaryChargeCurrents(lev);

    if (!m_do_beam_jz_minus_rho) {
        m_fields.SolvePoissonExmByAndEypBx(m_3D_geom, lev);
    }

    // deposit jx jy jz and maybe rho on This slice
    m_multi_beam.DepositCurrentSlice(m_fields, m_3D_geom, lev, step, islice_local,
                                     m_do_beam_jx_jy_deposition, true,
                                     m_do_beam_jz_minus_rho, WhichSlice::This);

    if (m_do_beam_jz_minus_rho) {
        m_fields.SolvePoissonExmByAndEypBx(m_3D_geom, lev);
    }

    // deposit grid current into jz_beam
    m_grid_current.DepositCurrentSlice(m_fields, m_3D_geom[lev], lev, islice);

    FillBoundaryChargeCurrents(lev);

    m_fields.SolvePoissonEz(m_3D_geom, lev);
    m_fields.SolvePoissonBz(m_3D_geom, lev);

    // Solves Bx and By in the current slice and modifies the force terms of the plasma particles
    PredictorCorrectorLoopToSolveBxBy(islice, islice_local, lev, step);

    // Push beam and plasma in SolveOneSlice
}

void
Hipace::ResetAllQuantities ()
{
    HIPACE_PROFILE("Hipace::ResetAllQuantities()");

    if (m_use_laser) ResetLaser();

    for (int lev=0; lev<m_N_level; ++lev) {
        if (m_fields.getSlices(lev).nComp() != 0) {
            m_fields.getSlices(lev).setVal(0., m_fields.m_slices_nguards);
        }
    }
}

void
Hipace::ResetLaser ()
{
    HIPACE_PROFILE("Hipace::ResetLaser()");

    m_multi_laser.getSlices().setVal(0.);
}

void
Hipace::FillBoundaryChargeCurrents (int lev) {
    if (!m_fields.m_extended_solve) {
        if (m_explicit) {
            m_fields.FillBoundary(m_3D_geom[lev].periodicity(), lev, WhichSlice::This,
                "jx_beam", "jy_beam", "jz_beam", "rho_beam", "jx", "jy", "jz", "rho");
        } else {
            m_fields.FillBoundary(m_3D_geom[lev].periodicity(), lev, WhichSlice::This,
                "jx", "jy", "jz", "rho");
        }
    }
}

void
Hipace::InitializeSxSyWithBeam (const int lev)
{
    HIPACE_PROFILE("Hipace::InitializeSxSyWithBeam()");
    using namespace amrex::literals;

    amrex::MultiFab& slicemf = m_fields.getSlices(lev);

    const amrex::Real dx = m_3D_geom[lev].CellSize(Direction::x);
    const amrex::Real dy = m_3D_geom[lev].CellSize(Direction::y);
    const amrex::Real dz = m_3D_geom[lev].CellSize(Direction::z);

    for ( amrex::MFIter mfi(slicemf, DfltMfiTlng); mfi.isValid(); ++mfi ){

        amrex::Box const& bx = mfi.tilebox();

        Array3<amrex::Real> const arr = slicemf.array(mfi);

        const int Sx = Comps[WhichSlice::This]["Sx"];
        const int Sy = Comps[WhichSlice::This]["Sy"];
        const int next_jxb = Comps[WhichSlice::Next]["jx_beam"];
        const int next_jyb = Comps[WhichSlice::Next]["jy_beam"];
        const int      jzb = Comps[WhichSlice::This]["jz_beam"];
        const int prev_jxb = Comps[WhichSlice::Previous1]["jx_beam"];
        const int prev_jyb = Comps[WhichSlice::Previous1]["jy_beam"];

        const amrex::Real mu0 = m_phys_const.mu0;

        amrex::ParallelFor(bx,
            [=] AMREX_GPU_DEVICE (int i, int j, int) noexcept
            {
                const amrex::Real dx_jzb = (arr(i+1,j,jzb)-arr(i-1,j,jzb))/(2._rt*dx);
                const amrex::Real dy_jzb = (arr(i,j+1,jzb)-arr(i,j-1,jzb))/(2._rt*dy);
                const amrex::Real dz_jxb = (arr(i,j,prev_jxb)-arr(i,j,next_jxb))/(2._rt*dz);
                const amrex::Real dz_jyb = (arr(i,j,prev_jyb)-arr(i,j,next_jyb))/(2._rt*dz);

                // calculate contribution to Sx and Sy by all beams (same as with PC solver)
                // sy, to compute Bx
                arr(i,j,Sy) =   mu0 * ( - dy_jzb + dz_jyb);
                // sx, to compute By
                arr(i,j,Sx) = - mu0 * ( - dx_jzb + dz_jxb);
            });
    }
}


void
Hipace::ExplicitMGSolveBxBy (const int lev, const int which_slice)
{
    HIPACE_PROFILE("Hipace::ExplicitMGSolveBxBy()");

    // always get chi from WhichSlice::This
    const int which_slice_chi = WhichSlice::This;

    int ncomp_chi = 1;
#ifdef AMREX_USE_LINEAR_SOLVERS
    // 2 components only for AMReX MLMG
    if (m_use_amrex_mlmg) {
        ncomp_chi = 2;
        AMREX_ALWAYS_ASSERT(Comps[which_slice_chi]["chi"] + 1 == Comps[which_slice_chi]["chi2"]);
    }
#endif
    AMREX_ALWAYS_ASSERT(Comps[which_slice]["Bx"] + 1 == Comps[which_slice]["By"]);
    AMREX_ALWAYS_ASSERT(Comps[which_slice]["Sy"] + 1 == Comps[which_slice]["Sx"]);

    amrex::MultiFab& slicemf = m_fields.getSlices(lev);
    amrex::MultiFab BxBy (slicemf, amrex::make_alias, Comps[which_slice]["Bx"], 2);
    amrex::MultiFab SySx (slicemf, amrex::make_alias, Comps[which_slice]["Sy"], 2);
    amrex::MultiFab Mult (slicemf, amrex::make_alias, Comps[which_slice_chi]["chi"], ncomp_chi);

<<<<<<< HEAD
    m_fields.InterpolateFromLev0toLev1(m_3D_geom, lev, "Sy",
        m_fields.m_poisson_nguards, -m_fields.m_slices_nguards, true);
    m_fields.InterpolateFromLev0toLev1(m_3D_geom, lev, "Sx",
        m_fields.m_poisson_nguards, -m_fields.m_slices_nguards, true);
    m_fields.InterpolateFromLev0toLev1(m_3D_geom, lev, "chi",
        m_fields.m_poisson_nguards, -m_fields.m_slices_nguards, true);

    if (lev!=0) {
        if (slicemf.box(0).length(0) % 2 == 0) {
            m_fields.SetBoundaryCondition(m_3D_geom, lev, "Bx",
=======
    // interpolate Sx and Sy to level 1 in the domain edges. This also accounts for jx_beam, jy_beam
    m_fields.InterpolateFromLev0toLev1(m_3D_geom, lev, "Sy",
        m_fields.m_poisson_nguards, -m_fields.m_slices_nguards);
    m_fields.InterpolateFromLev0toLev1(m_3D_geom, lev, "Sx",
        m_fields.m_poisson_nguards, -m_fields.m_slices_nguards);

    if (lev!=0 && (slicemf.box(0).length(0) % 2 == 0)) {
        // cell centered MG solve: no ghost cells, put boundary condition into source term
        // node centered MG solve: one ghost cell, use boundary condition from there
        m_fields.SetBoundaryCondition(m_3D_geom, lev, "Bx",
>>>>>>> 926f9b24
                                      m_fields.getField(lev, which_slice, "Sy"));
            m_fields.SetBoundaryCondition(m_3D_geom, lev, "By",
                                        m_fields.getField(lev, which_slice, "Sx"));
        } else {
            m_fields.InterpolateFromLev0toLev1(m_3D_geom, lev, "Bx",
                m_fields.m_slices_nguards, m_fields.m_poisson_nguards);
            m_fields.InterpolateFromLev0toLev1(m_3D_geom, lev, "By",
                m_fields.m_slices_nguards, m_fields.m_poisson_nguards);
        }
    }

    // interpolate Bx and By to level 1 in the ghost cells
    m_fields.InterpolateFromLev0toLev1(m_3D_geom, lev, "Bx",
        m_fields.m_slices_nguards, m_fields.m_poisson_nguards);
    m_fields.InterpolateFromLev0toLev1(m_3D_geom, lev, "By",
        m_fields.m_slices_nguards, m_fields.m_poisson_nguards);

#ifdef AMREX_USE_LINEAR_SOLVERS
    if (m_use_amrex_mlmg) {
        // Copy chi to chi2
        m_fields.duplicate(lev, which_slice_chi, {"chi2"}, which_slice_chi, {"chi"});
        amrex::Gpu::streamSynchronize();
        if (m_mlalaplacian.size()<m_N_level) {
            m_mlalaplacian.resize(m_N_level);
            m_mlmg.resize(m_N_level);
        }

        // construct slice geometry
        const amrex::RealBox slice_box{slicemf.boxArray()[0], m_slice_geom[lev].CellSize(),
                                       m_slice_geom[lev].ProbLo()};
        amrex::Geometry slice_geom{slicemf.boxArray()[0], slice_box,
                                   m_slice_geom[lev].CoordInt(), {0,0,0}};

        if (!m_mlalaplacian[lev]){
            // If first call, initialize the MG solver
            amrex::LPInfo lpinfo{};
            lpinfo.setHiddenDirection(2).setAgglomeration(false).setConsolidation(false);

            // make_unique requires explicit types
            m_mlalaplacian[lev] = std::make_unique<amrex::MLALaplacian>(
                amrex::Vector<amrex::Geometry>{slice_geom},
                amrex::Vector<amrex::BoxArray>{slicemf.boxArray()},
                amrex::Vector<amrex::DistributionMapping>{slicemf.DistributionMap()},
                lpinfo,
                amrex::Vector<amrex::FabFactory<amrex::FArrayBox> const*>{}, 2);

            m_mlalaplacian[lev]->setDomainBC(
                {AMREX_D_DECL(amrex::LinOpBCType::Dirichlet,
                              amrex::LinOpBCType::Dirichlet,
                              amrex::LinOpBCType::Dirichlet)},
                {AMREX_D_DECL(amrex::LinOpBCType::Dirichlet,
                              amrex::LinOpBCType::Dirichlet,
                              amrex::LinOpBCType::Dirichlet)});

            m_mlmg[lev] = std::make_unique<amrex::MLMG>(*(m_mlalaplacian[lev]));
            m_mlmg[lev]->setVerbose(m_MG_verbose);
        }

        // BxBy is assumed to have at least one ghost cell in x and y.
        // The ghost cells outside the domain should contain Dirichlet BC values.
        BxBy.setDomainBndry(0.0, slice_geom); // Set Dirichlet BC to zero
        m_mlalaplacian[lev]->setLevelBC(0, &BxBy);

        m_mlalaplacian[lev]->setACoeffs(0, Mult);

        // amrex solves ascalar A phi - bscalar Laplacian(phi) = rhs
        // So we solve Delta BxBy - A * BxBy = S
        m_mlalaplacian[lev]->setScalars(-1.0, -1.0);

        m_mlmg[lev]->solve({&BxBy}, {&SySx}, m_MG_tolerance_rel, m_MG_tolerance_abs);
    } else
#endif
    {
        AMREX_ALWAYS_ASSERT(slicemf.boxArray().size() == 1);
        if (m_hpmg.size()<m_N_level) {
            m_hpmg.resize(m_N_level);
        }
        if (!m_hpmg[lev]) {
            m_hpmg[lev] = std::make_unique<hpmg::MultiGrid>(m_slice_geom[lev].CellSize(0),
                                                            m_slice_geom[lev].CellSize(1),
                                                            slicemf.boxArray()[0]);
        }
        const int max_iters = 200;
        m_hpmg[lev]->solve1(BxBy[0], SySx[0], Mult[0], m_MG_tolerance_rel, m_MG_tolerance_abs,
                            max_iters, m_MG_verbose);
    }

    if (slicemf.box(0).length(0) % 2 != 0) {
        m_fields.InterpolateFromLev0toLev1(m_3D_geom, lev, "Bx",
            m_fields.m_slices_nguards, m_fields.m_poisson_nguards);
        m_fields.InterpolateFromLev0toLev1(m_3D_geom, lev, "By",
            m_fields.m_slices_nguards, m_fields.m_poisson_nguards);
    }
}

void
Hipace::PredictorCorrectorLoopToSolveBxBy (const int islice, const int islice_local,
                                           const int lev, const int step)
{
    HIPACE_PROFILE("Hipace::PredictorCorrectorLoopToSolveBxBy()");

    amrex::Real relative_Bfield_error_prev_iter = 1.0;
    amrex::Real relative_Bfield_error = m_fields.ComputeRelBFieldError(
        m_fields.getSlices(lev), m_fields.getSlices(lev),
        m_fields.getSlices(lev), m_fields.getSlices(lev),
        Comps[WhichSlice::Previous1]["Bx"], Comps[WhichSlice::Previous1]["By"],
        Comps[WhichSlice::Previous2]["Bx"], Comps[WhichSlice::Previous2]["By"],
        m_3D_geom[lev]);

    /* Guess Bx and By */
    m_fields.InitialBfieldGuess(relative_Bfield_error, m_predcorr_B_error_tolerance, lev);

    if (!m_fields.m_extended_solve) {
        // exchange ExmBy EypBx Ez Bx By Bz
        m_fields.FillBoundary(m_3D_geom[lev].periodicity(), lev, WhichSlice::This,
            "ExmBy", "EypBx", "Ez", "Bx", "By", "Bz", "jx", "jy", "jz", "rho", "Psi");
    }

    /* creating temporary Bx and By arrays for the current and previous iteration */
    amrex::MultiFab Bx_iter(m_fields.getSlices(lev).boxArray(),
                            m_fields.getSlices(lev).DistributionMap(), 1,
                            m_fields.getSlices(lev).nGrowVect());
    amrex::MultiFab By_iter(m_fields.getSlices(lev).boxArray(),
                            m_fields.getSlices(lev).DistributionMap(), 1,
                            m_fields.getSlices(lev).nGrowVect());
    Bx_iter.setVal(0.0, m_fields.m_slices_nguards);
    By_iter.setVal(0.0, m_fields.m_slices_nguards);
    amrex::MultiFab Bx_prev_iter(m_fields.getSlices(lev).boxArray(),
                                 m_fields.getSlices(lev).DistributionMap(), 1,
                                 m_fields.getSlices(lev).nGrowVect());
    amrex::MultiFab::Copy(Bx_prev_iter, m_fields.getSlices(lev),
                          Comps[WhichSlice::This]["Bx"], 0, 1, m_fields.m_slices_nguards);
    amrex::MultiFab By_prev_iter(m_fields.getSlices(lev).boxArray(),
                                 m_fields.getSlices(lev).DistributionMap(), 1,
                                 m_fields.getSlices(lev).nGrowVect());
    amrex::MultiFab::Copy(By_prev_iter, m_fields.getSlices(lev),
                          Comps[WhichSlice::This]["By"], 0, 1, m_fields.m_slices_nguards);

    // Begin of predictor corrector loop
    int i_iter = 0;
    // resetting the initial B-field error for mixing between iterations
    relative_Bfield_error = 1.0;
    while (( relative_Bfield_error > m_predcorr_B_error_tolerance )
           && ( i_iter < m_predcorr_max_iterations ))
    {
        i_iter++;
        m_predcorr_avg_iterations += 1.0;

        // Push particles to the next temp slice
        m_multi_plasma.AdvanceParticles(m_fields, m_multi_laser, m_3D_geom, true, lev);

        if (m_do_tiling) m_multi_plasma.TileSort(m_slice_geom[lev].Domain(), m_slice_geom[lev]);
        // plasmas deposit jx jy to next temp slice
        m_multi_plasma.DepositCurrent(m_fields, m_multi_laser, WhichSlice::Next,
            true, false, false, false, m_3D_geom, lev);

        // beams deposit jx jy to the next slice
        m_multi_beam.DepositCurrentSlice(m_fields, m_3D_geom, lev, step, islice_local,
            m_do_beam_jx_jy_deposition, false, false, WhichSlice::Next);

        if (!m_fields.m_extended_solve) {
            // need to exchange jx jy jx_beam jy_beam
            m_fields.FillBoundary(m_3D_geom[lev].periodicity(), lev, WhichSlice::Next,
                "jx", "jy");
        }

        /* Calculate Bx and By */
        m_fields.SolvePoissonBx(Bx_iter, m_3D_geom, lev);
        m_fields.SolvePoissonBy(By_iter, m_3D_geom, lev);

        relative_Bfield_error = m_fields.ComputeRelBFieldError(
            m_fields.getSlices(lev), m_fields.getSlices(lev),
            Bx_iter, By_iter,
            Comps[WhichSlice::This]["Bx"], Comps[WhichSlice::This]["By"],
            0, 0, m_3D_geom[lev]);

        if (i_iter == 1) relative_Bfield_error_prev_iter = relative_Bfield_error;

        // Mixing the calculated B fields to the actual B field and shifting iterated B fields
        m_fields.MixAndShiftBfields(
            Bx_iter, Bx_prev_iter, Comps[WhichSlice::This]["Bx"], relative_Bfield_error,
            relative_Bfield_error_prev_iter, m_predcorr_B_mixing_factor, lev);
        m_fields.MixAndShiftBfields(
            By_iter, By_prev_iter, Comps[WhichSlice::This]["By"], relative_Bfield_error,
            relative_Bfield_error_prev_iter, m_predcorr_B_mixing_factor, lev);

        // resetting current in the next slice to clean temporarily used current
        m_fields.setVal(0., lev, WhichSlice::Next, "jx", "jy");

        if (!m_fields.m_extended_solve) {
            // exchange Bx By
            m_fields.FillBoundary(m_3D_geom[lev].periodicity(), lev, WhichSlice::This,
                "ExmBy", "EypBx", "Ez", "Bx", "By", "Bz", "jx", "jy", "jz", "rho", "Psi");
        }

        // Shift relative_Bfield_error values
        relative_Bfield_error_prev_iter = relative_Bfield_error;
    } /* end of predictor corrector loop */

    if (relative_Bfield_error > 10. && m_predcorr_B_error_tolerance > 0.)
    {
        amrex::Print() << "WARNING: Predictor corrector loop may have diverged!\n"
                     "Re-try by adjusting the following paramters in the input script:\n"
                     "- lower mixing factor: hipace.predcorr_B_mixing_factor "
                     "(hidden default: 0.1) \n"
                     "- lower B field error tolerance: hipace.predcorr_B_error_tolerance"
                     " (hidden default: 0.04)\n"
                     "- higher number of iterations in the pred. cor. loop:"
                     "hipace.predcorr_max_iterations (hidden default: 5)\n"
                     "- higher longitudinal resolution";
    }

    // adding relative B field error for diagnostic
    m_predcorr_avg_B_error += relative_Bfield_error;
    if (m_verbose >= 2) amrex::Print()<<"level: " << lev << " islice: " << islice <<
                " n_iter: "<<i_iter<<" relative B field error: "<<relative_Bfield_error<< "\n";
}

void
Hipace::Wait (const int step, int it, bool only_ghost)
{
    HIPACE_PROFILE("Hipace::Wait()");

#ifdef AMREX_USE_MPI
    if (step == 0) return;
    if (m_numprocs_z == 1) return;

    // Receive physical time
    if (it == m_numprocs_z - 1 && !only_ghost) {
        MPI_Status status;
        // Each rank receives data from upstream, except rank m_numprocs_z-1 who receives from 0
        MPI_Recv(&m_physical_time, 1,
                 amrex::ParallelDescriptor::Mpi_typemap<amrex::Real>::type(),
                 (m_rank_z+1)%m_numprocs_z, tcomm_z_tag, m_comm_z, &status);
    }

    if (m_physical_time > m_max_time) return;

    const int nbeams = m_multi_beam.get_nbeams();
    // 1 element per beam species,
    // 1 for the index of leftmost box with beam particles,
    // 1 for number of z points for laser data.
    const int nint = nbeams + 2;
    amrex::Vector<int> np_rcv(nint, 0);
    if (it < m_leftmost_box_rcv && it < m_numprocs_z - 1 && m_skip_empty_comms){
        if (m_verbose >= 2){
            amrex::AllPrint()<<"rank "<<m_rank_z<<" step "<<step<<" box "<<it<<": SKIP RECV!\n";
        }
        return;
    }

    // Receive particle counts
    {
        MPI_Status status;
        const int loc_ncomm_z_tag = only_ghost ? ncomm_z_tag_ghost : ncomm_z_tag;
        // Each rank receives data from upstream, except rank m_numprocs_z-1 who receives from 0
        MPI_Recv(np_rcv.dataPtr(), nint,
                 amrex::ParallelDescriptor::Mpi_typemap<int>::type(),
                 (m_rank_z+1)%m_numprocs_z, loc_ncomm_z_tag, m_comm_z, &status);
    }
    const int nz_laser = np_rcv[nbeams+1];
    if (!only_ghost) m_leftmost_box_rcv = std::min(np_rcv[nbeams], m_leftmost_box_rcv);

    // Receive beam particles.
    {
        const amrex::Long np_total = std::accumulate(np_rcv.begin(), np_rcv.begin()+nbeams, 0);
        if (np_total == 0 && !m_multi_laser.m_use_laser) return;
        const amrex::Long psize = sizeof(BeamParticleContainer::SuperParticleType);
        const amrex::Long buffer_size = psize*np_total;
        auto recv_buffer = (char*)amrex::The_Pinned_Arena()->alloc(buffer_size);

        MPI_Status status;
        const int loc_pcomm_z_tag = only_ghost ? pcomm_z_tag_ghost : pcomm_z_tag;
        // Each rank receives data from upstream, except rank m_numprocs_z-1 who receives from 0

        // Make datatype the same size as one particle, so MAX_INT particles can be sent
        MPI_Datatype one_particle_size{};
        MPI_Type_contiguous(psize, amrex::ParallelDescriptor::Mpi_typemap<char>::type(),
                            &one_particle_size);
        MPI_Type_commit(&one_particle_size);

        MPI_Recv(recv_buffer, np_total, one_particle_size,
                 (m_rank_z+1)%m_numprocs_z, loc_pcomm_z_tag, m_comm_z, &status);

        int offset_beam = 0;
        for (int ibeam = 0; ibeam < nbeams; ibeam++){
            auto& ptile = m_multi_beam.getBeam(ibeam);
            const int np = np_rcv[ibeam];
            auto old_size = ptile.numParticles();
            auto new_size = old_size + np;
            ptile.resize(new_size);
            const auto ptd = ptile.getParticleTileData();

            const amrex::Gpu::DeviceVector<int> comm_real(AMREX_SPACEDIM + m_multi_beam.NumRealComps(), 1);
            const amrex::Gpu::DeviceVector<int> comm_int (AMREX_SPACEDIM + m_multi_beam.NumIntComps(),  1);
            const auto p_comm_real = comm_real.data();
            const auto p_comm_int = comm_int.data();

#ifdef AMREX_USE_GPU
            if (amrex::Gpu::inLaunchRegion() && np > 0) {
                int const np_per_block = 128;
                int const nblocks = (np+np_per_block-1)/np_per_block;
                std::size_t const shared_mem_bytes = np_per_block * psize;
                // NOTE - TODO DPC++
                amrex::launch(
                    nblocks, np_per_block, shared_mem_bytes, amrex::Gpu::gpuStream(),
                    [=] AMREX_GPU_DEVICE () noexcept
                    {
                        amrex::Gpu::SharedMemory<char> gsm;
                        char* const shared = gsm.dataPtr();

                        // Copy packed data from recv_buffer (in pinned memory) to shared memory
                        const int i = blockDim.x*blockIdx.x+threadIdx.x;
                        const unsigned int m = threadIdx.x;
                        const unsigned int mend = amrex::min<unsigned int>
                            (blockDim.x, np-blockDim.x*blockIdx.x);
                        for (unsigned int index = m;
                             index < mend*psize/sizeof(double); index += blockDim.x) {
                            const double *csrc = (double *)
                                (recv_buffer+offset_beam*psize+blockDim.x*blockIdx.x*psize);
                            double *cdest = (double *)shared;
                            cdest[index] = csrc[index];
                        }

                        __syncthreads();
                        // Unpack in shared memory, and move to device memory
                        if (i < np) {
                            ptd.unpackParticleData(
                                shared, m*psize, i+old_size, p_comm_real, p_comm_int);
                        }
                    });
            } else
#endif
            {
                for (int i = 0; i < np; ++i)
                {
                    ptd.unpackParticleData(
                        recv_buffer+offset_beam*psize, i*psize, i+old_size, p_comm_real, p_comm_int);
                }
            }
            offset_beam += np;
        }

        amrex::Gpu::streamSynchronize();
        amrex::The_Pinned_Arena()->free(recv_buffer);
    }

    // Receive laser
    {
        if (only_ghost) return;
        if (!m_multi_laser.m_use_laser) return;
        AMREX_ALWAYS_ASSERT(nz_laser > 0);
        amrex::FArrayBox& laser_fab = m_multi_laser.getFAB();
        amrex::Array4<amrex::Real> laser_arr = laser_fab.array();
        const amrex::Box& bx = laser_fab.box(); // does not include ghost cells
        AMREX_ALWAYS_ASSERT_WITH_MESSAGE(
            bx.bigEnd(2)-bx.smallEnd(2)+1 == nz_laser,
            "Laser requires all sub-domains to be the same size, i.e., nz%nrank=0");
        const std::size_t nreals = bx.numPts()*laser_fab.nComp();
        MPI_Status lstatus;

        if (m_multi_laser.is3dOnHost()) {
            // Directly receive envelope in laser fab
            MPI_Recv(laser_fab.dataPtr(), nreals,
                     amrex::ParallelDescriptor::Mpi_typemap<amrex::Real>::type(),
                     (m_rank_z+1)%m_numprocs_z, lcomm_z_tag, m_comm_z, &lstatus);
        } else {
            // Receive envelope in a host buffer, and copy to laser fab on device
            auto lrecv_buffer = (amrex::Real*)amrex::The_Pinned_Arena()->alloc
                (sizeof(amrex::Real)*nreals);
            MPI_Recv(lrecv_buffer, nreals,
                     amrex::ParallelDescriptor::Mpi_typemap<amrex::Real>::type(),
                     (m_rank_z+1)%m_numprocs_z, lcomm_z_tag, m_comm_z, &lstatus);

            auto const buf = amrex::makeArray4(lrecv_buffer, bx, laser_fab.nComp());
            amrex::ParallelFor
                (bx, laser_fab.nComp(),
                 [=] AMREX_GPU_DEVICE (int i, int j, int k, int n) noexcept
                 {
                     laser_arr(i,j,k,n) = buf(i,j,k,n);
                 });
            amrex::Gpu::streamSynchronize();
            amrex::The_Pinned_Arena()->free(lrecv_buffer);
        }
    }
#endif
}

void
Hipace::Notify (const int step, const int it, bool only_ghost)
{
    HIPACE_PROFILE("Hipace::Notify()");

#ifdef AMREX_USE_MPI
    if (m_numprocs_z == 1) return;

    const bool only_time = m_physical_time >= m_max_time;
    NotifyFinish(it, only_ghost, only_time); // finish the previous send
    int nz_laser = 0;
    if (m_multi_laser.m_use_laser){
        const amrex::Box& laser_bx = m_multi_laser.getFAB().box();
        nz_laser = laser_bx.bigEnd(2) - laser_bx.smallEnd(2) + 1;
    }
    const int nbeams = m_multi_beam.get_nbeams();
    const int nint = nbeams + 2;

    // last step does not need to send anything, but needs to resize to remove slipped particles
    if (step == m_max_step)
    {
        if (!only_ghost) {
            for (int ibeam = 0; ibeam < nbeams; ibeam++){
                auto& ptile = m_multi_beam.getBeam(ibeam);
                const int offset_box = ptile.m_box_sorter.boxOffsetsPtr()[it];
                ptile.resize(offset_box);
            }
        }
        return;
    }

    // send physical time
    if (it == m_numprocs_z - 1 && !only_ghost){
        m_tsend_buffer = m_physical_time + m_dt;
        MPI_Isend(&m_tsend_buffer, 1, amrex::ParallelDescriptor::Mpi_typemap<amrex::Real>::type(),
                  (m_rank_z-1+m_numprocs_z)%m_numprocs_z, tcomm_z_tag, m_comm_z, &m_tsend_request);
    }

    if (only_time) return;

    m_leftmost_box_snd = std::min(m_leftmost_box_snd, m_leftmost_box_rcv);
    if (it < m_leftmost_box_snd && it < m_numprocs_z - 1 && m_skip_empty_comms){
        if (m_verbose >= 2){
            amrex::AllPrint()<<"rank "<<m_rank_z<<" step "<<step<<" box "<<it<<": SKIP SEND!\n";
        }
        return;
    }

    // 1 element per beam species, and 1 for the index of leftmost box with beam particles.
    amrex::Vector<int>& np_snd = only_ghost ? m_np_snd_ghost : m_np_snd;
    np_snd.resize(nint);

    const amrex::Box& bx = m_3D_ba[0][it];
    for (int ibeam = 0; ibeam < nbeams; ++ibeam)
    {
        np_snd[ibeam] = only_ghost ?
            m_multi_beam.NGhostParticles(ibeam, bx)
            : m_multi_beam.getBeam(ibeam).m_box_sorter.boxCountsPtr()[it];
    }
    np_snd[nbeams] = m_leftmost_box_snd;
    np_snd[nbeams+1] = nz_laser;

    // Each rank sends data downstream, except rank 0 who sends data to m_numprocs_z-1
    const int loc_ncomm_z_tag = only_ghost ? ncomm_z_tag_ghost : ncomm_z_tag;
    MPI_Request* loc_nsend_request = only_ghost ? &m_nsend_request_ghost : &m_nsend_request;
    MPI_Isend(np_snd.dataPtr(), nint, amrex::ParallelDescriptor::Mpi_typemap<int>::type(),
              (m_rank_z-1+m_numprocs_z)%m_numprocs_z, loc_ncomm_z_tag, m_comm_z, loc_nsend_request);

    // Send beam particles. Currently only one tile.
    {
        const amrex::Long np_total = std::accumulate(np_snd.begin(), np_snd.begin()+nbeams, 0);
        if (np_total == 0 && !m_multi_laser.m_use_laser) return;
        const amrex::Long psize = sizeof(BeamParticleContainer::SuperParticleType);
        const amrex::Long buffer_size = psize*np_total;
        char*& psend_buffer = only_ghost ? m_psend_buffer_ghost : m_psend_buffer;
        psend_buffer = (char*)amrex::The_Pinned_Arena()->alloc(buffer_size);

        int offset_beam = 0;
        for (int ibeam = 0; ibeam < nbeams; ibeam++){
            auto& ptile = m_multi_beam.getBeam(ibeam);
            const auto ptd = ptile.getConstParticleTileData();

            const int offset_box = ptile.m_box_sorter.boxOffsetsPtr()[it];
            const amrex::Long np = np_snd[ibeam];

            const amrex::Gpu::DeviceVector<int> comm_real(AMREX_SPACEDIM + m_multi_beam.NumRealComps(), 1);
            const amrex::Gpu::DeviceVector<int> comm_int (AMREX_SPACEDIM + m_multi_beam.NumIntComps(),  1);
            const auto p_comm_real = comm_real.data();
            const auto p_comm_int = comm_int.data();
            const auto p_psend_buffer = psend_buffer + offset_beam*psize;

            BeamBins::index_type const * const indices = ptile.m_slice_bins.permutationPtr();
            BeamBins::index_type const * const offsets = ptile.m_slice_bins.offsetsPtrCpu();
            BeamBins::index_type cell_start = 0;

            // The particles that are in the last slice (sent as ghost particles) are
            // given by the indices[cell_start:cell_stop-1]
            cell_start = offsets[bx.bigEnd(Direction::z)-bx.smallEnd(Direction::z)];

#ifdef AMREX_USE_GPU
            if (amrex::Gpu::inLaunchRegion() && np > 0) {
                const int np_per_block = 128;
                const int nblocks = (np+np_per_block-1)/np_per_block;
                const std::size_t shared_mem_bytes = np_per_block * psize;
                // NOTE - TODO DPC++
                amrex::launch(
                    nblocks, np_per_block, shared_mem_bytes, amrex::Gpu::gpuStream(),
                    [=] AMREX_GPU_DEVICE () noexcept
                    {
                        amrex::Gpu::SharedMemory<char> gsm;
                        char* const shared = gsm.dataPtr();

                        // Pack particles from device memory to shared memory
                        const int i = blockDim.x*blockIdx.x+threadIdx.x;
                        const unsigned int m = threadIdx.x;
                        const unsigned int mend = amrex::min<unsigned int>(blockDim.x, np-blockDim.x*blockIdx.x);
                        if (i < np) {
                            const int src_i = only_ghost ? indices[cell_start+i] : i;
                            ptd.packParticleData(shared, offset_box+src_i, m*psize, p_comm_real, p_comm_int);
                        }

                        __syncthreads();

                        // Copy packed particles from shared memory to psend_buffer in pinned memory
                        for (unsigned int index = m;
                             index < mend*psize/sizeof(double); index += blockDim.x) {
                            const double *csrc = (double *)shared;
                            double *cdest = (double *)(p_psend_buffer+blockDim.x*blockIdx.x*psize);
                            cdest[index] = csrc[index];
                        }
                    });
            } else
#endif
            {
                for (int i = 0; i < np; ++i)
                {
                    const int src_i = only_ghost ? indices[cell_start+i] : i;
                    ptd.packParticleData(p_psend_buffer, offset_box+src_i, i*psize, p_comm_real, p_comm_int);
                }
            }
            amrex::Gpu::streamSynchronize();

            // Delete beam particles that we just sent from the particle array
            if (!only_ghost) ptile.resize(offset_box);
            offset_beam += np;
        } // here

        const int loc_pcomm_z_tag = only_ghost ? pcomm_z_tag_ghost : pcomm_z_tag;
        MPI_Request* loc_psend_request = only_ghost ? &m_psend_request_ghost : &m_psend_request;
        // Each rank sends data downstream, except rank 0 who sends data to m_numprocs_z-1

        // Make datatype the same size as one particle, so MAX_INT particles can be sent
        MPI_Datatype one_particle_size{};
        MPI_Type_contiguous(psize, amrex::ParallelDescriptor::Mpi_typemap<char>::type(),
                            &one_particle_size);
        MPI_Type_commit(&one_particle_size);

        MPI_Isend(psend_buffer, np_total, one_particle_size,
                  (m_rank_z-1+m_numprocs_z)%m_numprocs_z, loc_pcomm_z_tag, m_comm_z, loc_psend_request);
    }

    // Send laser data
    {
        if (only_ghost) return;
        if (!m_multi_laser.m_use_laser) return;
        const amrex::FArrayBox& laser_fab = m_multi_laser.getFAB();
        amrex::Array4<amrex::Real const> const& laser_arr = laser_fab.array();
        const amrex::Box& lbx = laser_fab.box(); // does not include ghost cells
        const std::size_t nreals = lbx.numPts()*laser_fab.nComp();
        m_lsend_buffer = (amrex::Real*)amrex::The_Pinned_Arena()->alloc
            (sizeof(amrex::Real)*nreals);
        if (m_multi_laser.is3dOnHost()) {
            amrex::Gpu::streamSynchronize();
            // Copy from laser envelope 3D array (on host) to MPI buffer (on host)
            laser_fab.copyToMem<amrex::RunOn::Host>(lbx, 0, laser_fab.nComp(), m_lsend_buffer);
        } else {
            // Copy from laser envelope 3D array (on device) to MPI buffer (on host)
            auto const buf = amrex::makeArray4(m_lsend_buffer, lbx, laser_fab.nComp());
            amrex::ParallelFor
                (lbx, laser_fab.nComp(),
                 [=] AMREX_GPU_DEVICE (int i, int j, int k, int n) noexcept
                 {
                     buf(i,j,k,n) = laser_arr(i,j,k,n);
                 });
            amrex::Gpu::streamSynchronize();
        }
        MPI_Isend(m_lsend_buffer, nreals,
                  amrex::ParallelDescriptor::Mpi_typemap<amrex::Real>::type(),
                  (m_rank_z-1+m_numprocs_z)%m_numprocs_z, lcomm_z_tag, m_comm_z, &m_lsend_request);
    }
#endif
}

void
Hipace::NotifyFinish (const int it, bool only_ghost, bool only_time)
{
#ifdef AMREX_USE_MPI
    if (only_ghost) {
        if (m_np_snd_ghost.size() > 0) {
            MPI_Status status;
            MPI_Wait(&m_nsend_request_ghost, &status);
            m_np_snd_ghost.resize(0);
        }
        if (m_psend_buffer_ghost) {
            MPI_Status status;
            MPI_Wait(&m_psend_request_ghost, &status);
            amrex::The_Pinned_Arena()->free(m_psend_buffer_ghost);
            m_psend_buffer_ghost = nullptr;
        }
    } else {
        if (it == m_numprocs_z - 1) {
            AMREX_ALWAYS_ASSERT(m_dt >= 0.);
            if (m_tsend_buffer >= m_initial_time) {
                MPI_Status status;
                MPI_Wait(&m_tsend_request, &status);
                m_tsend_buffer = m_initial_time - 1.;
            }
            if (only_time) return;
        }
        if (m_np_snd.size() > 0) {
            MPI_Status status;
            MPI_Wait(&m_nsend_request, &status);
            m_np_snd.resize(0);
        }
        if (m_psend_buffer) {
            MPI_Status status;
            MPI_Wait(&m_psend_request, &status);
            amrex::The_Pinned_Arena()->free(m_psend_buffer);
            m_psend_buffer = nullptr;
        }
        if (m_lsend_buffer) {
            MPI_Status status;
            MPI_Wait(&m_lsend_request, &status);
            amrex::The_Pinned_Arena()->free(m_lsend_buffer);
            m_lsend_buffer = nullptr;
        }
    }
#endif
}

void
Hipace::ResizeFDiagFAB (const int it, const int step)
{
    for (int lev=0; lev<m_N_level; ++lev) {
        m_diags.ResizeFDiagFAB(m_3D_ba[lev][it], m_3D_geom[lev].Domain(), lev, m_3D_geom[lev],
                               step, m_max_step, m_physical_time, m_max_time);
    }
}

void
Hipace::FillDiagnostics (const int lev, int i_slice)
{
    for (auto& fd : m_diags.getFieldData()) {
        if (fd.m_level == lev && fd.m_has_field) {
            m_fields.Copy(lev, i_slice, fd.m_geom_io, fd.m_F,
                fd.m_F.box(), m_3D_geom[lev],
                fd.m_comps_output_idx, fd.m_nfields,
                fd.m_do_laser, m_multi_laser);
        }
    }
}

void
Hipace::WriteDiagnostics (int output_step, const int it, const OpenPMDWriterCallType call_type)
{
    HIPACE_PROFILE("Hipace::WriteDiagnostics()");

    if (call_type == OpenPMDWriterCallType::beams) {
        if (!m_diags.hasBeamOutput(output_step, m_max_step, m_physical_time, m_max_time)) {
            return;
        }
    } else if (call_type == OpenPMDWriterCallType::fields) {
        if (!m_diags.hasAnyFieldOutput(output_step, m_max_step, m_physical_time, m_max_time)) {
            return;
        }
    }

#ifdef HIPACE_USE_OPENPMD
    amrex::Gpu::streamSynchronize();
    m_openpmd_writer.WriteDiagnostics(m_diags.getFieldData(), m_multi_beam,
                        m_physical_time, output_step, getDiagBeamNames(),
                        it, m_3D_geom, call_type);
#else
    amrex::ignore_unused(it, call_type);
    amrex::Print()<<"WARNING: HiPACE++ compiled without openPMD support, the simulation has no I/O.\n";
#endif
}

int
Hipace::leftmostBoxWithParticles () const
{
    int boxid = m_numprocs_z;
    for (int ibeam=0; ibeam <m_multi_beam.get_nbeams(); ++ibeam) {
        boxid = std::min(m_multi_beam.getBeam(ibeam).m_box_sorter.leftmostBoxWithParticles(),boxid);
    }
    return boxid;
}

void
Hipace::CheckGhostSlice (int it)
{
    HIPACE_PROFILE("Hipace::CheckGhostSlice()");

    if (it == 0) return;

    for (int ibeam=0; ibeam<m_multi_beam.get_nbeams(); ibeam++) {
        const int nreal = m_multi_beam.getNRealParticles(ibeam);
        const int nghost = m_multi_beam.Npart(ibeam) - nreal;

        if (m_verbose >= 3) {
            amrex::AllPrint()<<"CheckGhostSlice rank "<<m_rank_z<<" it "<<it
                             <<" npart "<<m_multi_beam.Npart(ibeam)<<" nreal "
                             <<nreal<<" nghost "<<nghost<<"\n";
        }

        // Get lo and hi indices of current box
        const amrex::Box& bx = m_3D_ba[0][it];
        const int ilo = bx.smallEnd(Direction::z);

        // Get domain size in physical space
        const amrex::Real dz = m_3D_geom[0].CellSize(Direction::z);
        const amrex::Real dom_lo = m_3D_geom[0].ProbLo(Direction::z);

        // Compute bounds of ghost cell
        const amrex::Real zmin_leftcell = dom_lo + dz*(ilo-1);
        const amrex::Real zmax_leftcell = dom_lo + dz*ilo;

        // Get pointers to ghost particles
        auto& ptile = m_multi_beam.getBeam(ibeam);
        auto& aos = ptile.GetArrayOfStructs();
        const auto& pos_structs = aos.begin() + nreal;

        // Invalidate particles out of the ghost slice
        amrex::ParallelFor(
            nghost,
            [=] AMREX_GPU_DEVICE (long idx) {
                // Get zp of ghost particle
                const amrex::Real zp = pos_structs[idx].pos(2);
                // Invalidate ghost particle if not in the ghost slice
                if ( zp < zmin_leftcell || zp > zmax_leftcell ) {
                    pos_structs[idx].id() = -1;
                }
            }
            );
    }
}<|MERGE_RESOLUTION|>--- conflicted
+++ resolved
@@ -606,20 +606,12 @@
 
     FillBoundaryChargeCurrents(lev);
 
-<<<<<<< HEAD
-    // interpolate also inside domain to account for x and y derivative
-    m_fields.InterpolateFromLev0toLev1(m_3D_geom, lev, "jx",
-        m_fields.m_slices_nguards, -m_fields.m_slices_nguards, true);
-    m_fields.InterpolateFromLev0toLev1(m_3D_geom, lev, "jy",
-        m_fields.m_slices_nguards, -m_fields.m_slices_nguards, true);
-=======
     // interpolate jx and jy to level 1 in the domain edges and
     // also inside ghost cells to account for x and y derivative
     m_fields.InterpolateFromLev0toLev1(m_3D_geom, lev, "jx",
         m_fields.m_slices_nguards, -m_fields.m_slices_nguards);
     m_fields.InterpolateFromLev0toLev1(m_3D_geom, lev, "jy",
         m_fields.m_slices_nguards, -m_fields.m_slices_nguards);
->>>>>>> 926f9b24
 
     m_fields.SolvePoissonExmByAndEypBx(m_3D_geom, lev);
     m_fields.SolvePoissonEz(m_3D_geom, lev);
@@ -798,38 +790,22 @@
     amrex::MultiFab SySx (slicemf, amrex::make_alias, Comps[which_slice]["Sy"], 2);
     amrex::MultiFab Mult (slicemf, amrex::make_alias, Comps[which_slice_chi]["chi"], ncomp_chi);
 
-<<<<<<< HEAD
-    m_fields.InterpolateFromLev0toLev1(m_3D_geom, lev, "Sy",
-        m_fields.m_poisson_nguards, -m_fields.m_slices_nguards, true);
-    m_fields.InterpolateFromLev0toLev1(m_3D_geom, lev, "Sx",
-        m_fields.m_poisson_nguards, -m_fields.m_slices_nguards, true);
-    m_fields.InterpolateFromLev0toLev1(m_3D_geom, lev, "chi",
-        m_fields.m_poisson_nguards, -m_fields.m_slices_nguards, true);
-
-    if (lev!=0) {
-        if (slicemf.box(0).length(0) % 2 == 0) {
-            m_fields.SetBoundaryCondition(m_3D_geom, lev, "Bx",
-=======
-    // interpolate Sx and Sy to level 1 in the domain edges. This also accounts for jx_beam, jy_beam
+    // interpolate Sx, Sy and chi to level 1 in the domain edges.
+    // This also accounts for jx_beam, jy_beam
     m_fields.InterpolateFromLev0toLev1(m_3D_geom, lev, "Sy",
         m_fields.m_poisson_nguards, -m_fields.m_slices_nguards);
     m_fields.InterpolateFromLev0toLev1(m_3D_geom, lev, "Sx",
         m_fields.m_poisson_nguards, -m_fields.m_slices_nguards);
+    m_fields.InterpolateFromLev0toLev1(m_3D_geom, lev, "chi",
+        m_fields.m_poisson_nguards, -m_fields.m_slices_nguards);
 
     if (lev!=0 && (slicemf.box(0).length(0) % 2 == 0)) {
         // cell centered MG solve: no ghost cells, put boundary condition into source term
         // node centered MG solve: one ghost cell, use boundary condition from there
         m_fields.SetBoundaryCondition(m_3D_geom, lev, "Bx",
->>>>>>> 926f9b24
                                       m_fields.getField(lev, which_slice, "Sy"));
-            m_fields.SetBoundaryCondition(m_3D_geom, lev, "By",
-                                        m_fields.getField(lev, which_slice, "Sx"));
-        } else {
-            m_fields.InterpolateFromLev0toLev1(m_3D_geom, lev, "Bx",
-                m_fields.m_slices_nguards, m_fields.m_poisson_nguards);
-            m_fields.InterpolateFromLev0toLev1(m_3D_geom, lev, "By",
-                m_fields.m_slices_nguards, m_fields.m_poisson_nguards);
-        }
+        m_fields.SetBoundaryCondition(m_3D_geom, lev, "By",
+                                      m_fields.getField(lev, which_slice, "Sx"));
     }
 
     // interpolate Bx and By to level 1 in the ghost cells
