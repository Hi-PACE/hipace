#include "Hipace.H"
#include "particles/deposition/BeamDepositCurrent.H"
#include "particles/deposition/PlasmaDepositCurrent.H"
#include "particles/pusher/PlasmaParticleAdvance.H"
#include "particles/BinSort.H"

#include <AMReX_PlotFileUtil.H>
#include <AMReX_ParmParse.H>
#include <AMReX_BLProfiler.H>

#ifdef AMREX_USE_MPI
namespace {
    constexpr int comm_z_tag = 1000;
}
#endif

Hipace* Hipace::m_instance = nullptr;

bool Hipace::m_normalized_units = false;
int Hipace::m_depos_order_xy = 2;
int Hipace::m_depos_order_z = 0;
bool Hipace::m_slice_deposition = false;

Hipace&
Hipace::GetInstance ()
{
    if (!m_instance) {
        m_instance = new Hipace();
    }
    return *m_instance;
}

Hipace::Hipace () :
    m_fields(this),
    m_beam_container(this),
    m_plasma_container(this)
{
    m_instance = this;

    amrex::ParmParse pp;// Traditionally, max_step and stop_time do not have prefix.
    pp.query("max_step", m_max_step);

    amrex::ParmParse pph("hipace");
    pph.query("normalized_units", m_normalized_units);
    if (m_normalized_units){
        m_phys_const = make_constants_normalized();
    } else {
        m_phys_const = make_constants_SI();
    }
    pph.query("numprocs_x", m_numprocs_x);
    pph.query("numprocs_y", m_numprocs_y);
    pph.query("grid_size_z", m_grid_size_z);
    pph.query("depos_order_xy", m_depos_order_xy);
    pph.query("depos_order_z", m_depos_order_z);
    pph.query("do_plot", m_do_plot);
    pph.query("slice_deposition", m_slice_deposition);
    m_numprocs_z = amrex::ParallelDescriptor::NProcs() / (m_numprocs_x*m_numprocs_y);
    AMREX_ALWAYS_ASSERT_WITH_MESSAGE(m_numprocs_x*m_numprocs_y*m_numprocs_z
                                     == amrex::ParallelDescriptor::NProcs(),
                                     "Check hipace.numprocs_x and hipace.numprocs_y");
#ifdef AMREX_USE_MPI
    int myproc = amrex::ParallelDescriptor::MyProc();
    m_rank_z = myproc/(m_numprocs_x*m_numprocs_y);
    MPI_Comm_split(amrex::ParallelDescriptor::Communicator(), m_rank_z, myproc, &m_comm_xy);
    MPI_Comm_rank(m_comm_xy, &m_rank_xy);
    MPI_Comm_split(amrex::ParallelDescriptor::Communicator(), m_rank_xy, myproc, &m_comm_z);
#endif
}

Hipace::~Hipace ()
{
#ifdef AMREX_USE_MPI
    NotifyFinish();
    MPI_Comm_free(&m_comm_xy);
    MPI_Comm_free(&m_comm_z);
#endif
}

bool
Hipace::InSameTransverseCommunicator (int rank) const
{
    return rank/(m_numprocs_x*m_numprocs_y) == m_rank_z;
}

void
Hipace::InitData ()
{
    BL_PROFILE("Hipace::InitData()");
    amrex::Vector<amrex::IntVect> new_max_grid_size;
    for (int ilev = 0; ilev <= maxLevel(); ++ilev) {
        amrex::IntVect mgs = maxGridSize(ilev);
        mgs[0] = mgs[1] = 1024000000; // disable domain decomposition in x and y directions
        new_max_grid_size.push_back(mgs);
    }
    SetMaxGridSize(new_max_grid_size);

    AmrCore::InitFromScratch(0.0); // function argument is time
    m_beam_container.InitData(geom[0]);
    m_plasma_container.InitData(geom[0]);
}

void
Hipace::MakeNewLevelFromScratch (
    int lev, amrex::Real /*time*/, const amrex::BoxArray& ba, const amrex::DistributionMapping&)
{
    AMREX_ALWAYS_ASSERT(lev == 0);

    // We are going to ignore the DistributionMapping argument and build our own.
    amrex::DistributionMapping dm;
    {
        const amrex::IntVect ncells_global = Geom(0).Domain().length();
        const amrex::IntVect box_size = ba[0].length();  // Uniform box size
        const int nboxes_x = m_numprocs_x;
        const int nboxes_y = m_numprocs_y;
        const int nboxes_z = ncells_global[2] / box_size[2];
        AMREX_ALWAYS_ASSERT(static_cast<long>(nboxes_x) *
                            static_cast<long>(nboxes_y) *
                            static_cast<long>(nboxes_z) == ba.size());
        amrex::Vector<int> procmap;
        // Warning! If we need to do load balancing, we need to update this!
        const int nboxes_x_local = 1;
        const int nboxes_y_local = 1;
        const int nboxes_z_local = nboxes_z / m_numprocs_z;
        for (int k = 0; k < nboxes_z; ++k) {
            int rz = k/nboxes_z_local;
            for (int j = 0; j < nboxes_y; ++j) {
                int ry = j / nboxes_y_local;
                for (int i = 0; i < nboxes_x; ++i) {
                    int rx = i / nboxes_x_local;
                    procmap.push_back(rx+ry*m_numprocs_x+rz*(m_numprocs_x*m_numprocs_y));
                }
            }
        }
        dm.define(std::move(procmap));
    }
    SetDistributionMap(lev, dm); // Let AmrCore know

    m_fields.AllocData(lev, ba, dm);
    // The Poisson solver operates on transverse slices only.
    // The constructor takes the BoxArray and the DistributionMap of a slice,
    // so the FFTPlans are built on a slice.
    m_poisson_solver = FFTPoissonSolver(
        m_fields.getSlices(lev, 1).boxArray(),
        m_fields.getSlices(lev, 1).DistributionMap(),
        geom[lev]);
}

void
Hipace::PostProcessBaseGrids (amrex::BoxArray& ba0) const
{
    // This is called by AmrCore::InitFromScratch.
    // The BoxArray made by AmrCore is not what we want.  We will replace it with our own.
    const amrex::IntVect ncells_global = Geom(0).Domain().length();
    amrex::IntVect box_size{ncells_global[0] / m_numprocs_x,
                            ncells_global[1] / m_numprocs_y,
                            m_grid_size_z};
    AMREX_ALWAYS_ASSERT_WITH_MESSAGE(box_size[0]*m_numprocs_x == ncells_global[0],
                                     "# of cells in x-direction is not divisible by hipace.numprocs_x");
    AMREX_ALWAYS_ASSERT_WITH_MESSAGE(box_size[1]*m_numprocs_y == ncells_global[1],
                                     "# of cells in y-direction is not divisible by hipace.numprocs_y");

    if (box_size[2] == 0) {
        box_size[2] = ncells_global[2] / m_numprocs_z;
    }

    const int nboxes_x = m_numprocs_x;
    const int nboxes_y = m_numprocs_y;
    const int nboxes_z = ncells_global[2] / box_size[2];
    AMREX_ALWAYS_ASSERT_WITH_MESSAGE(box_size[2]*nboxes_z == ncells_global[2],
                                     "# of cells in z-direction is not divisible by # of boxes");

    amrex::BoxList bl;
    for (int k = 0; k < nboxes_z; ++k) {
        for (int j = 0; j < nboxes_y; ++j) {
            for (int i = 0; i < nboxes_x; ++i) {
                amrex::IntVect lo = amrex::IntVect(i,j,k)*box_size;
                amrex::IntVect hi = amrex::IntVect(i+1,j+1,k+1)*box_size - 1;
                bl.push_back(amrex::Box(lo,hi));
            }
        }
    }

    ba0 = amrex::BoxArray(std::move(bl));
}

void
Hipace::Evolve ()
{
    BL_PROFILE("Hipace::Evolve()");
    int const lev = 0;
    if (m_do_plot) WriteDiagnostics(0);
    for (int step = 0; step < m_max_step; ++step)
    {
        Wait();

        amrex::Print()<<"step "<< step <<"\n";

        /* ---------- Depose current from beam particles ---------- */
        m_fields.getF(lev).setVal(0.);
        amrex::MultiFab& fields = m_fields.getF()[lev];

        if (!m_slice_deposition) DepositCurrent(m_beam_container, m_fields, geom[lev], lev);

        const amrex::Vector<int> index_array = fields.IndexArray();
        for (auto it = index_array.rbegin(); it != index_array.rend(); ++it)
        {
            const amrex::Box& bx = fields.box(*it);
            amrex::DenseBins<BeamParticleContainer::ParticleType> bins;
            if (m_slice_deposition) bins = findParticlesInEachSlice(
                lev, *it, bx, m_beam_container, geom[lev]);

            const int islice_hi = bx.bigEnd(Direction::z);
            const int islice_lo = bx.smallEnd(Direction::z);
            for (int islice = islice_hi; islice >= islice_lo; --islice)
            {
                m_fields.Copy(lev, islice, FieldCopyType::FtoS, 0, 0, FieldComps::nfields);

                AdvancePlasmaParticles(m_plasma_container, m_fields, geom[lev],
                                       ToSlice::This,
                                       true, false, false, lev);

                amrex::ParallelContext::push(m_comm_xy);
                m_plasma_container.Redistribute();
                amrex::ParallelContext::pop();

                DepositCurrent(m_plasma_container, m_fields, ToSlice::This,
                               geom[lev], lev);

                amrex::ParallelContext::push(m_comm_xy);
                // need to exchange jx jy jz rho
                amrex::MultiFab j_slice(m_fields.getSlices(lev, 1),
                                         amrex::make_alias, FieldComps::jx, 4);
                j_slice.SumBoundary(Geom(lev).periodicity());
                amrex::ParallelContext::pop();

                SolvePoissonExmByAndEypBx(lev);
<<<<<<< HEAD

                if (m_slice_deposition) DepositCurrentSlice(
                    m_beam_container, m_fields, geom[lev], lev, islice, bins);

                amrex::ParallelContext::push(m_comm_xy);
                j_slice.SumBoundary(Geom(lev).periodicity());
                amrex::ParallelContext::pop();

                SolvePoissonEz(lev);
                SolvePoissonBx(lev);
                SolvePoissonBy(lev);
                SolvePoissonBz(lev);
                amrex::ParallelContext::push(m_comm_xy);
                // exchange ExmBy EypBx Ez Bx By Bz
                m_fields.getSlices(lev, 1).FillBoundary(Geom(lev).periodicity());
                amrex::ParallelContext::pop();
=======
                SolvePoissonBz(lev);
>>>>>>> 36f87055

                /* Modifies Bx and By in the current slice
                 * and the force terms of the plasma particles
                 */
                PredictorCorrectorLoopToSolveBxBy(lev);

                /* ------ Copy slice from m_slices to the main field m_F ------ */
                m_fields.Copy(lev, islice, FieldCopyType::StoF, 0, 0, FieldComps::nfields);

                m_fields.ShiftSlices(lev);
            }
        }
        /* xxxxxxxxxx Gather and push beam particles xxxxxxxxxx */

        // Slices have already been shifted, so send
        // slices {2,3} from upstream to {2,3} in downstream.
        Notify();
    }

    if (m_do_plot) WriteDiagnostics(1);
}

void Hipace::SolvePoissonExmByAndEypBx (const int lev)
{
    /* Solves Laplacian(-Psi) =  1/episilon0 * (rho-Jz/c) and
     * calculates Ex-c By, Ey + c Bx from  grad(-Psi)
     */
    BL_PROFILE("Hipace::SolveExmByAndEypBx()");
    // Left-Hand Side for Poisson equation is Psi in the slice MF
    amrex::MultiFab lhs(m_fields.getSlices(lev, 1), amrex::make_alias,
                        FieldComps::Psi, 1);

    // calculating the right-hand side 1/episilon0 * (rho-Jz/c)
    amrex::MultiFab::Copy(m_poisson_solver.StagingArea(), m_fields.getSlices(lev, 1),
                              FieldComps::jz, 0, 1, 0);
    m_poisson_solver.StagingArea().mult(-1./m_phys_const.c);
    amrex::MultiFab::Add(m_poisson_solver.StagingArea(), m_fields.getSlices(lev, 1),
                          FieldComps::rho, 0, 1, 0);


    m_poisson_solver.SolvePoissonEquation(lhs);
    /* ---------- Transverse FillBoundary Psi ---------- */
    amrex::ParallelContext::push(m_comm_xy);
    lhs.FillBoundary(Geom(lev).periodicity());
    amrex::ParallelContext::pop();

    /* Compute ExmBy and Eypbx from grad(-psi) */
    m_fields.TransverseDerivative(
        m_fields.getSlices(lev, 1),
        m_fields.getSlices(lev, 1),
        Direction::x,
        geom[0].CellSize(Direction::x),
        1.,
        SliceOperatorType::Assign,
        FieldComps::Psi,
        FieldComps::ExmBy);

    m_fields.TransverseDerivative(
        m_fields.getSlices(lev, 1),
        m_fields.getSlices(lev, 1),
        Direction::y,
        geom[0].CellSize(Direction::y),
        1.,
        SliceOperatorType::Assign,
        FieldComps::Psi,
        FieldComps::EypBx);
}

void Hipace::SolvePoissonEz (const int lev)
{
    /* Solves Laplacian(Ez) =  1/(episilon0 *c0 )*(d_x(jx) + d_y(jy)) */
    BL_PROFILE("Hipace::SolvePoissonEz()");
    // Left-Hand Side for Poisson equation is Bz in the slice MF
    amrex::MultiFab lhs(m_fields.getSlices(lev, 1), amrex::make_alias,
                        FieldComps::Ez, 1);
    // Right-Hand Side for Poisson equation: compute 1/(episilon0 *c0 )*(d_x(jx) + d_y(jy))
    // from the slice MF, and store in the staging area of m_poisson_solver
    m_fields.TransverseDerivative(
        m_fields.getSlices(lev, 1),
        m_poisson_solver.StagingArea(),
        Direction::x,
        geom[0].CellSize(Direction::x),
        1./(m_phys_const.ep0*m_phys_const.c),
        SliceOperatorType::Assign,
        FieldComps::jx);

    m_fields.TransverseDerivative(
        m_fields.getSlices(lev, 1),
        m_poisson_solver.StagingArea(),
        Direction::y,
        geom[0].CellSize(Direction::y),
        1./(m_phys_const.ep0*m_phys_const.c),
        SliceOperatorType::Add,
        FieldComps::jy);
    // Solve Poisson equation.
    // The RHS is in the staging area of m_poisson_solver.
    // The LHS will be returned as lhs.
    m_poisson_solver.SolvePoissonEquation(lhs);
}

void Hipace::SolvePoissonBx (amrex::MultiFab& Bx_iter, const int lev)
{
    /* Solves Laplacian(Bx) = mu_0*(- d_y(jz) + d_z(jy) ) */
    BL_PROFILE("Hipace::SolvePoissonBx()");

    // Right-Hand Side for Poisson equation: compute -mu_0*d_y(jz) from the slice MF,
    // and store in the staging area of m_poisson_solver
    m_fields.TransverseDerivative(
        m_fields.getSlices(lev, 1),
        m_poisson_solver.StagingArea(),
        Direction::y,
        geom[0].CellSize(Direction::y),
        -m_phys_const.mu0,
        SliceOperatorType::Assign,
        FieldComps::jz);

    m_fields.LongitudinalDerivative(
        m_fields.getSlices(lev, 2),
        m_fields.getSlices(lev, 0),
        m_poisson_solver.StagingArea(),
        geom[0].CellSize(Direction::z),
        m_phys_const.mu0,
        SliceOperatorType::Add,
        FieldComps::jy, FieldComps::jy);
    // Solve Poisson equation.
    // The RHS is in the staging area of m_poisson_solver.
    // The LHS will be returned as lhs.
    m_poisson_solver.SolvePoissonEquation(Bx_iter);
}

void Hipace::SolvePoissonBy (amrex::MultiFab& By_iter, const int lev)
{
    /* Solves Laplacian(By) = mu_0*(d_x(jz) - d_z(jx) ) */
    BL_PROFILE("Hipace::SolvePoissonBy()");

    // Right-Hand Side for Poisson equation: compute mu_0*d_x(jz) from the slice MF,
    // and store in the staging area of m_poisson_solver
    m_fields.TransverseDerivative(
        m_fields.getSlices(lev, 1),
        m_poisson_solver.StagingArea(),
        Direction::x,
        geom[0].CellSize(Direction::x),
        m_phys_const.mu0,
        SliceOperatorType::Assign,
        FieldComps::jz);

    m_fields.LongitudinalDerivative(
        m_fields.getSlices(lev, 2),
        m_fields.getSlices(lev, 0),
        m_poisson_solver.StagingArea(),
        geom[0].CellSize(Direction::z),
        -m_phys_const.mu0,
        SliceOperatorType::Add,
        FieldComps::jx, FieldComps::jx);
    // Solve Poisson equation.
    // The RHS is in the staging area of m_poisson_solver.
    // The LHS will be returned as lhs.
    m_poisson_solver.SolvePoissonEquation(By_iter);
}

void Hipace::SolvePoissonBz (const int lev)
{
    /* Solves Laplacian(Bz) = mu_0*(d_y(jx) - d_x(jy)) */
    BL_PROFILE("Hipace::SolvePoissonBz()");
    // Left-Hand Side for Poisson equation is Bz in the slice MF
    amrex::MultiFab lhs(m_fields.getSlices(lev, 1), amrex::make_alias,
                        FieldComps::Bz, 1);
    // Right-Hand Side for Poisson equation: compute mu_0*(d_y(jx) - d_x(jy))
    // from the slice MF, and store in the staging area of m_poisson_solver
    m_fields.TransverseDerivative(
        m_fields.getSlices(lev, 1),
        m_poisson_solver.StagingArea(),
        Direction::y,
        geom[0].CellSize(Direction::y),
        m_phys_const.mu0,
        SliceOperatorType::Assign,
        FieldComps::jx);

    m_fields.TransverseDerivative(
        m_fields.getSlices(lev, 1),
        m_poisson_solver.StagingArea(),
        Direction::x,
        geom[0].CellSize(Direction::x),
        -m_phys_const.mu0,
        SliceOperatorType::Add,
        FieldComps::jy);
    // Solve Poisson equation.
    // The RHS is in the staging area of m_poisson_solver.
    // The LHS will be returned as lhs.
    m_poisson_solver.SolvePoissonEquation(lhs);
}

void Hipace::InitialBfieldGuess (const int lev)
{
    /* Sets the initial guess of the B field from the two previous slices
     */
    BL_PROFILE("Hipace::InitialBfieldGuess()");

    const amrex::Real factor = 1.;
    /* later, the factor should be:
     * exp(-0.5 * pow(rel_avg_Bdiff / ( 2.5 * fld_predcorr_tol_b ), 2));
     */
    amrex::MultiFab::LinComb(m_fields.getSlices(lev, 1), 1+factor, m_fields.getSlices(lev, 2),
                             FieldComps::Bx, -factor, m_fields.getSlices(lev, 3),
                             FieldComps::Bx, FieldComps::Bx, 1, 0);

    amrex::MultiFab::LinComb(m_fields.getSlices(lev, 1), 1+factor, m_fields.getSlices(lev, 2),
                             FieldComps::By, -factor, m_fields.getSlices(lev, 3),
                             FieldComps::By, FieldComps::By, 1, 0);

}

void Hipace::MixAndShiftBfields (const amrex::MultiFab& B_iter, amrex::MultiFab& B_prev_iter,
                                 const int field_comp, const int lev)
{
    /* Mixes the B field according to B = a*B + (1-a)*( c*B_iter + d*B_prev_iter),
     * with a,c,d mixing coefficients.
     */
    BL_PROFILE("Hipace::MixAndShiftBfields()");

    /* mixing factor between Bx and the mixed iterated B field */
    const amrex::Real mixing_factor = 0.1;
    //later, the factor should be defined in the input deck (goal, have this one flexible)

    /* Mixing factors to mix the current and previous iteration of the B field */
    const amrex::Real c_B_iter = 0.5;
    const amrex::Real c_B_prev_iter = 0.5;
    /* later, this should be
     *   c_B_iter = rel_avg_Bdiff_iter_m_1 / ( rel_avg_Bdiff + rel_avg_Bdiff_iter_m_1 );
     *   c_B_prev_iter = rel_avg_Bdiff / ( rel_avg_Bdiff + rel_avg_Bdiff_iter_m_1 );
     */

    /* calculating the mixed temporary B field  B_prev_iter = c*B_iter + d*B_prev_iter.
     * This is temporarily stored in B_prev_iter just to avoid additional memory allocation.
     * B_prev_iter is overwritten at the end of this function */
    amrex::MultiFab::LinComb(B_prev_iter, c_B_iter, B_iter, 0, c_B_prev_iter,
                             B_prev_iter, 0, 0, 1, 0);

    /* calculating the mixed B field  B = a*B + (1-a)*B_prev_iter */
    amrex::MultiFab::LinComb(m_fields.getSlices(lev, 1), 1-mixing_factor,
                             m_fields.getSlices(lev, 1), field_comp,
                             mixing_factor, B_prev_iter, 0, field_comp, 1, 0);

    /* Shifting the B field from the current iteration to the previous iteration */
    amrex::MultiFab::Copy(B_prev_iter, B_iter, 0, 0, 1, 0);


}

void Hipace::PredictorCorrectorLoopToSolveBxBy (const int lev)
{
    BL_PROFILE("Hipace::PredictorCorrectorLoopToSolveBxBy()");
    /* Guess Bx and By */
    InitialBfieldGuess(lev);
    amrex::ParallelContext::push(m_comm_xy);
     // exchange ExmBy EypBx Ez Bx By Bz
    m_fields.getSlices(lev, 1).FillBoundary(Geom(lev).periodicity());
    amrex::ParallelContext::pop();

    /* creating temporary Bx and By arrays for the current and previous iteration */
    amrex::MultiFab Bx_iter(m_fields.getSlices(lev, 1).boxArray(),
                            m_fields.getSlices(lev, 1).DistributionMap(), 1,
                            m_fields.getSlices(lev, 1).nGrowVect());
    amrex::MultiFab By_iter(m_fields.getSlices(lev, 1).boxArray(),
                            m_fields.getSlices(lev, 1).DistributionMap(), 1,
                            m_fields.getSlices(lev, 1).nGrowVect());
    amrex::MultiFab Bx_prev_iter(m_fields.getSlices(lev, 1).boxArray(),
                                 m_fields.getSlices(lev, 1).DistributionMap(), 1,
                                 m_fields.getSlices(lev, 1).nGrowVect());
    amrex::MultiFab::Copy(Bx_prev_iter, m_fields.getSlices(lev, 1),
                          FieldComps::Bx, 0, 1, 0);
    amrex::MultiFab By_prev_iter(m_fields.getSlices(lev, 1).boxArray(),
                                 m_fields.getSlices(lev, 1).DistributionMap(), 1,
                                 m_fields.getSlices(lev, 1).nGrowVect());
    amrex::MultiFab::Copy(By_prev_iter, m_fields.getSlices(lev, 1),
                          FieldComps::By, 0, 1, 0);

    /* creating aliases to the current in the next slice.
     * This needs to be reset after each push to the next slice */
    amrex::MultiFab jx_next(m_fields.getSlices(lev, 0), amrex::make_alias,
                            FieldComps::jx, 1);
    amrex::MultiFab jy_next(m_fields.getSlices(lev, 0), amrex::make_alias,
                            FieldComps::jy, 1);


    /* shift force terms, update force terms using guessed Bx and By */
    AdvancePlasmaParticles(m_plasma_container, m_fields, geom[lev],
                           ToSlice::This,
                           false, true, true, lev);

    /* Begin of predictor corrector loop  */
    for (int pred_number=0; pred_number<5; pred_number++)
    {
        /* Push particles to the next slice */
        AdvancePlasmaParticles(m_plasma_container, m_fields, geom[lev],
                               ToSlice::Next,
                               true, false, false, lev);

        /* deposit current to next slice */
        DepositCurrent(m_plasma_container, m_fields, ToSlice::Next,
                       geom[lev], lev);
        amrex::ParallelContext::push(m_comm_xy);
        // need to exchange jx jy jz rho
        amrex::MultiFab j_slice_next(m_fields.getSlices(lev, 0),
                                     amrex::make_alias, FieldComps::jx, 4);
        j_slice_next.SumBoundary(Geom(lev).periodicity());
        amrex::ParallelContext::pop();

        /* Calculate Bx and By */
        SolvePoissonBx(Bx_iter, lev);
        SolvePoissonBy(By_iter, lev);

        /* Mixing the calculated B fields to the actual B field and shifting iterated B fields */
        MixAndShiftBfields(Bx_iter, Bx_prev_iter, FieldComps::Bx, lev);
        MixAndShiftBfields(By_iter, By_prev_iter, FieldComps::By, lev);

        /* resetting current in the next slice to clean temporarily used current*/
        jx_next.setVal(0.);
        jy_next.setVal(0.);

        amrex::ParallelContext::push(m_comm_xy);
         // exchange Bx By
        m_fields.getSlices(lev, 1).FillBoundary(Geom(lev).periodicity());
        amrex::ParallelContext::pop();

        /* Update force terms using the calculated Bx and By */
        AdvancePlasmaParticles(m_plasma_container, m_fields, geom[lev],
                               ToSlice::Next,
                               false, true, false, lev);
    } /* end of predictor corrector loop */
}

void
Hipace::Wait ()
{
    BL_PROFILE("Hipace::Wait()");
#ifdef AMREX_USE_MPI
    if (m_rank_z != m_numprocs_z-1) {
        const int lev = 0;
        amrex::MultiFab& slice2 = m_fields.getSlices(lev, 2);
        amrex::MultiFab& slice3 = m_fields.getSlices(lev, 3);
        // Note that there is only one local Box in slice multifab's boxarray.
        const int box_index = slice2.IndexArray()[0];
        amrex::Array4<amrex::Real> const& slice_fab2 = slice2.array(box_index);
        amrex::Array4<amrex::Real> const& slice_fab3 = slice3.array(box_index);
        const amrex::Box& bx = slice2.boxArray()[box_index]; // does not include ghost cells
        const std::size_t nreals_valid_slice2 = bx.numPts()*slice_fab2.nComp();
        const std::size_t nreals_valid_slice3 = bx.numPts()*slice_fab3.nComp();
        const std::size_t nreals_total = nreals_valid_slice2 + nreals_valid_slice3;
        auto recv_buffer = (amrex::Real*)amrex::The_Pinned_Arena()->alloc
            (sizeof(amrex::Real)*nreals_total);
        auto const buf2 = amrex::makeArray4(recv_buffer,
                                            bx, slice_fab2.nComp());
        auto const buf3 = amrex::makeArray4(recv_buffer+nreals_valid_slice2,
                                            bx, slice_fab3.nComp());
        MPI_Status status;
        MPI_Recv(recv_buffer, nreals_total,
                 amrex::ParallelDescriptor::Mpi_typemap<amrex::Real>::type(),
                 m_rank_z+1, comm_z_tag, m_comm_z, &status);
        amrex::ParallelFor
            (bx, slice_fab2.nComp(), [=] AMREX_GPU_DEVICE (int i, int j, int k, int n) noexcept
             {
                 slice_fab2(i,j,k,n) = buf2(i,j,k,n);
             },
             bx, slice_fab3.nComp(), [=] AMREX_GPU_DEVICE (int i, int j, int k, int n) noexcept
             {
                 slice_fab3(i,j,k,n) = buf3(i,j,k,n);
             });
        amrex::The_Pinned_Arena()->free(recv_buffer);
    }
#endif
}

void
Hipace::Notify ()
{
    BL_PROFILE("Hipace::Notify()");
    // Send from slices 2 and 3 (or main MultiFab's first two valid slabs) to receiver's slices 2
    // and 3.
#ifdef AMREX_USE_MPI
    if (m_rank_z != 0) {
        NotifyFinish(); // finish the previous send

        const int lev = 0;
        const amrex::MultiFab& slice2 = m_fields.getSlices(lev, 2);
        const amrex::MultiFab& slice3 = m_fields.getSlices(lev, 3);
        // Note that there is only one local Box in slice multifab's boxarray.
        const int box_index = slice2.IndexArray()[0];
        amrex::Array4<amrex::Real const> const& slice_fab2 = slice2.array(box_index);
        amrex::Array4<amrex::Real const> const& slice_fab3 = slice3.array(box_index);
        const amrex::Box& bx = slice2.boxArray()[box_index]; // does not include ghost cells
        const std::size_t nreals_valid_slice2 = bx.numPts()*slice_fab2.nComp();
        const std::size_t nreals_valid_slice3 = bx.numPts()*slice_fab3.nComp();
        const std::size_t nreals_total = nreals_valid_slice2 + nreals_valid_slice3;
        m_send_buffer = (amrex::Real*)amrex::The_Pinned_Arena()->alloc
            (sizeof(amrex::Real)*nreals_total);
        auto const buf2 = amrex::makeArray4(m_send_buffer,
                                            bx, slice_fab2.nComp());
        auto const buf3 = amrex::makeArray4(m_send_buffer+nreals_valid_slice2,
                                            bx, slice_fab3.nComp());
        amrex::ParallelFor
            (bx, slice_fab2.nComp(), [=] AMREX_GPU_DEVICE (int i, int j, int k, int n) noexcept
             {
                 buf2(i,j,k,n) = slice_fab2(i,j,k,n);
             },
             bx, slice_fab3.nComp(), [=] AMREX_GPU_DEVICE (int i, int j, int k, int n) noexcept
             {
                 buf3(i,j,k,n) = slice_fab3(i,j,k,n);
             });
        MPI_Isend(m_send_buffer, nreals_total,
                  amrex::ParallelDescriptor::Mpi_typemap<amrex::Real>::type(),
                  m_rank_z-1, comm_z_tag, m_comm_z, &m_send_request);
    }
#endif
}

void
Hipace::NotifyFinish ()
{
#ifdef AMREX_USE_MPI
    if (m_rank_z != 0) {
        if (m_send_buffer) {
            MPI_Status status;
            MPI_Wait(&m_send_request, &status);
            amrex::The_Pinned_Arena()->free(m_send_buffer);
            m_send_buffer = nullptr;
        }
    }
#endif
}

void
Hipace::WriteDiagnostics (int step)
{
    BL_PROFILE("Hipace::WriteDiagnostics()");
    // Write fields
    const std::string filename = amrex::Concatenate("plt", step);
    const int nlev = 1;
    const amrex::Vector< std::string > varnames {"ExmBy", "EypBx", "Ez", "Bx", "By", "Bz",
                                                 "jx", "jy", "jz", "rho", "Psi"};
    const int time = 0.;
    const amrex::IntVect local_ref_ratio {1, 1, 1};
    amrex::Vector<std::string> rfs;
    amrex::WriteMultiLevelPlotfile(filename, nlev,
                                   amrex::GetVecOfConstPtrs(m_fields.getF()),
                                   varnames, Geom(),
                                   time, {step}, {local_ref_ratio},
                                   "HyperCLaw-V1.1",
                                   "Level_",
                                   "Cell",
                                   rfs
        );

    // Write beam particles
    {
        amrex::Vector<int> plot_flags(BeamIdx::nattribs, 1);
        amrex::Vector<int> int_flags(BeamIdx::nattribs, 1);
        amrex::Vector<std::string> real_names {"w","ux","uy","uz"};
        AMREX_ALWAYS_ASSERT(real_names.size() == BeamIdx::nattribs);
        amrex::Vector<std::string> int_names {};
        m_beam_container.WritePlotFile(
            filename, "beam",
            plot_flags, int_flags,
            real_names, int_names);
    }

    // Write plasma particles
    {
        amrex::Vector<int> plot_flags(PlasmaIdx::nattribs, 1);
        amrex::Vector<int> int_flags(PlasmaIdx::nattribs, 1);
        amrex::Vector<std::string> real_names {
            "w","ux","uy", "psi",
            "x_temp", "y_temp", "w_temp", "ux_temp", "uy_temp", "psi_temp",
            "Fx1", "Fx2", "Fx3", "Fx4", "Fx5",
            "Fy1", "Fy2", "Fy3", "Fy4", "Fy5",
            "Fux1", "Fux2", "Fux3", "Fux4", "Fux5",
            "Fuy1", "Fuy2", "Fuy3", "Fuy4", "Fuy5",
            "Fpsi1", "Fpsi2", "Fpsi3", "Fpsi4", "Fpsi5",
        };
        AMREX_ALWAYS_ASSERT(real_names.size() == PlasmaIdx::nattribs);
        amrex::Vector<std::string> int_names {};
        m_plasma_container.WritePlotFile(
            filename, "plasma",
            plot_flags, int_flags,
            real_names, int_names);
    }
}<|MERGE_RESOLUTION|>--- conflicted
+++ resolved
@@ -234,7 +234,6 @@
                 amrex::ParallelContext::pop();
 
                 SolvePoissonExmByAndEypBx(lev);
-<<<<<<< HEAD
 
                 if (m_slice_deposition) DepositCurrentSlice(
                     m_beam_container, m_fields, geom[lev], lev, islice, bins);
@@ -243,17 +242,7 @@
                 j_slice.SumBoundary(Geom(lev).periodicity());
                 amrex::ParallelContext::pop();
 
-                SolvePoissonEz(lev);
-                SolvePoissonBx(lev);
-                SolvePoissonBy(lev);
                 SolvePoissonBz(lev);
-                amrex::ParallelContext::push(m_comm_xy);
-                // exchange ExmBy EypBx Ez Bx By Bz
-                m_fields.getSlices(lev, 1).FillBoundary(Geom(lev).periodicity());
-                amrex::ParallelContext::pop();
-=======
-                SolvePoissonBz(lev);
->>>>>>> 36f87055
 
                 /* Modifies Bx and By in the current slice
                  * and the force terms of the plasma particles
