#include "Hipace.H"
#include "particles/deposition/BeamDepositCurrent.H"
#include "particles/deposition/PlasmaDepositCurrent.H"
#include "utils/HipaceProfilerWrapper.H"
#include "particles/pusher/PlasmaParticleAdvance.H"
#include "particles/pusher/BeamParticleAdvance.H"
#include "particles/BinSort.H"
#include "utils/IOUtil.H"

#include <AMReX_PlotFileUtil.H>
#include <AMReX_ParmParse.H>
#include <AMReX_IntVect.H>

#include <algorithm>
#include <memory>

#ifdef AMREX_USE_MPI
namespace {
    constexpr int comm_z_tag = 1000;
    constexpr int pcomm_z_tag = 1001;
}
#endif

Hipace* Hipace::m_instance = nullptr;

int Hipace::m_max_step = 0;
amrex::Real Hipace::m_dt = 0.0;
bool Hipace::m_normalized_units = false;
int Hipace::m_verbose = 0;
int Hipace::m_depos_order_xy = 2;
int Hipace::m_depos_order_z = 0;
amrex::Real Hipace::m_predcorr_B_error_tolerance = 4e-2;
int Hipace::m_predcorr_max_iterations = 30;
amrex::Real Hipace::m_predcorr_B_mixing_factor = 0.05;
bool Hipace::m_do_device_synchronize = false;
int Hipace::m_beam_injection_cr = 1;
amrex::Real Hipace::m_external_focusing_field_strength = 0.;
amrex::Real Hipace::m_external_accel_field_strength = 0.;

Hipace&
Hipace::GetInstance ()
{
    if (!m_instance) {
        m_instance = new Hipace();
    }
    return *m_instance;
}

Hipace::Hipace () :
    m_fields(this),
    m_multi_beam(this),
    m_plasma_container(this)
{
    m_instance = this;

    amrex::ParmParse pp;// Traditionally, max_step and stop_time do not have prefix.
    pp.query("max_step", m_max_step);

    amrex::ParmParse pph("hipace");
    pph.query("normalized_units", m_normalized_units);
    if (m_normalized_units){
        m_phys_const = make_constants_normalized();
    } else {
        m_phys_const = make_constants_SI();
    }
    pph.query("dt", m_dt);
    pph.query("verbose", m_verbose);
    pph.query("numprocs_x", m_numprocs_x);
    pph.query("numprocs_y", m_numprocs_y);
    pph.query("grid_size_z", m_grid_size_z);
    pph.query("depos_order_xy", m_depos_order_xy);
    pph.query("depos_order_z", m_depos_order_z);
    pph.query("predcorr_B_error_tolerance", m_predcorr_B_error_tolerance);
    pph.query("predcorr_max_iterations", m_predcorr_max_iterations);
    pph.query("predcorr_B_mixing_factor", m_predcorr_B_mixing_factor);
    pph.query("output_period", m_output_period);
    AMREX_ALWAYS_ASSERT_WITH_MESSAGE(m_output_period != 0,
                                     "To avoid output, please use output_period = -1.");
    pph.query("beam_injection_cr", m_beam_injection_cr);
    m_numprocs_z = amrex::ParallelDescriptor::NProcs() / (m_numprocs_x*m_numprocs_y);
    AMREX_ALWAYS_ASSERT_WITH_MESSAGE(m_numprocs_x*m_numprocs_y*m_numprocs_z
                                     == amrex::ParallelDescriptor::NProcs(),
                                     "Check hipace.numprocs_x and hipace.numprocs_y");
    pph.query("do_device_synchronize", m_do_device_synchronize);
    pph.query("external_focusing_field_strength", m_external_focusing_field_strength);
    pph.query("external_accel_field_strength", m_external_accel_field_strength);

#ifdef AMREX_USE_MPI
    int myproc = amrex::ParallelDescriptor::MyProc();
    m_rank_z = myproc/(m_numprocs_x*m_numprocs_y);
    MPI_Comm_split(amrex::ParallelDescriptor::Communicator(), m_rank_z, myproc, &m_comm_xy);
    MPI_Comm_rank(m_comm_xy, &m_rank_xy);
    MPI_Comm_split(amrex::ParallelDescriptor::Communicator(), m_rank_xy, myproc, &m_comm_z);
#endif
}

Hipace::~Hipace ()
{
#ifdef AMREX_USE_MPI
    NotifyFinish();
    MPI_Comm_free(&m_comm_xy);
    MPI_Comm_free(&m_comm_z);
#endif
}

void
Hipace::DefineSliceGDB (const amrex::BoxArray& ba, const amrex::DistributionMapping& dm)
{
    std::map<int,amrex::Vector<amrex::Box> > boxes;
    for (int i = 0; i < ba.size(); ++i) {
        int rank = dm[i];
        if (InSameTransverseCommunicator(rank)) {
            boxes[rank].push_back(ba[i]);
        }
    }

    // We assume each process may have multiple Boxes longitude direction, but only one Box in the
    // transverse direction.  The union of all Boxes on a process is rectangular.  The slice
    // BoxArray therefore has one Box per process.  The Boxes in the slice BoxArray have one cell in
    // the longitude direction.  We will use the lowest longitude index in each process to construct
    // the Boxes.  These Boxes do not have any overlaps. Transversely, there are no gaps between
    // them.

    amrex::BoxList bl;
    amrex::Vector<int> procmap;
    for (auto const& kv : boxes) {
        int const iproc = kv.first;
        auto const& boxes_i = kv.second;
        AMREX_ALWAYS_ASSERT_WITH_MESSAGE(boxes_i.size() > 0,
                                         "We assume each process has at least one Box");
        amrex::Box bx = boxes_i[0];
        for (int j = 1; j < boxes_i.size(); ++j) {
            amrex::Box const& bxj = boxes_i[j];
            for (int idim = 0; idim < Direction::z; ++idim) {
                AMREX_ALWAYS_ASSERT(bxj.smallEnd(idim) == bx.smallEnd(idim));
                AMREX_ALWAYS_ASSERT(bxj.bigEnd(idim) == bx.bigEnd(idim));
                if (bxj.smallEnd(Direction::z) < bx.smallEnd(Direction::z)) {
                    bx = bxj;
                }
            }
        }
        bx.setBig(Direction::z, bx.smallEnd(Direction::z));
        bl.push_back(bx);
        procmap.push_back(iproc);
    }

    // Slice BoxArray
    m_slice_ba = amrex::BoxArray(std::move(bl));

    // Slice DistributionMapping
    m_slice_dm = amrex::DistributionMapping(std::move(procmap));

    // Slice Geometry
    constexpr int lev = 0;
    const int dir = AMREX_SPACEDIM-1;
    // Set the lo and hi of domain and probdomain in the z direction
    amrex::RealBox tmp_probdom = Geom(lev).ProbDomain();
    amrex::Box tmp_dom = Geom(lev).Domain();
    const amrex::Real dx = Geom(lev).CellSize(dir);
    const amrex::Real hi = Geom(lev).ProbHi(dir);
    const amrex::Real lo = hi - dx;
    tmp_probdom.setLo(dir, lo);
    tmp_probdom.setHi(dir, hi);
    tmp_dom.setSmall(dir, 0);
    tmp_dom.setBig(dir, 0);
    m_slice_geom = amrex::Geometry(
        tmp_dom, tmp_probdom, Geom(lev).Coord(), Geom(lev).isPeriodic());
}

bool
Hipace::InSameTransverseCommunicator (int rank) const
{
    return rank/(m_numprocs_x*m_numprocs_y) == m_rank_z;
}

void
Hipace::InitData ()
{
    HIPACE_PROFILE("Hipace::InitData()");
    amrex::Vector<amrex::IntVect> new_max_grid_size;
    for (int ilev = 0; ilev <= maxLevel(); ++ilev) {
        amrex::IntVect mgs = maxGridSize(ilev);
        mgs[0] = mgs[1] = 1024000000; // disable domain decomposition in x and y directions
        new_max_grid_size.push_back(mgs);
    }
    SetMaxGridSize(new_max_grid_size);

    AmrCore::InitFromScratch(0.0); // function argument is time
    constexpr int lev = 0;
    m_multi_beam.InitData(geom[0]);
    m_plasma_container.SetParticleBoxArray(lev, m_slice_ba);
    m_plasma_container.SetParticleDistributionMap(lev, m_slice_dm);
    m_plasma_container.SetParticleGeometry(lev, m_slice_geom);
    m_plasma_container.InitData();

#ifdef AMREX_USE_MPI
    #ifdef HIPACE_USE_OPENPMD
    // receive and pass the number of beam particles to share the offset for openPMD IO
    // FIXME: sending the total number of particles will no longer be required.
    // m_multi_beam.WaitNumParticles(m_comm_z);
    // m_multi_beam.NotifyNumParticles(m_comm_z);
    #endif
#endif
}

void
Hipace::MakeNewLevelFromScratch (
    int lev, amrex::Real /*time*/, const amrex::BoxArray& ba, const amrex::DistributionMapping&)
{
    AMREX_ALWAYS_ASSERT(lev == 0);

    // We are going to ignore the DistributionMapping argument and build our own.
    amrex::DistributionMapping dm;
    {
        const amrex::IntVect ncells_global = Geom(0).Domain().length();
        const amrex::IntVect box_size = ba[0].length();  // Uniform box size
        const int nboxes_x = m_numprocs_x;
        const int nboxes_y = m_numprocs_y;
        const int nboxes_z = ncells_global[2] / box_size[2];
        AMREX_ALWAYS_ASSERT(static_cast<long>(nboxes_x) *
                            static_cast<long>(nboxes_y) *
                            static_cast<long>(nboxes_z) == ba.size());
        amrex::Vector<int> procmap;
        // Warning! If we need to do load balancing, we need to update this!
        const int nboxes_x_local = 1;
        const int nboxes_y_local = 1;
        const int nboxes_z_local = nboxes_z / m_numprocs_z;
        for (int k = 0; k < nboxes_z; ++k) {
            int rz = k/nboxes_z_local;
            for (int j = 0; j < nboxes_y; ++j) {
                int ry = j / nboxes_y_local;
                for (int i = 0; i < nboxes_x; ++i) {
                    int rx = i / nboxes_x_local;
                    procmap.push_back(rx+ry*m_numprocs_x+rz*(m_numprocs_x*m_numprocs_y));
                }
            }
        }
        dm.define(std::move(procmap));
    }
    SetDistributionMap(lev, dm); // Let AmrCore know
    DefineSliceGDB(ba, dm);
    m_fields.AllocData(lev, ba, dm, Geom(lev), m_slice_ba, m_slice_dm);
}

void
Hipace::PostProcessBaseGrids (amrex::BoxArray& ba0) const
{
    // This is called by AmrCore::InitFromScratch.
    // The BoxArray made by AmrCore is not what we want.  We will replace it with our own.
    const amrex::IntVect ncells_global = Geom(0).Domain().length();
    amrex::IntVect box_size{ncells_global[0] / m_numprocs_x,
                            ncells_global[1] / m_numprocs_y,
                            m_grid_size_z};
    AMREX_ALWAYS_ASSERT_WITH_MESSAGE(box_size[0]*m_numprocs_x == ncells_global[0],
                                     "# of cells in x-direction is not divisible by hipace.numprocs_x");
    AMREX_ALWAYS_ASSERT_WITH_MESSAGE(box_size[1]*m_numprocs_y == ncells_global[1],
                                     "# of cells in y-direction is not divisible by hipace.numprocs_y");

    if (box_size[2] == 0) {
        box_size[2] = ncells_global[2] / m_numprocs_z;
    }

    const int nboxes_x = m_numprocs_x;
    const int nboxes_y = m_numprocs_y;
    const int nboxes_z = ncells_global[2] / box_size[2];
    AMREX_ALWAYS_ASSERT_WITH_MESSAGE(box_size[2]*nboxes_z == ncells_global[2],
                                     "# of cells in z-direction is not divisible by # of boxes");

    amrex::BoxList bl;
    for (int k = 0; k < nboxes_z; ++k) {
        for (int j = 0; j < nboxes_y; ++j) {
            for (int i = 0; i < nboxes_x; ++i) {
                amrex::IntVect lo = amrex::IntVect(i,j,k)*box_size;
                amrex::IntVect hi = amrex::IntVect(i+1,j+1,k+1)*box_size - 1;
                bl.push_back(amrex::Box(lo,hi));
            }
        }
    }

    ba0 = amrex::BoxArray(std::move(bl));
}

void
Hipace::Evolve ()
{
    HIPACE_PROFILE("Hipace::Evolve()");
    const int rank = amrex::ParallelDescriptor::MyProc();
    int const lev = 0;

    // now each rank starts with its own time step and writes to its own file. Highest rank starts with step 0
    for (int step = m_numprocs_z - 1 - m_rank_z; step < m_max_step; step += m_numprocs_z)
    {
#ifdef HIPACE_USE_OPENPMD
        if (m_output_period > 0) m_openpmd_writer.InitDiagnostics();
#endif
        //WriteDiagnostics(0); FIXME: if we want to keep this, only the beam initializing rank may call this

        /* calculate the adaptive time step before printout, so the ranks already print their new dt */
        // m_adaptive_time_step.Calculate(m_dt, step, m_multi_beam, m_plasma_container, lev, m_comm_z);

        if (m_verbose>=1) std::cout<<"Rank "<<rank<<" started  step "<<step<<" with dt = "<<m_dt<<'\n';

        ResetAllQuantities(lev);

        /* Store charge density of (immobile) ions into WhichSlice::RhoIons */
        if (m_rank_z == m_numprocs_z-1){
            DepositCurrent(m_plasma_container, m_fields, WhichSlice::RhoIons,
                           false, false, false, true, geom[lev], lev);
        }

        // Loop over longitudinal boxes on this rank, from head to tail
        for (int it = m_numprocs_z-1; it >= 0; --it)
        {
            if (step > 0) Wait();

            const amrex::Box& bx = boxArray(lev)[it];
            // FIXME use amrex::FArrayBox::resize(bx) to re-use the same memory
            // amrex::Vector<amrex::DenseBins<BeamParticleContainer::ParticleType>> bins; FIXME: beam disabled
            // bins = m_multi_beam.findParticlesInEachSlice(lev, *it, bx, geom[lev]);

            for (int isl = bx.bigEnd(Direction::z); isl >= bx.smallEnd(Direction::z); --isl){
                SolveOneSlice(isl, lev); //, bins); FIXME: beam disabled
            };

            Notify(step);
        }
<<<<<<< HEAD
        if (amrex::ParallelDescriptor::NProcs() == 1) {
            //            m_multi_beam.Redistribute();
        } else {
            m_multi_beam.RedistributeSlice(lev);
            amrex::Print()<<"WARNING: In parallel runs, beam particles are only redistributed "
                            " transversely. \n";
        }
=======

        // FIXME: beam disabled
        // if (amrex::ParallelDescriptor::NProcs() == 1) {
        //     m_multi_beam.Redistribute();
        // } else {
        //     m_multi_beam.RedistributeSlice(lev);
        //     amrex::Print()<<"WARNING: In parallel runs, beam particles are only redistributed "
        //                     " transversely. \n";
        // }
>>>>>>> 163e66e4

        /* Passing the adaptive time step info */
        // m_adaptive_time_step.PassTimeStepInfo(step, m_comm_z);
        // Slices have already been shifted, so send
        // slices {2,3} from upstream to {2,3} in downstream.

#ifdef HIPACE_USE_OPENPMD
        WriteDiagnostics(step+1);
#else
        amrex::Print()<<"WARNING: In parallel runs, only openPMD supports dumping all time steps. \n";
#endif
        m_physical_time += m_dt;
    }
    // For consistency, decrement the physical time, so the last time step is like the others:
    // the time stored in the output file is the time for the fields. The beam is one time step
    // ahead.
    m_physical_time -= m_dt;
    // WriteDiagnostics(m_max_step, true);
#ifdef HIPACE_USE_OPENPMD
    if (m_output_period > 0) m_openpmd_writer.reset();
#endif
}

void
Hipace::SolveOneSlice (int islice, int lev) //, amrex::Vector<amrex::DenseBins<BeamParticleContainer::ParticleType>>& bins) FIXME: beam disabled
{
    HIPACE_PROFILE("Hipace::SolveOneSlice()");
    // Between this push and the corresponding pop at the end of this
    // for loop, the parallelcontext is the transverse communicator
    amrex::ParallelContext::push(m_comm_xy);

    m_fields.getSlices(lev, WhichSlice::This).setVal(0.);

    AdvancePlasmaParticles(m_plasma_container, m_fields, geom[lev],
                           false, true, false, false, lev);

    m_plasma_container.RedistributeSlice(lev);
    amrex::MultiFab rho(m_fields.getSlices(lev, WhichSlice::This), amrex::make_alias,
                        Comps[WhichSlice::This]["rho"], 1);

    DepositCurrent(m_plasma_container, m_fields, WhichSlice::This, false, true,
                   true, true, geom[lev], lev);
    m_fields.AddRhoIons(lev);

    // need to exchange jx jy jz rho
    amrex::MultiFab j_slice(m_fields.getSlices(lev, WhichSlice::This),
                            amrex::make_alias, Comps[WhichSlice::This]["jx"], 4);
    j_slice.FillBoundary(Geom(lev).periodicity());

    m_fields.SolvePoissonExmByAndEypBx(Geom(lev), m_comm_xy, lev);

    m_grid_current.DepositCurrentSlice(m_fields, geom[lev], lev, islice);
    // m_multi_beam.DepositCurrentSlice(m_fields, geom[lev], lev, islice, bins); FIXME: beam disabled

    j_slice.FillBoundary(Geom(lev).periodicity());

    m_fields.SolvePoissonEz(Geom(lev),lev);
    m_fields.SolvePoissonBz(Geom(lev), lev);

    /* Modifies Bx and By in the current slice
     * and the force terms of the plasma particles
     */
    PredictorCorrectorLoopToSolveBxBy(islice, lev);

    // Push beam particles
    // m_multi_beam.AdvanceBeamParticlesSlice(m_fields, geom[lev], lev, islice, bins); FIXME: beam disabled

    m_fields.FillDiagnostics(lev, islice);

    m_fields.ShiftSlices(lev);

    // After this, the parallel context is the full 3D communicator again
    amrex::ParallelContext::pop();
}

void
Hipace::ResetAllQuantities (int lev)
{
    HIPACE_PROFILE("Hipace::ResetAllQuantities()");
    ResetPlasmaParticles(m_plasma_container, lev, true);

    for (int islice=0; islice<WhichSlice::N; islice++) {
        m_fields.getSlices(lev, islice).setVal(0.);
    }
}

void
Hipace::PredictorCorrectorLoopToSolveBxBy (const int islice, const int lev)
{
    HIPACE_PROFILE("Hipace::PredictorCorrectorLoopToSolveBxBy()");

    amrex::Real relative_Bfield_error_prev_iter = 1.0;
    amrex::Real relative_Bfield_error = m_fields.ComputeRelBFieldError(
        m_fields.getSlices(lev, WhichSlice::Previous1),
        m_fields.getSlices(lev, WhichSlice::Previous1),
        m_fields.getSlices(lev, WhichSlice::Previous2),
        m_fields.getSlices(lev, WhichSlice::Previous2),
        Comps[WhichSlice::Previous1]["Bx"], Comps[WhichSlice::Previous1]["By"],
        Comps[WhichSlice::Previous2]["Bx"], Comps[WhichSlice::Previous2]["By"],
        Geom(lev), lev);

    /* Guess Bx and By */
    m_fields.InitialBfieldGuess(relative_Bfield_error, m_predcorr_B_error_tolerance, lev);
    amrex::ParallelContext::push(m_comm_xy);
     // exchange ExmBy EypBx Ez Bx By Bz
    m_fields.getSlices(lev, WhichSlice::This).FillBoundary(Geom(lev).periodicity());
    amrex::ParallelContext::pop();

    /* creating temporary Bx and By arrays for the current and previous iteration */
    amrex::MultiFab Bx_iter(m_fields.getSlices(lev, WhichSlice::This).boxArray(),
                            m_fields.getSlices(lev, WhichSlice::This).DistributionMap(), 1,
                            m_fields.getSlices(lev, WhichSlice::This).nGrowVect());
    amrex::MultiFab By_iter(m_fields.getSlices(lev, WhichSlice::This).boxArray(),
                            m_fields.getSlices(lev, WhichSlice::This).DistributionMap(), 1,
                            m_fields.getSlices(lev, WhichSlice::This).nGrowVect());
    Bx_iter.setVal(0.0);
    By_iter.setVal(0.0);
    amrex::MultiFab Bx_prev_iter(m_fields.getSlices(lev, WhichSlice::This).boxArray(),
                                 m_fields.getSlices(lev, WhichSlice::This).DistributionMap(), 1,
                                 m_fields.getSlices(lev, WhichSlice::This).nGrowVect());
    amrex::MultiFab::Copy(Bx_prev_iter, m_fields.getSlices(lev, WhichSlice::This),
                          Comps[WhichSlice::This]["Bx"], 0, 1, 0);
    amrex::MultiFab By_prev_iter(m_fields.getSlices(lev, WhichSlice::This).boxArray(),
                                 m_fields.getSlices(lev, WhichSlice::This).DistributionMap(), 1,
                                 m_fields.getSlices(lev, WhichSlice::This).nGrowVect());
    amrex::MultiFab::Copy(By_prev_iter, m_fields.getSlices(lev, WhichSlice::This),
                          Comps[WhichSlice::This]["By"], 0, 1, 0);

    /* creating aliases to the current in the next slice.
     * This needs to be reset after each push to the next slice */
    amrex::MultiFab jx_next(m_fields.getSlices(lev, WhichSlice::Next),
                            amrex::make_alias, Comps[WhichSlice::Next]["jx"], 1);
    amrex::MultiFab jy_next(m_fields.getSlices(lev, WhichSlice::Next),
                            amrex::make_alias, Comps[WhichSlice::Next]["jy"], 1);


    /* shift force terms, update force terms using guessed Bx and By */
    AdvancePlasmaParticles(m_plasma_container, m_fields, geom[lev],
                           false, false, true, true, lev);

    /* Begin of predictor corrector loop  */
    int i_iter = 0;
    /* resetting the initial B-field error for mixing between iterations */
    relative_Bfield_error = 1.0;
    while (( relative_Bfield_error > m_predcorr_B_error_tolerance )
           && ( i_iter < m_predcorr_max_iterations ))
    {
        i_iter++;
        /* Push particles to the next slice */
        AdvancePlasmaParticles(m_plasma_container, m_fields, geom[lev],
                               true, true, false, false, lev);
        m_plasma_container.RedistributeSlice(lev);

        /* deposit current to next slice */
        DepositCurrent(m_plasma_container, m_fields, WhichSlice::Next, true,
                       true, false, false, geom[lev], lev);
        amrex::ParallelContext::push(m_comm_xy);
        // need to exchange jx jy jz rho
        amrex::MultiFab j_slice_next(m_fields.getSlices(lev, WhichSlice::Next),
                                     amrex::make_alias, Comps[WhichSlice::Next]["jx"], 4);
        j_slice_next.FillBoundary(Geom(lev).periodicity());
        amrex::ParallelContext::pop();

        /* Calculate Bx and By */
        m_fields.SolvePoissonBx(Bx_iter, Geom(lev), lev);
        m_fields.SolvePoissonBy(By_iter, Geom(lev), lev);

        relative_Bfield_error = m_fields.ComputeRelBFieldError(
            m_fields.getSlices(lev, WhichSlice::This),
            m_fields.getSlices(lev, WhichSlice::This),
            Bx_iter, By_iter,
            Comps[WhichSlice::This]["Bx"], Comps[WhichSlice::This]["By"],
            0, 0, Geom(lev), lev);

        if (i_iter == 1) relative_Bfield_error_prev_iter = relative_Bfield_error;

        /* Mixing the calculated B fields to the actual B field and shifting iterated B fields */
        m_fields.MixAndShiftBfields(
            Bx_iter, Bx_prev_iter, Comps[WhichSlice::This]["Bx"], relative_Bfield_error,
            relative_Bfield_error_prev_iter, m_predcorr_B_mixing_factor, lev);
        m_fields.MixAndShiftBfields(
            By_iter, By_prev_iter, Comps[WhichSlice::This]["By"], relative_Bfield_error,
            relative_Bfield_error_prev_iter, m_predcorr_B_mixing_factor, lev);

        /* resetting current in the next slice to clean temporarily used current*/
        jx_next.setVal(0.);
        jy_next.setVal(0.);

        amrex::ParallelContext::push(m_comm_xy);
         // exchange Bx By
        m_fields.getSlices(lev, WhichSlice::This).FillBoundary(Geom(lev).periodicity());
        amrex::ParallelContext::pop();

        /* Update force terms using the calculated Bx and By */
        AdvancePlasmaParticles(m_plasma_container, m_fields, geom[lev],
                               false, false, true, false, lev);

        /* Shift relative_Bfield_error values */
        relative_Bfield_error_prev_iter = relative_Bfield_error;
    } /* end of predictor corrector loop */

    /* resetting the particle position after they have been pushed to the next slice */
    ResetPlasmaParticles(m_plasma_container, lev);

    if (relative_Bfield_error > 10. && m_predcorr_B_error_tolerance > 0.)
    {
        amrex::Abort("Predictor corrector loop diverged!\n"
                     "Re-try by adjusting the following paramters in the input script:\n"
                     "- lower mixing factor: hipace.predcorr_B_mixing_factor "
                     "(hidden default: 0.1) \n"
                     "- lower B field error tolerance: hipace.predcorr_B_error_tolerance"
                     " (hidden default: 0.04)\n"
                     "- higher number of iterations in the pred. cor. loop:"
                     "hipace.predcorr_max_iterations (hidden default: 5)\n"
                     "- higher longitudinal resolution");
    }
    if (m_verbose >= 2) amrex::Print()<<"islice: " << islice << " n_iter: "<<i_iter<<
                            " relative B field error: "<<relative_Bfield_error<< "\n";
}

void
Hipace::Wait ()
{
    HIPACE_PROFILE("Hipace::Wait()");
#ifdef AMREX_USE_MPI
    int recv_buffer;
    MPI_Status status;

    if (m_rank_z != m_numprocs_z-1) {
        // all ranks except the head rank receive from one rank upstream
        MPI_Recv(&recv_buffer, 1,
                 amrex::ParallelDescriptor::Mpi_typemap<int>::type(),
                 m_rank_z+1, pcomm_z_tag, m_comm_z, &status);
    } else {
        // the head rank receives the data from the tail rank
        MPI_Recv(&recv_buffer, 1,
                 amrex::ParallelDescriptor::Mpi_typemap<int>::type(),
                 0, pcomm_z_tag, m_comm_z, &status);
    }
// FIXME these should be beam particles
//         // Same thing for the plasma particles. Currently only one tile.
//         {
//             const int lev = 0;
//             const amrex::Long np = m_plasma_container.m_num_exchange;
//             const amrex::Long psize = m_plasma_container.superParticleSize();
//             const amrex::Long buffer_size = psize*np;
//             auto recv_buffer = (char*)amrex::The_Pinned_Arena()->alloc(buffer_size);
//
//             MPI_Status status;
//             MPI_Recv(recv_buffer, buffer_size,
//                      amrex::ParallelDescriptor::Mpi_typemap<char>::type(),
//                      m_rank_z+1, pcomm_z_tag, m_comm_z, &status);
//
//             auto& ptile = m_plasma_container.DefineAndReturnParticleTile(lev, 0, 0);
//             ptile.resize(np);
//             const auto ptd = ptile.getParticleTileData();
//
//             const amrex::Gpu::DeviceVector<int> comm_real(m_plasma_container.NumRealComps(), 1);
//             const amrex::Gpu::DeviceVector<int> comm_int (m_plasma_container.NumIntComps(),  1);
//             const auto p_comm_real = comm_real.data();
//             const auto p_comm_int = comm_int.data();
// #ifdef AMREX_USE_GPU
//             if (amrex::Gpu::inLaunchRegion()) {
//                 int const np_per_block = 128;
//                 int const nblocks = (np+np_per_block-1)/np_per_block;
//                 std::size_t const shared_mem_bytes = np_per_block * psize;
//                 // NOTE - TODO DPC++
//                 amrex::launch(nblocks, np_per_block, shared_mem_bytes, amrex::Gpu::gpuStream(),
//                 [=] AMREX_GPU_DEVICE () noexcept
//                 {
//                     amrex::Gpu::SharedMemory<char> gsm;
//                     char* const shared = gsm.dataPtr();
//
//                     // Copy packed data from recv_buffer (in pinned memory) to shared memory
//                     const int i = blockDim.x*blockIdx.x+threadIdx.x;
//                     const unsigned int m = threadIdx.x;
//                     const unsigned int mend = amrex::min<unsigned int>(blockDim.x, np-blockDim.x*blockIdx.x);
//                     for (unsigned int index = m;
//                          index < mend*psize/sizeof(double); index += blockDim.x) {
//                         const double *csrc = (double *)(recv_buffer+blockDim.x*blockIdx.x*psize);
//                         double *cdest = (double *)shared;
//                         cdest[index] = csrc[index];
//                     }
//
//                     __syncthreads();
//                     // Unpack in shared memory, and move to device memory
//                     if (i < np) {
//                         ptd.unpackParticleData(shared, m*psize, i, p_comm_real, p_comm_int);
//                     }
//                 });
//             } else
// #endif
//             {
//                 for (int i = 0; i < np; ++i)
//                 {
//                     ptd.unpackParticleData(recv_buffer, i*psize, i, p_comm_real, p_comm_int);
//                 }
//             }
//
//             amrex::Gpu::Device::synchronize();
//             amrex::The_Pinned_Arena()->free(recv_buffer);
//         }

#endif
}

void
Hipace::Notify (const int step)
{
    HIPACE_PROFILE("Hipace::Notify()");
    // Send from slices 2 and 3 (or main MultiFab's first two valid slabs) to receiver's slices 2
    // and 3.

#ifdef AMREX_USE_MPI
    NotifyFinish(); // finish the previous send

    const int test_int = 1;
    if (m_rank_z != 0) {
        // all ranks except the tail rank send their data downstream
        MPI_Isend(&test_int, 1,
                  amrex::ParallelDescriptor::Mpi_typemap<int>::type(),
                  m_rank_z-1, pcomm_z_tag, m_comm_z, &m_psend_request);
    } else {
        // the tail rank sends its beam data to the head rank,
        // if there are more time steps to calculate
        if (step < m_max_step -1 ) {
            MPI_Isend(&test_int, 1,
                      amrex::ParallelDescriptor::Mpi_typemap<int>::type(),
                      m_numprocs_z-1, pcomm_z_tag, m_comm_z, &m_psend_request);
        }
    }
// FIXME these should be beam particles
//         // Same thing for the plasma particles. Currently only one tile.
//         {
//             const int lev = 0;
//             const amrex::Long np = m_plasma_container.m_num_exchange;
//             const amrex::Long psize = m_plasma_container.superParticleSize();
//             const amrex::Long bufNotifyFinish(); // finish the previous sendNotifyFinish(); // finish the previous sendfer_size = psize*np;
//             m_psend_buffer = (char*)amrex::The_Pinned_Arena()->alloc(buffer_size);
//
//             const auto& ptile = m_plasma_container.ParticlesAt(lev, 0, 0);
//             const auto ptd = ptile.getConstParticleTileData();
//
//             const amrex::Gpu::DeviceVector<int> comm_real(m_plasma_container.NumRealComps(), 1);
//             const amrex::Gpu::DeviceVector<int> comm_int (m_plasma_container.NumIntComps(),  1);
//             const auto p_comm_real = comm_real.data();
//             const auto p_comm_int = comm_int.data();
//             const auto p_psend_buffer = m_psend_buffer;
// #ifdef AMREX_USE_GPU
//             if (amrex::Gpu::inLaunchRegion()) {
//                 const int np_per_block = 128;
//                 const int nblocks = (np+np_per_block-1)/np_per_block;
//                 const std::size_t shared_mem_bytes = np_per_block * psize;
//                 // NOTE - TODO DPC++
//                 amrex::launch(nblocks, np_per_block, shared_mem_bytes, amrex::Gpu::gpuStream(),
//                 [=] AMREX_GPU_DEVICE () noexcept
//                 {
//                     amrex::Gpu::SharedMemory<char> gsm;
//                     char* const shared = gsm.dataPtr();
//
//                     // Pack particles from device memory to shared memory
//                     const int i = blockDim.x*blockIdx.x+threadIdx.x;
//                     const unsigned int m = threadIdx.x;
//                     const unsigned int mend = amrex::min<unsigned int>(blockDim.x, np-blockDim.x*blockIdx.x);
//                     if (i < np) {
//                         ptd.packParticleData(shared, i, m*psize, p_comm_real, p_comm_int);
//                     }
//
//                     __syncthreads();
//
//                     // Copy packed particles from shared memory to psend_buffer in pinned memory
//                     for (unsigned int index = m;
//                          index < mend*psize/sizeof(double); index += blockDim.x) {
//                         const double *csrc = (double *)shared;
//                         double *cdest = (double *)(p_psend_buffer+blockDim.x*blockIdx.x*psize);
//                         cdest[index] = csrc[index];
//                     }
//                 });
//             } else
// #endif
//             {
//                 for (int i = 0; i < np; ++i)
//                 {
//                     ptd.packParticleData(p_psend_buffer, i, i*psize, p_comm_real, p_comm_int);
//                 }
//             }
//
//             amrex::Gpu::Device::synchronize();
//             MPI_Isend(m_psend_buffer, buffer_size,
//                       amrex::ParallelDescriptor::Mpi_typemap<char>::type(),
//                       m_rank_z-1, pcomm_z_tag, m_comm_z, &m_psend_request);
//         }

#endif
}

void
Hipace::NotifyFinish ()
{
#ifdef AMREX_USE_MPI
    // FIXME this will be needed for the beam particle communication
    // if (m_rank_z != 0) {
    //     if (m_psend_buffer) {
    //         MPI_Status status;
    //         MPI_Wait(&m_psend_request, &status);
    //         amrex::The_Pinned_Arena()->free(m_psend_buffer);
    //         m_psend_buffer = nullptr;
    //     }
    // }
#endif
}

void
Hipace::WriteDiagnostics (int output_step, bool force_output)
{
    HIPACE_PROFILE("Hipace::WriteDiagnostics()");

    // Dump before first and after last step, and every m_output_period steps in-between
    if (m_output_period < 0 ||
        (!force_output && output_step % m_output_period != 0) ||
        output_step == m_last_output_dumped) return;

    // Store this dump iteration
    m_last_output_dumped = output_step;

    // Write fields
    const std::string filename = amrex::Concatenate("plt", output_step);
    // assumption: same order as in struct enum Field Comps
    const amrex::Vector< std::string > varnames = m_fields.getDiagComps();

    amrex::Vector<std::string> rfs;

#ifdef HIPACE_USE_OPENPMD
    constexpr int lev = 0;
    m_openpmd_writer.WriteDiagnostics(m_fields.getDiagF(), m_multi_beam, m_fields.getDiagGeom(),
                        m_physical_time, output_step, lev, m_fields.getDiagSliceDir(), varnames);
#else
    constexpr int nlev = 1;
    const amrex::IntVect local_ref_ratio {1, 1, 1};

    amrex::WriteMultiLevelPlotfile(
        filename, nlev, amrex::GetVecOfConstPtrs(m_fields.getDiagF()), varnames,
        m_fields.getDiagGeom(), m_physical_time, {output_step}, {local_ref_ratio},
        "HyperCLaw-V1.1", "Level_", "Cell", rfs);

    // Write beam particles
    m_multi_beam.WritePlotFile(filename);
#endif
}<|MERGE_RESOLUTION|>--- conflicted
+++ resolved
@@ -324,15 +324,6 @@
 
             Notify(step);
         }
-<<<<<<< HEAD
-        if (amrex::ParallelDescriptor::NProcs() == 1) {
-            //            m_multi_beam.Redistribute();
-        } else {
-            m_multi_beam.RedistributeSlice(lev);
-            amrex::Print()<<"WARNING: In parallel runs, beam particles are only redistributed "
-                            " transversely. \n";
-        }
-=======
 
         // FIXME: beam disabled
         // if (amrex::ParallelDescriptor::NProcs() == 1) {
@@ -342,7 +333,6 @@
         //     amrex::Print()<<"WARNING: In parallel runs, beam particles are only redistributed "
         //                     " transversely. \n";
         // }
->>>>>>> 163e66e4
 
         /* Passing the adaptive time step info */
         // m_adaptive_time_step.PassTimeStepInfo(step, m_comm_z);
