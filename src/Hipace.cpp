--- conflicted
+++ resolved
@@ -523,21 +523,11 @@
 {
     HIPACE_PROFILE("Hipace::SolveOneSlice()");
 
-<<<<<<< HEAD
-    if ( m_multi_beam.doInSitu(step) ) {
-        m_multi_beam.InSituComputeDiags(islice_coarse, bins[0],
-                                        boxArray(0)[ibox].smallEnd(Direction::z),
-                                        m_box_sorters, ibox);
-    }
-    // Get this laser slice from the 3D array
-    m_laser.Copy(islice_coarse, false);
-=======
     m_multi_beam.InSituComputeDiags(step, islice_coarse, bins[0],
                                     boxArray(0)[ibox].smallEnd(Direction::z),
                                     m_box_sorters, ibox);
-    // setup laser
-    m_laser.PrepareLaserSlice(Geom(0), islice_coarse);
->>>>>>> 6c8aae5f
+    // Get this laser slice from the 3D array
+    m_laser.Copy(islice_coarse, false);
 
     for (int lev = 0; lev <= finestLevel(); ++lev) {
 
