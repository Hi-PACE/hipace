--- conflicted
+++ resolved
@@ -682,22 +682,6 @@
 #ifdef AMREX_USE_MPI
     NotifyFinish(); // finish the previous send
 
-<<<<<<< HEAD
-    // last step does not need to send anything
-    if (step == m_max_step -1 ) return;
-
-    m_leftmost_box_snd = std::min(m_leftmost_box_snd, m_leftmost_box_rcv);
-    if (it < m_leftmost_box_snd && it < m_numprocs_z - 1 && m_skip_empty_comms){
-        if (m_verbose >= 2){
-            amrex::AllPrint()<<"rank "<<m_rank_z<<" step "<<step<<" box "<<it<<": SKIP SEND!\n";
-        }
-        return;
-    }
-
-    const int nbeams = m_multi_beam.get_nbeams();
-    // 1 element per beam species, and 1 for the index of leftmost box with beam particles.
-    m_np_snd.resize(nbeams+1);
-=======
     const int nbeams = m_multi_beam.get_nbeams();
 
     // last step does not need to send anything, but needs to resize to remove slipped particles
@@ -711,8 +695,16 @@
         return;
     }
 
-    m_np_snd.resize(nbeams);
->>>>>>> 355617a7
+    m_leftmost_box_snd = std::min(m_leftmost_box_snd, m_leftmost_box_rcv);
+    if (it < m_leftmost_box_snd && it < m_numprocs_z - 1 && m_skip_empty_comms){
+        if (m_verbose >= 2){
+            amrex::AllPrint()<<"rank "<<m_rank_z<<" step "<<step<<" box "<<it<<": SKIP SEND!\n";
+        }
+        return;
+    }
+
+    // 1 element per beam species, and 1 for the index of leftmost box with beam particles.
+    m_np_snd.resize(nbeams+1);
 
     for (int ibeam = 0; ibeam < nbeams; ++ibeam)
     {
