--- conflicted
+++ resolved
@@ -774,33 +774,5 @@
 
     // Write beam particles
     m_multi_beam.WritePlotFile(filename);
-<<<<<<< HEAD
-
-    // Write plasma particles
-    if (m_output_plasma){
-        amrex::ParallelContext::push(m_comm_xy);
-        m_plasma_container.Redistribute();
-        amrex::ParallelContext::pop();
-        amrex::Vector<int> plot_flags(PlasmaIdx::nattribs, 1);
-        amrex::Vector<int> int_flags(PlasmaIdx::nattribs, 1);
-        amrex::Vector<std::string> real_names {
-            "w","w0","ux","uy", "psi",
-            "x_prev", "y_prev", "ux_temp", "uy_temp", "psi_temp",
-            "Fx1", "Fx2", "Fx3", "Fx4", "Fx5",
-            "Fy1", "Fy2", "Fy3", "Fy4", "Fy5",
-            "Fux1", "Fux2", "Fux3", "Fux4", "Fux5",
-            "Fuy1", "Fuy2", "Fuy3", "Fuy4", "Fuy5",
-            "Fpsi1", "Fpsi2", "Fpsi3", "Fpsi4", "Fpsi5",
-            "x0", "y0"
-        };
-        AMREX_ALWAYS_ASSERT(real_names.size() == PlasmaIdx::nattribs);
-        amrex::Vector<std::string> int_names {};
-        m_plasma_container.WritePlotFile(
-            filename, "plasma",
-            plot_flags, int_flags,
-            real_names, int_names);
-    }
-=======
->>>>>>> 90fbaa20
 #endif
 }