#include "Hipace.H"
#include "particles/deposition/BeamDepositCurrent.H"
#include "particles/deposition/PlasmaDepositCurrent.H"
#include "utils/HipaceProfilerWrapper.H"
#include "particles/pusher/PlasmaParticleAdvance.H"
#include "particles/pusher/BeamParticleAdvance.H"
#include "particles/BinSort.H"

#include <AMReX_PlotFileUtil.H>
#include <AMReX_ParmParse.H>

#ifdef AMREX_USE_MPI
namespace {
    constexpr int comm_z_tag = 1000;
}
#endif

Hipace* Hipace::m_instance = nullptr;

amrex::Real Hipace::m_dt = 0.0;
bool Hipace::m_normalized_units = false;
int Hipace::m_verbose = 0;
int Hipace::m_depos_order_xy = 2;
int Hipace::m_depos_order_z = 0;
amrex::Real Hipace::m_predcorr_B_error_tolerance = 4e-2;
int Hipace::m_predcorr_max_iterations = 30;
amrex::Real Hipace::m_predcorr_B_mixing_factor = 0.05;
bool Hipace::m_slice_beam = false;
bool Hipace::m_3d_on_host = false;
bool Hipace::m_do_device_synchronize = false;
bool Hipace::m_slice_F_xz = false;
bool Hipace::m_output_plasma = false;
int Hipace::m_beam_injection_cr = 1;
amrex::Real Hipace::m_external_focusing_field_strength = 0.;
amrex::Real Hipace::m_external_accel_field_strength = 0.;

Hipace&
Hipace::GetInstance ()
{
    if (!m_instance) {
        m_instance = new Hipace();
    }
    return *m_instance;
}

Hipace::Hipace () :
    m_fields(this),
    m_multi_beam(this),
    m_plasma_container(this)
{
    m_instance = this;

    amrex::ParmParse pp;// Traditionally, max_step and stop_time do not have prefix.
    pp.query("max_step", m_max_step);

    amrex::ParmParse pph("hipace");
    pph.query("normalized_units", m_normalized_units);
    if (m_normalized_units){
        m_phys_const = make_constants_normalized();
    } else {
        m_phys_const = make_constants_SI();
    }
    pph.query("dt", m_dt);
    pph.query("verbose", m_verbose);
    pph.query("numprocs_x", m_numprocs_x);
    pph.query("numprocs_y", m_numprocs_y);
    pph.query("grid_size_z", m_grid_size_z);
    pph.query("depos_order_xy", m_depos_order_xy);
    pph.query("depos_order_z", m_depos_order_z);
    pph.query("predcorr_B_error_tolerance", m_predcorr_B_error_tolerance);
    pph.query("predcorr_max_iterations", m_predcorr_max_iterations);
    pph.query("predcorr_B_mixing_factor", m_predcorr_B_mixing_factor);
    pph.query("output_period", m_output_period);
    pph.query("output_slice", m_slice_F_xz);
    pph.query("beam_injection_cr", m_beam_injection_cr);
    pph.query("slice_beam", m_slice_beam);
    pph.query("3d_on_host", m_3d_on_host);
    if (m_3d_on_host) AMREX_ALWAYS_ASSERT(m_slice_beam);
    if (m_slice_F_xz) AMREX_ALWAYS_ASSERT_WITH_MESSAGE(m_slice_beam,
                        "To enable slice I/O, 'hipace.slice_beam = 1' is required ");
    m_numprocs_z = amrex::ParallelDescriptor::NProcs() / (m_numprocs_x*m_numprocs_y);
    AMREX_ALWAYS_ASSERT_WITH_MESSAGE(m_numprocs_x*m_numprocs_y*m_numprocs_z
                                     == amrex::ParallelDescriptor::NProcs(),
                                     "Check hipace.numprocs_x and hipace.numprocs_y");
    pph.query("do_device_synchronize", m_do_device_synchronize);
    pph.query("output_plasma", m_output_plasma);
    pph.query("external_focusing_field_strength", m_external_focusing_field_strength);
    pph.query("external_accel_field_strength", m_external_accel_field_strength);

#ifdef AMREX_USE_MPI
    int myproc = amrex::ParallelDescriptor::MyProc();
    m_rank_z = myproc/(m_numprocs_x*m_numprocs_y);
    MPI_Comm_split(amrex::ParallelDescriptor::Communicator(), m_rank_z, myproc, &m_comm_xy);
    MPI_Comm_rank(m_comm_xy, &m_rank_xy);
    MPI_Comm_split(amrex::ParallelDescriptor::Communicator(), m_rank_xy, myproc, &m_comm_z);
#endif
}

Hipace::~Hipace ()
{
#ifdef AMREX_USE_MPI
    NotifyFinish();
    MPI_Comm_free(&m_comm_xy);
    MPI_Comm_free(&m_comm_z);
#endif
}

void
Hipace::DefineSliceGDB (const amrex::BoxArray& ba, const amrex::DistributionMapping& dm)
{
    std::map<int,amrex::Vector<amrex::Box> > boxes;
    for (int i = 0; i < ba.size(); ++i) {
        int rank = dm[i];
        if (InSameTransverseCommunicator(rank)) {
            boxes[rank].push_back(ba[i]);
        }
    }

    // We assume each process may have multiple Boxes longitude direction, but only one Box in the
    // transverse direction.  The union of all Boxes on a process is rectangular.  The slice
    // BoxArray therefore has one Box per process.  The Boxes in the slice BoxArray have one cell in
    // the longitude direction.  We will use the lowest longitude index in each process to construct
    // the Boxes.  These Boxes do not have any overlaps. Transversely, there are no gaps between
    // them.

    amrex::BoxList bl;
    amrex::Vector<int> procmap;
    for (auto const& kv : boxes) {
        int const iproc = kv.first;
        auto const& boxes_i = kv.second;
        AMREX_ALWAYS_ASSERT_WITH_MESSAGE(boxes_i.size() > 0,
                                         "We assume each process has at least one Box");
        amrex::Box bx = boxes_i[0];
        for (int j = 1; j < boxes_i.size(); ++j) {
            amrex::Box const& bxj = boxes_i[j];
            for (int idim = 0; idim < Direction::z; ++idim) {
                AMREX_ALWAYS_ASSERT(bxj.smallEnd(idim) == bx.smallEnd(idim));
                AMREX_ALWAYS_ASSERT(bxj.bigEnd(idim) == bx.bigEnd(idim));
                if (bxj.smallEnd(Direction::z) < bx.smallEnd(Direction::z)) {
                    bx = bxj;
                }
            }
        }
        bx.setBig(Direction::z, bx.smallEnd(Direction::z));
        bl.push_back(bx);
        procmap.push_back(iproc);
    }

    // Slice BoxArray
    m_slice_ba = amrex::BoxArray(std::move(bl));

    // Slice DistributionMapping
    m_slice_dm = amrex::DistributionMapping(std::move(procmap));

    // Slice Geometry
    constexpr int lev = 0;
    const int dir = AMREX_SPACEDIM-1;
    // Set the lo and hi of domain and probdomain in the z direction
    amrex::RealBox tmp_probdom = Geom(lev).ProbDomain();
    amrex::Box tmp_dom = Geom(lev).Domain();
    const amrex::Real dx = Geom(lev).CellSize(dir);
    const amrex::Real hi = Geom(lev).ProbHi(dir);
    const amrex::Real lo = hi - dx;
    tmp_probdom.setLo(dir, lo);
    tmp_probdom.setHi(dir, hi);
    tmp_dom.setSmall(dir, 0);
    tmp_dom.setBig(dir, 0);
    m_slice_geom = amrex::Geometry(
        tmp_dom, tmp_probdom, Geom(lev).Coord(), Geom(lev).isPeriodic());
}

bool
Hipace::InSameTransverseCommunicator (int rank) const
{
    return rank/(m_numprocs_x*m_numprocs_y) == m_rank_z;
}

void
Hipace::InitData ()
{
    HIPACE_PROFILE("Hipace::InitData()");
    amrex::Vector<amrex::IntVect> new_max_grid_size;
    for (int ilev = 0; ilev <= maxLevel(); ++ilev) {
        amrex::IntVect mgs = maxGridSize(ilev);
        mgs[0] = mgs[1] = 1024000000; // disable domain decomposition in x and y directions
        new_max_grid_size.push_back(mgs);
    }
    SetMaxGridSize(new_max_grid_size);

    AmrCore::InitFromScratch(0.0); // function argument is time
    constexpr int lev = 0;
    m_multi_beam.InitData(geom[0]);
    m_plasma_container.SetParticleBoxArray(lev, m_slice_ba);
    m_plasma_container.SetParticleDistributionMap(lev, m_slice_dm);
    m_plasma_container.SetParticleGeometry(lev, m_slice_geom);
    m_plasma_container.InitData();
}

void
Hipace::MakeNewLevelFromScratch (
    int lev, amrex::Real /*time*/, const amrex::BoxArray& ba, const amrex::DistributionMapping&)
{
    AMREX_ALWAYS_ASSERT(lev == 0);

    // We are going to ignore the DistributionMapping argument and build our own.
    amrex::DistributionMapping dm;
    {
        const amrex::IntVect ncells_global = Geom(0).Domain().length();
        const amrex::IntVect box_size = ba[0].length();  // Uniform box size
        const int nboxes_x = m_numprocs_x;
        const int nboxes_y = m_numprocs_y;
        const int nboxes_z = ncells_global[2] / box_size[2];
        AMREX_ALWAYS_ASSERT(static_cast<long>(nboxes_x) *
                            static_cast<long>(nboxes_y) *
                            static_cast<long>(nboxes_z) == ba.size());
        amrex::Vector<int> procmap;
        // Warning! If we need to do load balancing, we need to update this!
        const int nboxes_x_local = 1;
        const int nboxes_y_local = 1;
        const int nboxes_z_local = nboxes_z / m_numprocs_z;
        for (int k = 0; k < nboxes_z; ++k) {
            int rz = k/nboxes_z_local;
            for (int j = 0; j < nboxes_y; ++j) {
                int ry = j / nboxes_y_local;
                for (int i = 0; i < nboxes_x; ++i) {
                    int rx = i / nboxes_x_local;
                    procmap.push_back(rx+ry*m_numprocs_x+rz*(m_numprocs_x*m_numprocs_y));
                }
            }
        }
        dm.define(std::move(procmap));
    }
    SetDistributionMap(lev, dm); // Let AmrCore know
    DefineSliceGDB(ba, dm);
    m_fields.AllocData(lev, ba, dm, Geom(lev), m_slice_ba, m_slice_dm);
}

void
Hipace::PostProcessBaseGrids (amrex::BoxArray& ba0) const
{
    // This is called by AmrCore::InitFromScratch.
    // The BoxArray made by AmrCore is not what we want.  We will replace it with our own.
    const amrex::IntVect ncells_global = Geom(0).Domain().length();
    amrex::IntVect box_size{ncells_global[0] / m_numprocs_x,
                            ncells_global[1] / m_numprocs_y,
                            m_grid_size_z};
    AMREX_ALWAYS_ASSERT_WITH_MESSAGE(box_size[0]*m_numprocs_x == ncells_global[0],
                                     "# of cells in x-direction is not divisible by hipace.numprocs_x");
    AMREX_ALWAYS_ASSERT_WITH_MESSAGE(box_size[1]*m_numprocs_y == ncells_global[1],
                                     "# of cells in y-direction is not divisible by hipace.numprocs_y");

    if (box_size[2] == 0) {
        box_size[2] = ncells_global[2] / m_numprocs_z;
    }

    const int nboxes_x = m_numprocs_x;
    const int nboxes_y = m_numprocs_y;
    const int nboxes_z = ncells_global[2] / box_size[2];
    AMREX_ALWAYS_ASSERT_WITH_MESSAGE(box_size[2]*nboxes_z == ncells_global[2],
                                     "# of cells in z-direction is not divisible by # of boxes");

    amrex::BoxList bl;
    for (int k = 0; k < nboxes_z; ++k) {
        for (int j = 0; j < nboxes_y; ++j) {
            for (int i = 0; i < nboxes_x; ++i) {
                amrex::IntVect lo = amrex::IntVect(i,j,k)*box_size;
                amrex::IntVect hi = amrex::IntVect(i+1,j+1,k+1)*box_size - 1;
                bl.push_back(amrex::Box(lo,hi));
            }
        }
    }

    ba0 = amrex::BoxArray(std::move(bl));
}

void
Hipace::Evolve ()
{
    HIPACE_PROFILE("Hipace::Evolve()");
    const int rank = amrex::ParallelDescriptor::MyProc();
    int const lev = 0;
    WriteDiagnostics(0);
    for (int step = 0; step < m_max_step; ++step)
    {
        /* calculate the adaptive time step before printout, so the ranks already print their new dt */
        m_adaptive_time_step.Calculate(m_dt, step, m_beam_container, m_plasma_container, lev, m_comm_z);

        if (m_verbose>=1) std::cout<<"Rank "<<rank<<" started  step "<<step<<" with dt = "<<m_dt<<'\n';

        ResetAllQuantities(lev);

        Wait();

        amrex::MultiFab& fields = m_fields.getF(lev);

        if (!m_slice_beam) m_multi_beam.DepositCurrent(m_fields, geom[lev], lev);

        /* Store charge density of (immobile) ions into WhichSlice::RhoIons */
        DepositCurrent(m_plasma_container, m_fields, WhichSlice::RhoIons,
                       false, false, false, true, geom[lev], lev);

        // Loop over longitudinal boxes on this rank, from head to tail
        const amrex::Vector<int> index_array = fields.IndexArray();
        for (auto it = index_array.rbegin(); it != index_array.rend(); ++it)
        {
            const amrex::Box& bx = fields.box(*it);
            amrex::Vector<amrex::DenseBins<BeamParticleContainer::ParticleType>> bins;
            if (m_slice_beam) bins = m_multi_beam.findParticlesInEachSlice(lev, *it, bx, geom[lev]);

            for (int isl = bx.bigEnd(Direction::z); isl >= bx.smallEnd(Direction::z); --isl){
                SolveOneSlice(isl, lev, bins);
            };
        }
        if (amrex::ParallelDescriptor::NProcs() == 1) {
            m_multi_beam.Redistribute();
        } else {
<<<<<<< HEAD
            amrex::Print()<<"WARNING: In parallel runs, beam particles are not redistributed. \n";
=======
            amrex::Print()<<"WARNING: In parallel runs, beam particles are not redistributed.";
        }

        if (amrex::ParallelDescriptor::NProcs() == 1) {
            // WARNING: only the first beam is used to calculate the time step. This should integrate all beams.
            m_adaptive_time_step.Calculate(m_dt, m_multi_beam.getBeam(0), m_plasma_container, lev);
        } else {
            amrex::Print()<<"WARNING: In parallel runs, no adaptive time step is implemented.";
>>>>>>> f5fc11e2
        }

        /* Passing the adaptive time step info */
        m_adaptive_time_step.PassTimeStepInfo(step, m_comm_z);
        // Slices have already been shifted, so send
        // slices {2,3} from upstream to {2,3} in downstream.
        Notify();
        if (amrex::ParallelDescriptor::NProcs() == 1) {
            WriteDiagnostics(step+1);
        } else {
            amrex::Print()<<"WARNING: In parallel runs, data is only dumped at the first and last time step. \n";
        }
        m_physical_time += m_dt;
    }
    // For consistency, decrement the physical time, so the last time step is like the others:
    // the time stored in the output file is the time for the fields. The beam is one time step
    // ahead.
    m_physical_time -= m_dt;
    WriteDiagnostics(m_max_step, true);
}

void
Hipace::SolveOneSlice (int islice, int lev, amrex::Vector<amrex::DenseBins<BeamParticleContainer::ParticleType>>& bins)
{
    // Between this push and the corresponding pop at the end of this
    // for loop, the parallelcontext is the transverse communicator
    amrex::ParallelContext::push(m_comm_xy);

    if (m_slice_beam){
        m_fields.getSlices(lev, WhichSlice::This).setVal(0.);
    } else {
        m_fields.Copy(lev, islice, FieldCopyType::FtoS, 0, 0, FieldComps::nfields);
    }

    AdvancePlasmaParticles(m_plasma_container, m_fields, geom[lev],
                           WhichSlice::This, false,
                           true, false, false, lev);

    m_plasma_container.RedistributeSlice(lev);
    amrex::MultiFab rho(m_fields.getSlices(lev, WhichSlice::This), amrex::make_alias,
                        FieldComps::rho, 1);

    DepositCurrent(m_plasma_container, m_fields, WhichSlice::This, false, true,
                   true, true, geom[lev], lev);
    m_fields.AddRhoIons(lev);

    // need to exchange jx jy jz rho
    AMREX_ALWAYS_ASSERT_WITH_MESSAGE(
        FieldComps::jy == FieldComps::jx+1 && FieldComps::jz == FieldComps::jx+2 &&
        FieldComps::rho == FieldComps::jx+3, "The order of jx, jy, jz, rho must not be "
        "changed, because the 4 components starting from jx are grabbed at once");
    amrex::MultiFab j_slice(m_fields.getSlices(lev, WhichSlice::This),
                            amrex::make_alias, FieldComps::jx, 4);
    j_slice.FillBoundary(Geom(lev).periodicity());

    m_fields.SolvePoissonExmByAndEypBx(Geom(lev), m_comm_xy, lev);

    if (m_slice_beam) m_multi_beam.DepositCurrentSlice(
        m_fields, geom[lev], lev, islice, bins);

    j_slice.FillBoundary(Geom(lev).periodicity());

    m_fields.SolvePoissonEz(Geom(lev),lev);
    m_fields.SolvePoissonBz(Geom(lev), lev);

    /* Modifies Bx and By in the current slice
     * and the force terms of the plasma particles
     */
    PredictorCorrectorLoopToSolveBxBy(islice, lev);

    // Push beam particles
    if (m_slice_beam) m_multi_beam.AdvanceBeamParticlesSlice(
        m_fields, geom[lev], lev, islice, bins);

    m_fields.Copy(lev, islice, FieldCopyType::StoF, 0, 0, FieldComps::nfields);

    m_fields.ShiftSlices(lev);

    // After this, the parallel context is the full 3D communicator again
    amrex::ParallelContext::pop();
}

void
Hipace::ResetAllQuantities (int lev)
{
    HIPACE_PROFILE("Hipace::ResetAllQuantities()");
    ResetPlasmaParticles(m_plasma_container, lev, true);

    amrex::MultiFab& fields = m_fields.getF(lev);
    for (int islice=0; islice<(int) WhichSlice::N; islice++) {
        m_fields.getSlices(lev, islice).setVal(0.);
    }

    if (!m_slice_beam) fields.setVal(0.);
}

void
Hipace::PredictorCorrectorLoopToSolveBxBy (const int islice, const int lev)
{
    HIPACE_PROFILE("Hipace::PredictorCorrectorLoopToSolveBxBy()");

    amrex::Real relative_Bfield_error_prev_iter = 1.0;
    amrex::Real relative_Bfield_error = m_fields.ComputeRelBFieldError(
        m_fields.getSlices(lev, WhichSlice::Previous1),
        m_fields.getSlices(lev, WhichSlice::Previous1),
        m_fields.getSlices(lev, WhichSlice::Previous2),
        m_fields.getSlices(lev, WhichSlice::Previous2),
        FieldComps::Bx, FieldComps::By,FieldComps::Bx, FieldComps::By, Geom(lev), lev);

    /* Guess Bx and By */
    m_fields.InitialBfieldGuess(relative_Bfield_error, m_predcorr_B_error_tolerance, lev);
    amrex::ParallelContext::push(m_comm_xy);
     // exchange ExmBy EypBx Ez Bx By Bz
    m_fields.getSlices(lev, WhichSlice::This).FillBoundary(Geom(lev).periodicity());
    amrex::ParallelContext::pop();

    /* creating temporary Bx and By arrays for the current and previous iteration */
    amrex::MultiFab Bx_iter(m_fields.getSlices(lev, WhichSlice::This).boxArray(),
                            m_fields.getSlices(lev, WhichSlice::This).DistributionMap(), 1,
                            m_fields.getSlices(lev, WhichSlice::This).nGrowVect());
    amrex::MultiFab By_iter(m_fields.getSlices(lev, WhichSlice::This).boxArray(),
                            m_fields.getSlices(lev, WhichSlice::This).DistributionMap(), 1,
                            m_fields.getSlices(lev, WhichSlice::This).nGrowVect());
    Bx_iter.setVal(0.0);
    By_iter.setVal(0.0);
    amrex::MultiFab Bx_prev_iter(m_fields.getSlices(lev, WhichSlice::This).boxArray(),
                                 m_fields.getSlices(lev, WhichSlice::This).DistributionMap(), 1,
                                 m_fields.getSlices(lev, WhichSlice::This).nGrowVect());
    amrex::MultiFab::Copy(Bx_prev_iter, m_fields.getSlices(lev, WhichSlice::This),
                          FieldComps::Bx, 0, 1, 0);
    amrex::MultiFab By_prev_iter(m_fields.getSlices(lev, WhichSlice::This).boxArray(),
                                 m_fields.getSlices(lev, WhichSlice::This).DistributionMap(), 1,
                                 m_fields.getSlices(lev, WhichSlice::This).nGrowVect());
    amrex::MultiFab::Copy(By_prev_iter, m_fields.getSlices(lev, WhichSlice::This),
                          FieldComps::By, 0, 1, 0);

    /* creating aliases to the current in the next slice.
     * This needs to be reset after each push to the next slice */
    amrex::MultiFab jx_next(m_fields.getSlices(lev, WhichSlice::Next),
                            amrex::make_alias, FieldComps::jx, 1);
    amrex::MultiFab jy_next(m_fields.getSlices(lev, WhichSlice::Next),
                            amrex::make_alias, FieldComps::jy, 1);


    /* shift force terms, update force terms using guessed Bx and By */
    AdvancePlasmaParticles(m_plasma_container, m_fields, geom[lev],
                           WhichSlice::This, false,
                           false, true, true, lev);

    /* Begin of predictor corrector loop  */
    int i_iter = 0;
    /* resetting the initial B-field error for mixing between iterations */
    relative_Bfield_error = 1.0;
    while (( relative_Bfield_error > m_predcorr_B_error_tolerance )
           && ( i_iter < m_predcorr_max_iterations ))
    {
        i_iter++;
        /* Push particles to the next slice */
        AdvancePlasmaParticles(m_plasma_container, m_fields, geom[lev],
                               WhichSlice::Next, true,
                               true, false, false, lev);
        m_plasma_container.RedistributeSlice(lev);

        /* deposit current to next slice */
        DepositCurrent(m_plasma_container, m_fields, WhichSlice::Next, true,
                       true, false, false, geom[lev], lev);
        amrex::ParallelContext::push(m_comm_xy);
        // need to exchange jx jy jz rho
        amrex::MultiFab j_slice_next(m_fields.getSlices(lev, WhichSlice::Next),
                                     amrex::make_alias, FieldComps::jx, 4);
        j_slice_next.FillBoundary(Geom(lev).periodicity());
        amrex::ParallelContext::pop();

        /* Calculate Bx and By */
        m_fields.SolvePoissonBx(Bx_iter, Geom(lev), lev);
        m_fields.SolvePoissonBy(By_iter, Geom(lev), lev);

        relative_Bfield_error = m_fields.ComputeRelBFieldError(
                                               m_fields.getSlices(lev, WhichSlice::This),
                                               m_fields.getSlices(lev, WhichSlice::This),
                                               Bx_iter, By_iter, FieldComps::Bx,
                                               FieldComps::By, 0, 0, Geom(lev), lev);

        if (i_iter == 1) relative_Bfield_error_prev_iter = relative_Bfield_error;

        /* Mixing the calculated B fields to the actual B field and shifting iterated B fields */
        m_fields.MixAndShiftBfields(Bx_iter, Bx_prev_iter, FieldComps::Bx, relative_Bfield_error,
                                    relative_Bfield_error_prev_iter, m_predcorr_B_mixing_factor,
                                    lev);
        m_fields.MixAndShiftBfields(By_iter, By_prev_iter, FieldComps::By, relative_Bfield_error,
                                    relative_Bfield_error_prev_iter, m_predcorr_B_mixing_factor,
                                    lev);

        /* resetting current in the next slice to clean temporarily used current*/
        jx_next.setVal(0.);
        jy_next.setVal(0.);

        amrex::ParallelContext::push(m_comm_xy);
         // exchange Bx By
        m_fields.getSlices(lev, WhichSlice::This).FillBoundary(Geom(lev).periodicity());
        amrex::ParallelContext::pop();

        /* Update force terms using the calculated Bx and By */
        AdvancePlasmaParticles(m_plasma_container, m_fields, geom[lev],
                               WhichSlice::Next, false,
                               false, true, false, lev);

        /* Shift relative_Bfield_error values */
        relative_Bfield_error_prev_iter = relative_Bfield_error;
    } /* end of predictor corrector loop */

    /* resetting the particle position after they have been pushed to the next slice */
    ResetPlasmaParticles(m_plasma_container, lev);

    if (relative_Bfield_error > 10. && m_predcorr_B_error_tolerance > 0.)
    {
        amrex::Abort("Predictor corrector loop diverged!\n"
                     "Re-try by adjusting the following paramters in the input script:\n"
                     "- lower mixing factor: hipace.predcorr_B_mixing_factor "
                     "(hidden default: 0.1) \n"
                     "- lower B field error tolerance: hipace.predcorr_B_error_tolerance"
                     " (hidden default: 0.04)\n"
                     "- higher number of iterations in the pred. cor. loop:"
                     "hipace.predcorr_max_iterations (hidden default: 5)\n"
                     "- higher longitudinal resolution");
    }
    if (m_verbose >= 2) amrex::Print()<<"islice: " << islice << " n_iter: "<<i_iter<<
                            " relative B field error: "<<relative_Bfield_error<< "\n";
}

void
Hipace::Wait ()
{
    HIPACE_PROFILE("Hipace::Wait()");
#ifdef AMREX_USE_MPI
    if (m_rank_z != m_numprocs_z-1) {
        const int lev = 0;
        amrex::MultiFab& slice2 = m_fields.getSlices(lev, WhichSlice::Previous1);
        amrex::MultiFab& slice3 = m_fields.getSlices(lev, WhichSlice::Previous2);
        // Note that there is only one local Box in slice multifab's boxarray.
        const int box_index = slice2.IndexArray()[0];
        amrex::Array4<amrex::Real> const& slice_fab2 = slice2.array(box_index);
        amrex::Array4<amrex::Real> const& slice_fab3 = slice3.array(box_index);
        const amrex::Box& bx = slice2.boxArray()[box_index]; // does not include ghost cells
        const std::size_t nreals_valid_slice2 = bx.numPts()*slice_fab2.nComp();
        const std::size_t nreals_valid_slice3 = bx.numPts()*slice_fab3.nComp();
        const std::size_t nreals_total = nreals_valid_slice2 + nreals_valid_slice3;
        auto recv_buffer = (amrex::Real*)amrex::The_Pinned_Arena()->alloc
            (sizeof(amrex::Real)*nreals_total);
        auto const buf2 = amrex::makeArray4(recv_buffer,
                                            bx, slice_fab2.nComp());
        auto const buf3 = amrex::makeArray4(recv_buffer+nreals_valid_slice2,
                                            bx, slice_fab3.nComp());
        MPI_Status status;
        MPI_Recv(recv_buffer, nreals_total,
                 amrex::ParallelDescriptor::Mpi_typemap<amrex::Real>::type(),
                 m_rank_z+1, comm_z_tag, m_comm_z, &status);
        amrex::ParallelFor
            (bx, slice_fab2.nComp(), [=] AMREX_GPU_DEVICE (int i, int j, int k, int n) noexcept
             {
                 slice_fab2(i,j,k,n) = buf2(i,j,k,n);
             },
             bx, slice_fab3.nComp(), [=] AMREX_GPU_DEVICE (int i, int j, int k, int n) noexcept
             {
                 slice_fab3(i,j,k,n) = buf3(i,j,k,n);
             });
        amrex::The_Pinned_Arena()->free(recv_buffer);
    }
#endif
}

void
Hipace::Notify ()
{
    HIPACE_PROFILE("Hipace::Notify()");
    // Send from slices 2 and 3 (or main MultiFab's first two valid slabs) to receiver's slices 2
    // and 3.
#ifdef AMREX_USE_MPI
    if (m_rank_z != 0) {
        NotifyFinish(); // finish the previous send

        const int lev = 0;
        const amrex::MultiFab& slice2 = m_fields.getSlices(lev, WhichSlice::Previous1);
        const amrex::MultiFab& slice3 = m_fields.getSlices(lev, WhichSlice::Previous2);
        // Note that there is only one local Box in slice multifab's boxarray.
        const int box_index = slice2.IndexArray()[0];
        amrex::Array4<amrex::Real const> const& slice_fab2 = slice2.array(box_index);
        amrex::Array4<amrex::Real const> const& slice_fab3 = slice3.array(box_index);
        const amrex::Box& bx = slice2.boxArray()[box_index]; // does not include ghost cells
        const std::size_t nreals_valid_slice2 = bx.numPts()*slice_fab2.nComp();
        const std::size_t nreals_valid_slice3 = bx.numPts()*slice_fab3.nComp();
        const std::size_t nreals_total = nreals_valid_slice2 + nreals_valid_slice3;
        m_send_buffer = (amrex::Real*)amrex::The_Pinned_Arena()->alloc
            (sizeof(amrex::Real)*nreals_total);
        auto const buf2 = amrex::makeArray4(m_send_buffer,
                                            bx, slice_fab2.nComp());
        auto const buf3 = amrex::makeArray4(m_send_buffer+nreals_valid_slice2,
                                            bx, slice_fab3.nComp());
        amrex::ParallelFor
            (bx, slice_fab2.nComp(), [=] AMREX_GPU_DEVICE (int i, int j, int k, int n) noexcept
             {
                 buf2(i,j,k,n) = slice_fab2(i,j,k,n);
             },
             bx, slice_fab3.nComp(), [=] AMREX_GPU_DEVICE (int i, int j, int k, int n) noexcept
             {
                 buf3(i,j,k,n) = slice_fab3(i,j,k,n);
             });
        MPI_Isend(m_send_buffer, nreals_total,
                  amrex::ParallelDescriptor::Mpi_typemap<amrex::Real>::type(),
                  m_rank_z-1, comm_z_tag, m_comm_z, &m_send_request);
    }
#endif
}

void
Hipace::NotifyFinish ()
{
#ifdef AMREX_USE_MPI
    if (m_rank_z != 0) {
        if (m_send_buffer) {
            MPI_Status status;
            MPI_Wait(&m_send_request, &status);
            amrex::The_Pinned_Arena()->free(m_send_buffer);
            m_send_buffer = nullptr;
        }
    }
#endif
}

void
Hipace::WriteDiagnostics (int output_step, bool force_output)
{
    HIPACE_PROFILE("Hipace::WriteDiagnostics()");

    // Dump before first and after last step, and every m_output_period steps in-between
    if (m_output_period < 0 ||
        (!force_output && output_step % m_output_period != 0) ||
        output_step == m_last_output_dumped) return;

    // Store this dump iteration
    m_last_output_dumped = output_step;

    // Write fields
    const std::string filename = amrex::Concatenate("plt", output_step);
    const int nlev = 1;
    const amrex::Vector< std::string > varnames
        {"ExmBy", "EypBx", "Ez", "Bx", "By", "Bz", "jx", "jy", "jz", "rho", "Psi"};
    const amrex::IntVect local_ref_ratio {1, 1, 1};
    amrex::Vector<std::string> rfs;
    amrex::Vector<amrex::Geometry> geom_io = Geom();
    constexpr int lev = 0;
    constexpr int idim = 1;
    amrex::RealBox prob_domain = Geom(lev).ProbDomain();
    amrex::Box domain = Geom(lev).Domain();

    // Define slice box
    int const icenter = domain.length(idim)/2;
    prob_domain.setLo(idim, -Geom(lev).CellSize(idim)/2.);
    prob_domain.setHi(idim,  Geom(lev).CellSize(idim)/2.);
    domain.setSmall(idim, icenter);
    domain.setBig(idim, icenter);
    if (m_slice_F_xz){
        geom_io[lev] = amrex::Geometry(domain, &prob_domain, Geom(lev).Coord());
    }

    amrex::WriteMultiLevelPlotfile(
        filename, nlev, amrex::GetVecOfConstPtrs(m_fields.getF()), varnames,
        geom_io, m_physical_time, {output_step}, {local_ref_ratio},
        "HyperCLaw-V1.1", "Level_", "Cell", rfs);

    // Write beam particles
    m_multi_beam.WritePlotFile(filename);

    // Write plasma particles
    if (m_output_plasma){
        amrex::ParallelContext::push(m_comm_xy);
        m_plasma_container.Redistribute();
        amrex::ParallelContext::pop();
        amrex::Vector<int> plot_flags(PlasmaIdx::nattribs, 1);
        amrex::Vector<int> int_flags(PlasmaIdx::nattribs, 1);
        amrex::Vector<std::string> real_names {
            "w","ux","uy", "psi",
            "x_prev", "y_prev", "w_temp", "ux_temp", "uy_temp", "psi_temp",
            "Fx1", "Fx2", "Fx3", "Fx4", "Fx5",
            "Fy1", "Fy2", "Fy3", "Fy4", "Fy5",
            "Fux1", "Fux2", "Fux3", "Fux4", "Fux5",
            "Fuy1", "Fuy2", "Fuy3", "Fuy4", "Fuy5",
            "Fpsi1", "Fpsi2", "Fpsi3", "Fpsi4", "Fpsi5",
            "x0", "y0"
        };
        AMREX_ALWAYS_ASSERT(real_names.size() == PlasmaIdx::nattribs);
        amrex::Vector<std::string> int_names {};
        m_plasma_container.WritePlotFile(
            filename, "plasma",
            plot_flags, int_flags,
            real_names, int_names);
    }
}<|MERGE_RESOLUTION|>--- conflicted
+++ resolved
@@ -283,7 +283,7 @@
     for (int step = 0; step < m_max_step; ++step)
     {
         /* calculate the adaptive time step before printout, so the ranks already print their new dt */
-        m_adaptive_time_step.Calculate(m_dt, step, m_beam_container, m_plasma_container, lev, m_comm_z);
+        m_adaptive_time_step.Calculate(m_dt, step, m_multi_beam.getBeam(0), m_plasma_container, lev, m_comm_z);
 
         if (m_verbose>=1) std::cout<<"Rank "<<rank<<" started  step "<<step<<" with dt = "<<m_dt<<'\n';
 
@@ -314,18 +314,7 @@
         if (amrex::ParallelDescriptor::NProcs() == 1) {
             m_multi_beam.Redistribute();
         } else {
-<<<<<<< HEAD
             amrex::Print()<<"WARNING: In parallel runs, beam particles are not redistributed. \n";
-=======
-            amrex::Print()<<"WARNING: In parallel runs, beam particles are not redistributed.";
-        }
-
-        if (amrex::ParallelDescriptor::NProcs() == 1) {
-            // WARNING: only the first beam is used to calculate the time step. This should integrate all beams.
-            m_adaptive_time_step.Calculate(m_dt, m_multi_beam.getBeam(0), m_plasma_container, lev);
-        } else {
-            amrex::Print()<<"WARNING: In parallel runs, no adaptive time step is implemented.";
->>>>>>> f5fc11e2
         }
 
         /* Passing the adaptive time step info */
