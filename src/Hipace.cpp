/* Copyright 2020-2022
 *
 * This file is part of HiPACE++.
 *
 * Authors: AlexanderSinn, Andrew Myers, Axel Huebl, MaxThevenet
 * Remi Lehe, Severin Diederichs, WeiqunZhang, coulibaly-mouhamed
 *
 * License: BSD-3-Clause-LBNL
 */
#include "Hipace.H"
#include "utils/HipaceProfilerWrapper.H"
#include "particles/sorting/SliceSort.H"
#include "particles/sorting/BoxSort.H"
#include "salame/Salame.H"
#include "utils/DeprecatedInput.H"
#include "utils/IOUtil.H"
#include "utils/GPUUtil.H"
#include "particles/pusher/GetAndSetPosition.H"
#include "mg_solver/HpMultiGrid.H"

#include <AMReX_ParmParse.H>
#include <AMReX_IntVect.H>
#ifdef AMREX_USE_LINEAR_SOLVERS
#  include <AMReX_MLALaplacian.H>
#  include <AMReX_MLMG.H>
#endif

#include <algorithm>
#include <memory>

#ifdef AMREX_USE_MPI
namespace {
    constexpr int ncomm_z_tag = 1001;
    constexpr int pcomm_z_tag = 1002;
    constexpr int ncomm_z_tag_ghost = 1003;
    constexpr int pcomm_z_tag_ghost = 1004;
    constexpr int tcomm_z_tag = 1005;
    constexpr int lcomm_z_tag = 1006;
}
#endif

int Hipace_early_init::m_depos_order_xy = 2;
int Hipace_early_init::m_depos_order_z = 0;
int Hipace_early_init::m_depos_derivative_type = 2;
bool Hipace_early_init::m_outer_depos_loop = false;

Hipace* Hipace::m_instance = nullptr;

bool Hipace::m_normalized_units = false;
int Hipace::m_max_step = 0;
amrex::Real Hipace::m_dt = 0.0;
amrex::Real Hipace::m_max_time = std::numeric_limits<amrex::Real>::infinity();
amrex::Real Hipace::m_physical_time = 0.0;
amrex::Real Hipace::m_initial_time = 0.0;
int Hipace::m_verbose = 0;
amrex::Real Hipace::m_predcorr_B_error_tolerance = 4e-2;
int Hipace::m_predcorr_max_iterations = 30;
amrex::Real Hipace::m_predcorr_B_mixing_factor = 0.05;
bool Hipace::m_do_beam_jx_jy_deposition = true;
bool Hipace::m_do_beam_jz_minus_rho = false;
int Hipace::m_beam_injection_cr = 1;
amrex::Real Hipace::m_external_ExmBy_slope = 0.;
amrex::Real Hipace::m_external_Ez_slope = 0.;
amrex::Real Hipace::m_external_Ez_uniform = 0.;
amrex::Real Hipace::m_MG_tolerance_rel = 1.e-4;
amrex::Real Hipace::m_MG_tolerance_abs = 0.;
int Hipace::m_MG_verbose = 0;
bool Hipace::m_use_amrex_mlmg = false;
bool Hipace::m_use_laser = false;

#ifdef AMREX_USE_GPU
bool Hipace::m_do_tiling = false;
#else
bool Hipace::m_do_tiling = true;
#endif

Hipace_early_init::Hipace_early_init (Hipace* instance)
{
    Hipace::m_instance = instance;
    amrex::ParmParse pph("hipace");
    queryWithParser(pph ,"normalized_units", Hipace::m_normalized_units);
    if (Hipace::m_normalized_units) {
        m_phys_const = make_constants_normalized();
    } else {
        m_phys_const = make_constants_SI();
    }
    Parser::addConstantsToParser(m_phys_const);
    Parser::replaceAmrexParamsWithParser();

    queryWithParser(pph, "depos_order_xy", m_depos_order_xy);
    queryWithParser(pph, "depos_order_z", m_depos_order_z);
    queryWithParser(pph, "depos_derivative_type", m_depos_derivative_type);
    AMREX_ALWAYS_ASSERT_WITH_MESSAGE(m_depos_order_xy != 0 || m_depos_derivative_type != 0,
                            "Analytic derivative with depos_order=0 would vanish");
    queryWithParser(pph, "outer_depos_loop", m_outer_depos_loop);

    amrex::ParmParse pp_amr("amr");
    int max_level = 0;
    queryWithParser(pp_amr, "max_level", max_level);
    m_N_level = max_level + 1;
}

Hipace&
Hipace::GetInstance ()
{
    AMREX_ALWAYS_ASSERT_WITH_MESSAGE(m_instance, "instance has not been initialized yet");
    return *m_instance;
}

Hipace::Hipace () :
    Hipace_early_init(this),
    m_fields(m_N_level),
    m_multi_beam(),
    m_multi_plasma(),
    m_adaptive_time_step(m_multi_beam.get_nbeams()),
    m_multi_laser(),
    m_diags(m_N_level)
{
    amrex::ParmParse pp;// Traditionally, max_step and stop_time do not have prefix.
    queryWithParser(pp, "max_step", m_max_step);

    int seed;
    if (queryWithParser(pp, "random_seed", seed)) amrex::ResetRandomSeed(seed);

    amrex::ParmParse pph("hipace");

    std::string str_dt {""};
    queryWithParser(pph, "dt", str_dt);
    if (str_dt != "adaptive") queryWithParser(pph, "dt", m_dt);
    queryWithParser(pph, "max_time", m_max_time);
    queryWithParser(pph, "verbose", m_verbose);
    queryWithParser(pph, "numprocs_x", m_numprocs_x);
    queryWithParser(pph, "numprocs_y", m_numprocs_y);
    m_numprocs_z = amrex::ParallelDescriptor::NProcs() / (m_numprocs_x*m_numprocs_y);
    AMREX_ALWAYS_ASSERT_WITH_MESSAGE(m_numprocs_z <= m_max_step+1,
                                     "Please use more or equal time steps than number of ranks");
    AMREX_ALWAYS_ASSERT_WITH_MESSAGE(m_numprocs_x*m_numprocs_y*m_numprocs_z
                                     == amrex::ParallelDescriptor::NProcs(),
                                     "Check hipace.numprocs_x and hipace.numprocs_y");
    queryWithParser(pph, "boxes_in_z", m_boxes_in_z);
    if (m_boxes_in_z > 1) AMREX_ALWAYS_ASSERT_WITH_MESSAGE( m_numprocs_z == 1,
                            "Multiple boxes per rank only implemented for one rank.");
    queryWithParser(pph, "predcorr_B_error_tolerance", m_predcorr_B_error_tolerance);
    queryWithParser(pph, "predcorr_max_iterations", m_predcorr_max_iterations);
    queryWithParser(pph, "predcorr_B_mixing_factor", m_predcorr_B_mixing_factor);
    queryWithParser(pph, "beam_injection_cr", m_beam_injection_cr);
    queryWithParser(pph, "do_beam_jx_jy_deposition", m_do_beam_jx_jy_deposition);
    queryWithParser(pph, "do_beam_jz_minus_rho", m_do_beam_jz_minus_rho);
    queryWithParser(pph, "do_device_synchronize", DO_DEVICE_SYNCHRONIZE);
    bool do_mfi_sync = false;
    queryWithParser(pph, "do_MFIter_synchronize", do_mfi_sync);
    DfltMfi.SetDeviceSync(do_mfi_sync).UseDefaultStream();
    DfltMfiTlng.SetDeviceSync(do_mfi_sync).UseDefaultStream();
    if (amrex::TilingIfNotGPU()) {
        DfltMfiTlng.EnableTiling();
    }
    queryWithParser(pph, "external_ExmBy_slope", m_external_ExmBy_slope);
    queryWithParser(pph, "external_Ez_slope", m_external_Ez_slope);
    queryWithParser(pph, "external_Ez_uniform", m_external_Ez_uniform);
    queryWithParser(pph, "salame_n_iter", m_salame_n_iter);
    queryWithParser(pph, "salame_do_advance", m_salame_do_advance);
    std::string salame_target_str = "Ez_initial";
    queryWithParser(pph, "salame_Ez_target(zeta,zeta_initial,Ez_initial)", salame_target_str);
    m_salame_target_func = makeFunctionWithParser<3>(salame_target_str, m_salame_parser,
                                                     {"zeta", "zeta_initial", "Ez_initial"});

    std::string solver = "explicit";
    queryWithParser(pph, "bxby_solver", solver);
    AMREX_ALWAYS_ASSERT_WITH_MESSAGE(
        solver == "predictor-corrector" ||
        solver == "explicit",
        "hipace.bxby_solver must be explicit or predictor-corrector");
    m_explicit = solver == "explicit" ? true : false;
    AMREX_ALWAYS_ASSERT_WITH_MESSAGE(m_explicit || !m_multi_beam.AnySpeciesSalame(),
        "Cannot use SALAME algorithm with predictor-corrector solver");
    queryWithParser(pph, "MG_tolerance_rel", m_MG_tolerance_rel);
    queryWithParser(pph, "MG_tolerance_abs", m_MG_tolerance_abs);
    queryWithParser(pph, "MG_verbose", m_MG_verbose);
    queryWithParser(pph, "use_amrex_mlmg", m_use_amrex_mlmg);
    queryWithParser(pph, "do_tiling", m_do_tiling);
#ifdef AMREX_USE_GPU
    AMREX_ALWAYS_ASSERT_WITH_MESSAGE(m_do_tiling==0, "Tiling must be turned off to run on GPU.");
#endif

#ifdef AMREX_USE_MPI
    queryWithParser(pph, "skip_empty_comms", m_skip_empty_comms);
    int myproc = amrex::ParallelDescriptor::MyProc();
    m_rank_z = myproc/(m_numprocs_x*m_numprocs_y);
    MPI_Comm_split(amrex::ParallelDescriptor::Communicator(), m_rank_z, myproc, &m_comm_xy);
    MPI_Comm_rank(m_comm_xy, &m_rank_xy);
    MPI_Comm_split(amrex::ParallelDescriptor::Communicator(), m_rank_xy, myproc, &m_comm_z);
#endif

    MakeGeometry();

    AMREX_ALWAYS_ASSERT_WITH_MESSAGE(m_N_level == 1 || !m_multi_beam.AnySpeciesSalame(),
        "Cannot use SALAME algorithm with mesh refinement");

    m_use_laser = m_multi_laser.m_use_laser;
}

Hipace::~Hipace ()
{
#ifdef AMREX_USE_MPI
    if (m_physical_time < m_max_time) {
        NotifyFinish();
        NotifyFinish(0, true);
    } else {
        NotifyFinish(0, false, true); // finish only time sends
    }
    MPI_Comm_free(&m_comm_xy);
    MPI_Comm_free(&m_comm_z);
#endif
}

void
Hipace::InitData ()
{
    HIPACE_PROFILE("Hipace::InitData()");
#ifdef AMREX_USE_FLOAT
    amrex::Print() << "HiPACE++ (" << Hipace::Version() << ") running in single precision\n";
#else
    amrex::Print() << "HiPACE++ (" << Hipace::Version() << ") running in double precision\n";
#endif
#ifdef AMREX_USE_CUDA
    amrex::Print() << "using CUDA version " << __CUDACC_VER_MAJOR__ << "." << __CUDACC_VER_MINOR__
                   << "." << __CUDACC_VER_BUILD__ << "\n";
#endif
#ifdef HIPACE_USE_AB5_PUSH
    amrex::Print() << "using the Adams-Bashforth plasma particle pusher\n";
#else
    amrex::Print() << "using the leapfrog plasma particle pusher\n";
#endif

    for (int lev=0; lev<m_N_level; ++lev) {
        m_fields.AllocData(lev, m_3D_geom[lev], m_slice_ba[lev], m_slice_dm[lev],
                       m_multi_plasma.m_sort_bin_size);
        if (lev==0) {
            m_multi_laser.InitData(m_slice_ba[0], m_slice_dm[0]); // laser inits only on level 0
        }
        m_diags.Initialize(lev, m_multi_laser.m_use_laser);
    }

    m_initial_time = m_multi_beam.InitData(m_3D_geom[0]);
    m_multi_plasma.InitData(m_slice_ba, m_slice_dm, m_slice_geom, m_3D_geom);
    if (Hipace::HeadRank()) {
        m_adaptive_time_step.Calculate(m_physical_time, m_dt, m_multi_beam,
                                       m_multi_plasma, m_3D_geom[0], m_fields);
        m_adaptive_time_step.CalculateFromDensity(m_physical_time, m_dt, m_multi_plasma);
    }
#ifdef AMREX_USE_MPI
    m_adaptive_time_step.BroadcastTimeStep(m_dt, m_comm_z, m_numprocs_z);
#endif
    m_physical_time = m_initial_time;
#ifdef AMREX_USE_MPI
    m_physical_time += m_dt * (m_numprocs_z-1-amrex::ParallelDescriptor::MyProc());
#endif
    if (!Hipace::HeadRank()) {
        m_adaptive_time_step.Calculate(m_physical_time, m_dt, m_multi_beam,
                                       m_multi_plasma, m_3D_geom[0], m_fields);
        m_adaptive_time_step.CalculateFromDensity(m_physical_time, m_dt, m_multi_plasma);
    }
    m_fields.checkInit();
}

void
Hipace::MakeGeometry ()
{
    m_3D_geom.resize(m_N_level);
    m_3D_dm.resize(m_N_level);
    m_3D_ba.resize(m_N_level);
    m_slice_geom.resize(m_N_level);
    m_slice_dm.resize(m_N_level);
    m_slice_ba.resize(m_N_level);

    // make 3D Geometry, BoxArray, DistributionMapping on level 0
    amrex::ParmParse pp_amr("amr");
    std::array<int, 3> n_cells {0, 0, 0};
    getWithParser(pp_amr, "n_cell", n_cells);
    const amrex::Box domain_3D{amrex::IntVect(0,0,0), n_cells.data()};

    // this will get prob_lo, prob_hi and is_periodic from the input file
    m_3D_geom[0].define(domain_3D, nullptr, amrex::CoordSys::cartesian, nullptr);

    const int n_boxes = (m_boxes_in_z == 1) ? m_numprocs_z : m_boxes_in_z;

    amrex::BoxList bl{};
    amrex::Vector<int> procmap{};
    for (int i=0; i<n_boxes; ++i) {
        bl.push_back(
            amrex::Box(domain_3D)
                .setSmall(2, domain_3D.smallEnd(2) + (i*domain_3D.length(2))/n_boxes )
                .setBig(2, domain_3D.smallEnd(2) + ((i+1)*domain_3D.length(2))/n_boxes -1 )
        );
        procmap.push_back(
            (i*m_numprocs_z)/n_boxes
        );
    }
    m_3D_ba[0].define(bl);
    m_3D_dm[0].define(procmap);

    // make 3D Geometry, BoxArray, DistributionMapping on level >= 1
    for (int lev=1; lev<m_N_level; ++lev) {
        amrex::ParmParse pp_mrlev("mr_lev" + std::to_string(lev));

        // get n_cell in x and y direction, z direction is calculated from the patch size
        std::array<int, 2> n_cells_lev {0, 0};
        std::array<amrex::Real, 3> patch_lo_lev {0, 0, 0};
        std::array<amrex::Real, 3> patch_hi_lev {0, 0, 0};
        getWithParser(pp_mrlev, "n_cell", n_cells_lev);
        getWithParser(pp_mrlev, "patch_lo", patch_lo_lev);
        getWithParser(pp_mrlev, "patch_hi", patch_hi_lev);

        const amrex::Real pos_offset_z = GetPosOffset(2, m_3D_geom[0], m_3D_geom[0].Domain());

        const int zeta_lo = amrex::Math::round((patch_lo_lev[2] - pos_offset_z)
                                                * m_3D_geom[0].InvCellSize(2));
        const int zeta_hi = amrex::Math::round((patch_hi_lev[2] - pos_offset_z)
                                                * m_3D_geom[0].InvCellSize(2));

        const amrex::Box domain_3D_lev{amrex::IntVect(0,0,zeta_lo),
            amrex::IntVect(n_cells_lev[0]-1, n_cells_lev[1]-1, zeta_hi)};

        // non-periodic because it is internal
        m_3D_geom[lev].define(domain_3D_lev, amrex::RealBox(patch_lo_lev, patch_hi_lev),
                              amrex::CoordSys::cartesian, {0, 0, 0});

        amrex::BoxList bl_lev{};
        amrex::Vector<int> procmap_lev{};
        for (int i=0; i<n_boxes; ++i) {
            if (m_3D_ba[0][i].smallEnd(2) > zeta_hi || m_3D_ba[0][i].bigEnd(2) < zeta_lo) {
                continue;
            }
            // enforce parent-child relationship with level 0 BoxArray
            bl_lev.push_back(
                amrex::Box(domain_3D_lev)
                    .setSmall(2, std::max(domain_3D_lev.smallEnd(2), m_3D_ba[0][i].smallEnd(2)) )
                    .setBig(2, std::min(domain_3D_lev.bigEnd(2), m_3D_ba[0][i].bigEnd(2)) )
            );
            procmap_lev.push_back(
                (i*m_numprocs_z)/n_boxes
            );
        }
        m_3D_ba[lev].define(bl_lev);
        m_3D_dm[lev].define(procmap_lev);
    }

    // make slice Geometry, BoxArray, DistributionMapping every level
    for (int lev=0; lev<m_N_level; ++lev) {
        amrex::Box slice_box = m_3D_geom[lev].Domain();
        slice_box.setSmall(2, 0);
        slice_box.setBig(2, 0);
        amrex::RealBox slice_realbox = m_3D_geom[lev].ProbDomain();
        slice_realbox.setLo(2, 0.);
        slice_realbox.setHi(2, m_3D_geom[lev].CellSize(2));

        m_slice_geom[lev].define(slice_box, slice_realbox, amrex::CoordSys::cartesian,
                                 m_3D_geom[lev].isPeriodic());
        m_slice_ba[lev].define(slice_box);
        m_slice_dm[lev].define(amrex::Vector<int>({amrex::ParallelDescriptor::MyProc()}));
    }
}

void
Hipace::Evolve ()
{
    HIPACE_PROFILE("Hipace::Evolve()");
    const int rank = amrex::ParallelDescriptor::MyProc();
    m_multi_beam.sortParticlesByBox(m_3D_ba[0], m_3D_geom[0]);

    // now each rank starts with its own time step and writes to its own file. Highest rank starts with step 0
    for (int step = m_numprocs_z - 1 - m_rank_z; step <= m_max_step; step += m_numprocs_z)
    {
        ResetAllQuantities();

        // Loop over longitudinal boxes on this rank, from head to tail
        const int n_boxes = (m_boxes_in_z == 1) ? m_numprocs_z : m_boxes_in_z;
        for (int it = n_boxes-1; it >= 0; --it)
        {
            m_multi_beam.SetIbox(it);

            const amrex::Box& bx = m_3D_ba[0][it];

            if (m_multi_laser.m_use_laser) {
                AMREX_ALWAYS_ASSERT(!m_adaptive_time_step.m_do_adaptive_time_step);
                AMREX_ALWAYS_ASSERT(m_multi_plasma.GetNPlasmas() <= 1);
                // Before that, the 3D fields of the envelope are not initialized (not even allocated).
                m_multi_laser.Init3DEnvelope(step, bx, m_3D_geom[0]);
            }

            Wait(step, it);
            if (it == n_boxes-1) {
                // Only reset plasma after receiving time step, to use proper density
                for (int lev=0; lev<m_N_level; ++lev) {
                    m_multi_plasma.ResetParticles(lev);
                }

                /* Store charge density of (immobile) ions into WhichSlice::RhoIons */
                for (int lev=0; lev<m_N_level; ++lev) {
                    if (m_do_tiling) {
                        m_multi_plasma.TileSort(m_slice_geom[lev].Domain(), m_slice_geom[lev]);
                    }
                    m_multi_plasma.DepositNeutralizingBackground(
                        m_fields, m_multi_laser, WhichSlice::RhoIons, m_3D_geom[lev], lev);
                }
            }

            if (m_physical_time >= m_max_time) {
                Notify(step, it); // just send signal to finish simulation
                if (m_physical_time > m_max_time) break;
            }
            m_adaptive_time_step.CalculateFromDensity(m_physical_time, m_dt, m_multi_plasma);

            // adjust time step to reach max_time
            m_dt = std::min(m_dt, m_max_time - m_physical_time);

#ifdef HIPACE_USE_OPENPMD
            // need correct physical time for this check
            if (it == n_boxes-1
                && m_diags.hasAnyOutput(step, m_max_step, m_physical_time, m_max_time)) {
                m_openpmd_writer.InitDiagnostics();
            }
#endif

            if (m_verbose>=1 && it==n_boxes-1) std::cout<<"Rank "<<rank<<" started  step "<<step
                                    <<" at time = "<<m_physical_time<< " with dt = "<<m_dt<<'\n';


            m_multi_beam.sortParticlesByBox(m_3D_ba[0], m_3D_geom[0]);
            m_leftmost_box_snd = std::min(leftmostBoxWithParticles(), m_leftmost_box_snd);

            WriteDiagnostics(step, it, OpenPMDWriterCallType::beams);

            m_multi_beam.StoreNRealParticles();
            // Copy particles in box it-1 in the ghost buffer.
            // This handles both beam initialization and particle slippage.
            if (it>0) m_multi_beam.PackLocalGhostParticles(it-1);

            ResizeFDiagFAB(it, step);

            m_multi_beam.findParticlesInEachSlice(it, bx, m_3D_geom[0]);
            AMREX_ALWAYS_ASSERT( bx.bigEnd(Direction::z) >= bx.smallEnd(Direction::z) + 2 );
            // Solve head slice
            SolveOneSlice(bx.bigEnd(Direction::z), bx.length(Direction::z) - 1, step);
            // Notify ghost slice
            if (it<m_numprocs_z-1) Notify(step, it, true);
            // Solve central slices
            for (int isl = bx.bigEnd(Direction::z)-1; isl > bx.smallEnd(Direction::z); --isl){
                SolveOneSlice(isl, isl - bx.smallEnd(Direction::z), step);
            };
            // Receive ghost slice
            if (it>0) Wait(step, it, true);
            CheckGhostSlice(it);
            // Solve tail slice. Consume ghost particles.
            SolveOneSlice(bx.smallEnd(Direction::z), 0, step);
            // Delete ghost particles
            m_multi_beam.RemoveGhosts();

            if (m_physical_time < m_max_time) {
                m_adaptive_time_step.Calculate(
                    m_physical_time, m_dt, m_multi_beam, m_multi_plasma,
                    m_3D_geom[0], m_fields, it, false);
            } else {
                m_dt = 2.*m_max_time;
            }


            // averaging predictor corrector loop diagnostics
            m_predcorr_avg_iterations /= (bx.bigEnd(Direction::z) + 1 - bx.smallEnd(Direction::z));
            m_predcorr_avg_B_error /= (bx.bigEnd(Direction::z) + 1 - bx.smallEnd(Direction::z));

            WriteDiagnostics(step, it, OpenPMDWriterCallType::fields);
            Notify(step, it);
        }

        m_multi_beam.InSituWriteToFile(step, m_physical_time, m_3D_geom[0]);

        // printing and resetting predictor corrector loop diagnostics
        if (m_verbose>=2 && !m_explicit) amrex::AllPrint() << "Rank " << rank <<
                                ": avg. number of iterations " << m_predcorr_avg_iterations <<
                                " avg. transverse B field error " << m_predcorr_avg_B_error << "\n";
        m_predcorr_avg_iterations = 0.;
        m_predcorr_avg_B_error = 0.;

        m_physical_time += m_dt;

#ifdef HIPACE_USE_OPENPMD
        m_openpmd_writer.reset();
#endif
    }
}

void
Hipace::SolveOneSlice (int islice, const int islice_local, int step)
{
    HIPACE_PROFILE("Hipace::SolveOneSlice()");

    m_multi_beam.InSituComputeDiags(step, islice, islice_local);

    // Get this laser slice from the 3D array
    m_multi_laser.Copy(islice, false);

    for (int lev=0; lev<m_N_level; ++lev) {

        if (lev != 0) {
            // skip all slices which are not existing on level 1
            if (islice < m_3D_geom[lev].Domain().smallEnd(Direction::z) ||
                islice > m_3D_geom[lev].Domain().bigEnd(Direction::z)) {
                continue;
            }
        }

        // Between this push and the corresponding pop at the end of this
        // for loop, the parallelcontext is the transverse communicator
        amrex::ParallelContext::push(m_comm_xy);

        // reorder plasma before TileSort
        m_multi_plasma.ReorderParticles(islice);

        if (m_do_tiling) m_multi_plasma.TileSort(m_slice_geom[lev].Domain(), m_slice_geom[lev]);

        if (m_explicit) {
            ExplicitSolveOneSubSlice(lev, step, islice, islice_local);
        } else {
            PredictorCorrectorSolveOneSubSlice(lev, step, islice, islice_local);
        }

        FillDiagnostics(lev, islice);

        m_multi_plasma.DoFieldIonization(lev, m_3D_geom[lev], m_fields);

        if (m_multi_plasma.IonizationOn() && m_do_tiling) {
            m_multi_plasma.TileSort(m_slice_geom[lev].Domain(), m_slice_geom[lev]);
        }

        // Push plasma particles
        m_multi_plasma.AdvanceParticles(m_fields, m_multi_laser, m_3D_geom[lev], false, lev);

        m_multi_plasma.doCoulombCollision(lev, m_slice_geom[lev].Domain(), m_slice_geom[lev]);

        // Push beam particles
        m_multi_beam.AdvanceBeamParticlesSlice(m_fields, m_3D_geom[lev], lev, islice_local);

        if (lev == 0) {
            // Advance laser slice by 1 step and store result to 3D array
            m_multi_laser.AdvanceSlice(m_fields, m_3D_geom[0], m_dt, step);
            m_multi_laser.Copy(islice, true);
        }

        // After this, the parallel context is the full 3D communicator again
        amrex::ParallelContext::pop();

    } // end for (int lev=0; lev<m_N_level; ++lev)

    // shift all levels
    for (int lev=0; lev<m_N_level; ++lev) {
        if (lev != 0) {
            // skip all slices which are not existing on level 1
            if (islice < m_3D_geom[lev].Domain().smallEnd(Direction::z) ||
                islice > m_3D_geom[lev].Domain().bigEnd(Direction::z)) {
                continue;
            }
        }

        m_fields.ShiftSlices(lev);
    }
}


void
Hipace::ExplicitSolveOneSubSlice (const int lev, const int step,
                                  const int islice, const int islice_local)
{
    // Set all quantities to 0 except:
    // Bx and By: the previous slice serves as initial guess.
    // jx_beam and jy_beam are used from the previous "Next" slice
    // jx and jy are initially set to jx_beam and jy_beam
    m_fields.setVal(0., lev, WhichSlice::This, "chi", "Sy", "Sx", "ExmBy", "EypBx", "Ez",
        "Bz", "Psi", "jz_beam", "rho_beam", "jz", "rho");

    // deposit jx, jy, jz, rho and chi for all plasmas
    m_multi_plasma.DepositCurrent(
        m_fields, m_multi_laser, WhichSlice::This, true, true, true, true, m_3D_geom[lev], lev);

    m_fields.setVal(0., lev, WhichSlice::Next, "jx_beam", "jy_beam");
    // deposit jx_beam and jy_beam in the Next slice
    m_multi_beam.DepositCurrentSlice(m_fields, m_3D_geom, lev, step, islice_local,
        m_do_beam_jx_jy_deposition, false, false, WhichSlice::Next);
    // need to exchange jx_beam jy_beam
    m_fields.FillBoundary(m_3D_geom[lev].periodicity(),lev, WhichSlice::Next, "jx_beam", "jy_beam");

    m_fields.AddRhoIons(lev);

    // deposit jz_beam and maybe rho_beam on This slice
    m_multi_beam.DepositCurrentSlice(m_fields, m_3D_geom, lev, step, islice_local,
        false, true, m_do_beam_jz_minus_rho, WhichSlice::This);

    FillBoundaryChargeCurrents(lev);

<<<<<<< HEAD
    m_fields.SolvePoissonExmByAndEypBx(m_3D_geom, lev, islice);
    m_fields.SolvePoissonEz(m_3D_geom, lev, islice);
    m_fields.SolvePoissonBz(m_3D_geom, lev, islice);
=======
    m_fields.SolvePoissonExmByAndEypBx(Geom(), lev);
    m_fields.SolvePoissonEz(Geom(), lev);
    m_fields.SolvePoissonBz(Geom(), lev);
>>>>>>> ac296aaf

    // deposit grid current into jz_beam
    m_grid_current.DepositCurrentSlice(m_fields, m_3D_geom[lev], lev, islice);
    // No FillBoundary because grid current only deposits in the middle of the field

    // Set Sx and Sy to beam contribution
    InitializeSxSyWithBeam(lev);

    // Deposit Sx and Sy for every plasma species
    m_multi_plasma.ExplicitDeposition(m_fields, m_multi_laser, m_3D_geom[lev], lev);

    // Solves Bx, By using Sx, Sy and chi
    ExplicitMGSolveBxBy(lev, WhichSlice::This);

    if (m_multi_beam.isSalameNow(step, islice_local)) {
        // Modify the beam particle weights on this slice to flatten Ez.
        // As the beam current is modified, Bx and By are also recomputed.
        SalameModule(this, m_salame_n_iter, m_salame_do_advance, m_salame_last_slice,
                     m_salame_overloaded, lev, step, islice, islice_local);
    }

    // Push beam and plasma in SolveOneSlice
}

void
Hipace::PredictorCorrectorSolveOneSubSlice (const int lev, const int step,
                                            const int islice, const int islice_local)
{
    m_fields.setVal(0., lev, WhichSlice::This,
        "ExmBy", "EypBx", "Ez", "Bx", "By", "Bz", "jx", "jy", "jz", "rho", "Psi");
    if (m_use_laser) {
        m_fields.setVal(0., lev, WhichSlice::This, "chi");
    }

    // deposit jx jy jz rho and maybe chi
    m_multi_plasma.DepositCurrent(m_fields, m_multi_laser, WhichSlice::This,
        true, true, true, m_use_laser, m_3D_geom[lev], lev);

    m_fields.AddRhoIons(lev);

    FillBoundaryChargeCurrents(lev);

    if (!m_do_beam_jz_minus_rho) {
<<<<<<< HEAD
        m_fields.SolvePoissonExmByAndEypBx(m_3D_geom, lev, islice);
=======
        m_fields.SolvePoissonExmByAndEypBx(Geom(), lev);
>>>>>>> ac296aaf
    }

    // deposit jx jy jz and maybe rho on This slice
    m_multi_beam.DepositCurrentSlice(m_fields, m_3D_geom, lev, step, islice_local,
                                     m_do_beam_jx_jy_deposition, true,
                                     m_do_beam_jz_minus_rho, WhichSlice::This);

    if (m_do_beam_jz_minus_rho) {
<<<<<<< HEAD
        m_fields.SolvePoissonExmByAndEypBx(m_3D_geom, lev, islice);
=======
        m_fields.SolvePoissonExmByAndEypBx(Geom(), lev);
>>>>>>> ac296aaf
    }

    // deposit grid current into jz_beam
    m_grid_current.DepositCurrentSlice(m_fields, m_3D_geom[lev], lev, islice);

    FillBoundaryChargeCurrents(lev);

<<<<<<< HEAD
    m_fields.SolvePoissonEz(m_3D_geom, lev, islice);
    m_fields.SolvePoissonBz(m_3D_geom, lev, islice);
=======
    m_fields.SolvePoissonEz(Geom(), lev);
    m_fields.SolvePoissonBz(Geom(), lev);
>>>>>>> ac296aaf

    // Solves Bx and By in the current slice and modifies the force terms of the plasma particles
    PredictorCorrectorLoopToSolveBxBy(islice, islice_local, lev, step);

    // Push beam and plasma in SolveOneSlice
}

void
Hipace::ResetAllQuantities ()
{
    HIPACE_PROFILE("Hipace::ResetAllQuantities()");

    if (m_use_laser) ResetLaser();

    for (int lev=0; lev<m_N_level; ++lev) {
        if (m_fields.getSlices(lev).nComp() != 0) {
            m_fields.getSlices(lev).setVal(0., m_fields.m_slices_nguards);
        }
    }
}

void
Hipace::ResetLaser ()
{
    HIPACE_PROFILE("Hipace::ResetLaser()");

    m_multi_laser.getSlices().setVal(0.);
}

void
Hipace::FillBoundaryChargeCurrents (int lev) {
    if (!m_fields.m_extended_solve) {
        if (m_explicit) {
            m_fields.FillBoundary(m_3D_geom[lev].periodicity(), lev, WhichSlice::This,
                "jx_beam", "jy_beam", "jz_beam", "rho_beam", "jx", "jy", "jz", "rho");
        } else {
            m_fields.FillBoundary(m_3D_geom[lev].periodicity(), lev, WhichSlice::This,
                "jx", "jy", "jz", "rho");
        }
    }
}

void
Hipace::InitializeSxSyWithBeam (const int lev)
{
    HIPACE_PROFILE("Hipace::InitializeSxSyWithBeam()");
    using namespace amrex::literals;

    amrex::MultiFab& slicemf = m_fields.getSlices(lev);

    const amrex::Real dx = m_3D_geom[lev].CellSize(Direction::x);
    const amrex::Real dy = m_3D_geom[lev].CellSize(Direction::y);
    const amrex::Real dz = m_3D_geom[lev].CellSize(Direction::z);

    for ( amrex::MFIter mfi(slicemf, DfltMfiTlng); mfi.isValid(); ++mfi ){

        amrex::Box const& bx = mfi.tilebox();

        Array3<amrex::Real> const arr = slicemf.array(mfi);

        const int Sx = Comps[WhichSlice::This]["Sx"];
        const int Sy = Comps[WhichSlice::This]["Sy"];
        const int next_jxb = Comps[WhichSlice::Next]["jx_beam"];
        const int next_jyb = Comps[WhichSlice::Next]["jy_beam"];
        const int      jzb = Comps[WhichSlice::This]["jz_beam"];
        const int prev_jxb = Comps[WhichSlice::Previous1]["jx_beam"];
        const int prev_jyb = Comps[WhichSlice::Previous1]["jy_beam"];

        const amrex::Real mu0 = m_phys_const.mu0;

        amrex::ParallelFor(bx,
            [=] AMREX_GPU_DEVICE (int i, int j, int) noexcept
            {
                const amrex::Real dx_jzb = (arr(i+1,j,jzb)-arr(i-1,j,jzb))/(2._rt*dx);
                const amrex::Real dy_jzb = (arr(i,j+1,jzb)-arr(i,j-1,jzb))/(2._rt*dy);
                const amrex::Real dz_jxb = (arr(i,j,prev_jxb)-arr(i,j,next_jxb))/(2._rt*dz);
                const amrex::Real dz_jyb = (arr(i,j,prev_jyb)-arr(i,j,next_jyb))/(2._rt*dz);

                // calculate contribution to Sx and Sy by all beams (same as with PC solver)
                // sy, to compute Bx
                arr(i,j,Sy) =   mu0 * ( - dy_jzb + dz_jyb);
                // sx, to compute By
                arr(i,j,Sx) = - mu0 * ( - dx_jzb + dz_jxb);
            });
    }
}


void
Hipace::ExplicitMGSolveBxBy (const int lev, const int which_slice)
{
    HIPACE_PROFILE("Hipace::ExplicitMGSolveBxBy()");

    // always get chi from WhichSlice::This
    const int which_slice_chi = WhichSlice::This;

    int ncomp_chi = 1;
#ifdef AMREX_USE_LINEAR_SOLVERS
    // 2 components only for AMReX MLMG
    if (m_use_amrex_mlmg) {
        ncomp_chi = 2;
        AMREX_ALWAYS_ASSERT(Comps[which_slice_chi]["chi"] + 1 == Comps[which_slice_chi]["chi2"]);
    }
#endif
    AMREX_ALWAYS_ASSERT(Comps[which_slice]["Bx"] + 1 == Comps[which_slice]["By"]);
    AMREX_ALWAYS_ASSERT(Comps[which_slice]["Sy"] + 1 == Comps[which_slice]["Sx"]);

    amrex::MultiFab& slicemf = m_fields.getSlices(lev);
    amrex::MultiFab BxBy (slicemf, amrex::make_alias, Comps[which_slice]["Bx"], 2);
    amrex::MultiFab SySx (slicemf, amrex::make_alias, Comps[which_slice]["Sy"], 2);
    amrex::MultiFab Mult (slicemf, amrex::make_alias, Comps[which_slice_chi]["chi"], ncomp_chi);

    if (lev!=0) {
<<<<<<< HEAD
        m_fields.SetBoundaryCondition(m_3D_geom, lev, "Bx", islice,
                                      m_fields.getField(lev, which_slice, "Sy"));
        m_fields.SetBoundaryCondition(m_3D_geom, lev, "By", islice,
=======
        m_fields.SetBoundaryCondition(Geom(), lev, "Bx",
                                      m_fields.getField(lev, which_slice, "Sy"));
        m_fields.SetBoundaryCondition(Geom(), lev, "By",
>>>>>>> ac296aaf
                                      m_fields.getField(lev, which_slice, "Sx"));
    }

#ifdef AMREX_USE_LINEAR_SOLVERS
    if (m_use_amrex_mlmg) {
        // Copy chi to chi2
        m_fields.duplicate(lev, which_slice_chi, {"chi2"}, which_slice_chi, {"chi"});
        amrex::Gpu::streamSynchronize();
        if (m_mlalaplacian.size()<m_N_level) {
            m_mlalaplacian.resize(m_N_level);
            m_mlmg.resize(m_N_level);
        }

        // construct slice geometry
        const amrex::RealBox slice_box{slicemf.boxArray()[0], m_slice_geom[lev].CellSize(),
                                       m_slice_geom[lev].ProbLo()};
        amrex::Geometry slice_geom{slicemf.boxArray()[0], slice_box,
                                   m_slice_geom[lev].CoordInt(), {0,0,0}};

        if (!m_mlalaplacian[lev]){
            // If first call, initialize the MG solver
            amrex::LPInfo lpinfo{};
            lpinfo.setHiddenDirection(2).setAgglomeration(false).setConsolidation(false);

            // make_unique requires explicit types
            m_mlalaplacian[lev] = std::make_unique<amrex::MLALaplacian>(
                amrex::Vector<amrex::Geometry>{slice_geom},
                amrex::Vector<amrex::BoxArray>{slicemf.boxArray()},
                amrex::Vector<amrex::DistributionMapping>{slicemf.DistributionMap()},
                lpinfo,
                amrex::Vector<amrex::FabFactory<amrex::FArrayBox> const*>{}, 2);

            m_mlalaplacian[lev]->setDomainBC(
                {AMREX_D_DECL(amrex::LinOpBCType::Dirichlet,
                              amrex::LinOpBCType::Dirichlet,
                              amrex::LinOpBCType::Dirichlet)},
                {AMREX_D_DECL(amrex::LinOpBCType::Dirichlet,
                              amrex::LinOpBCType::Dirichlet,
                              amrex::LinOpBCType::Dirichlet)});

            m_mlmg[lev] = std::make_unique<amrex::MLMG>(*(m_mlalaplacian[lev]));
            m_mlmg[lev]->setVerbose(m_MG_verbose);
        }

        // BxBy is assumed to have at least one ghost cell in x and y.
        // The ghost cells outside the domain should contain Dirichlet BC values.
        BxBy.setDomainBndry(0.0, slice_geom); // Set Dirichlet BC to zero
        m_mlalaplacian[lev]->setLevelBC(0, &BxBy);

        m_mlalaplacian[lev]->setACoeffs(0, Mult);

        // amrex solves ascalar A phi - bscalar Laplacian(phi) = rhs
        // So we solve Delta BxBy - A * BxBy = S
        m_mlalaplacian[lev]->setScalars(-1.0, -1.0);

        m_mlmg[lev]->solve({&BxBy}, {&SySx}, m_MG_tolerance_rel, m_MG_tolerance_abs);
    } else
#endif
    {
        AMREX_ALWAYS_ASSERT(slicemf.boxArray().size() == 1);
        if (m_hpmg.size()<m_N_level) {
            m_hpmg.resize(m_N_level);
        }
        if (!m_hpmg[lev]) {
            m_hpmg[lev] = std::make_unique<hpmg::MultiGrid>(m_slice_geom[lev].CellSize(0),
                                                            m_slice_geom[lev].CellSize(1),
                                                            slicemf.boxArray()[0]);
        }
        const int max_iters = 200;
        m_hpmg[lev]->solve1(BxBy[0], SySx[0], Mult[0], m_MG_tolerance_rel, m_MG_tolerance_abs,
                            max_iters, m_MG_verbose);
    }
}

void
Hipace::PredictorCorrectorLoopToSolveBxBy (const int islice, const int islice_local,
                                           const int lev, const int step)
{
    HIPACE_PROFILE("Hipace::PredictorCorrectorLoopToSolveBxBy()");

    amrex::Real relative_Bfield_error_prev_iter = 1.0;
    amrex::Real relative_Bfield_error = m_fields.ComputeRelBFieldError(
        m_fields.getSlices(lev), m_fields.getSlices(lev),
        m_fields.getSlices(lev), m_fields.getSlices(lev),
        Comps[WhichSlice::Previous1]["Bx"], Comps[WhichSlice::Previous1]["By"],
        Comps[WhichSlice::Previous2]["Bx"], Comps[WhichSlice::Previous2]["By"],
        m_3D_geom[lev]);

    /* Guess Bx and By */
    m_fields.InitialBfieldGuess(relative_Bfield_error, m_predcorr_B_error_tolerance, lev);

    if (!m_fields.m_extended_solve) {
        // exchange ExmBy EypBx Ez Bx By Bz
        m_fields.FillBoundary(m_3D_geom[lev].periodicity(), lev, WhichSlice::This,
            "ExmBy", "EypBx", "Ez", "Bx", "By", "Bz", "jx", "jy", "jz", "rho", "Psi");
    }

    /* creating temporary Bx and By arrays for the current and previous iteration */
    amrex::MultiFab Bx_iter(m_fields.getSlices(lev).boxArray(),
                            m_fields.getSlices(lev).DistributionMap(), 1,
                            m_fields.getSlices(lev).nGrowVect());
    amrex::MultiFab By_iter(m_fields.getSlices(lev).boxArray(),
                            m_fields.getSlices(lev).DistributionMap(), 1,
                            m_fields.getSlices(lev).nGrowVect());
    Bx_iter.setVal(0.0, m_fields.m_slices_nguards);
    By_iter.setVal(0.0, m_fields.m_slices_nguards);
    amrex::MultiFab Bx_prev_iter(m_fields.getSlices(lev).boxArray(),
                                 m_fields.getSlices(lev).DistributionMap(), 1,
                                 m_fields.getSlices(lev).nGrowVect());
    amrex::MultiFab::Copy(Bx_prev_iter, m_fields.getSlices(lev),
                          Comps[WhichSlice::This]["Bx"], 0, 1, m_fields.m_slices_nguards);
    amrex::MultiFab By_prev_iter(m_fields.getSlices(lev).boxArray(),
                                 m_fields.getSlices(lev).DistributionMap(), 1,
                                 m_fields.getSlices(lev).nGrowVect());
    amrex::MultiFab::Copy(By_prev_iter, m_fields.getSlices(lev),
                          Comps[WhichSlice::This]["By"], 0, 1, m_fields.m_slices_nguards);

    // Begin of predictor corrector loop
    int i_iter = 0;
    // resetting the initial B-field error for mixing between iterations
    relative_Bfield_error = 1.0;
    while (( relative_Bfield_error > m_predcorr_B_error_tolerance )
           && ( i_iter < m_predcorr_max_iterations ))
    {
        i_iter++;
        m_predcorr_avg_iterations += 1.0;

        // Push particles to the next temp slice
        m_multi_plasma.AdvanceParticles(m_fields, m_multi_laser, m_3D_geom[lev], true, lev);

        if (m_do_tiling) m_multi_plasma.TileSort(m_slice_geom[lev].Domain(), m_slice_geom[lev]);
        // plasmas deposit jx jy to next temp slice
        m_multi_plasma.DepositCurrent(m_fields, m_multi_laser, WhichSlice::Next,
            true, false, false, false, m_3D_geom[lev], lev);

        // beams deposit jx jy to the next slice
        m_multi_beam.DepositCurrentSlice(m_fields, m_3D_geom, lev, step, islice_local,
            m_do_beam_jx_jy_deposition, false, false, WhichSlice::Next);

        if (!m_fields.m_extended_solve) {
            // need to exchange jx jy jx_beam jy_beam
            m_fields.FillBoundary(m_3D_geom[lev].periodicity(), lev, WhichSlice::Next,
                "jx", "jy");
        }

        /* Calculate Bx and By */
<<<<<<< HEAD
        m_fields.SolvePoissonBx(Bx_iter, m_3D_geom, lev, islice);
        m_fields.SolvePoissonBy(By_iter, m_3D_geom, lev, islice);
=======
        m_fields.SolvePoissonBx(Bx_iter, Geom(), lev);
        m_fields.SolvePoissonBy(By_iter, Geom(), lev);
>>>>>>> ac296aaf

        relative_Bfield_error = m_fields.ComputeRelBFieldError(
            m_fields.getSlices(lev), m_fields.getSlices(lev),
            Bx_iter, By_iter,
            Comps[WhichSlice::This]["Bx"], Comps[WhichSlice::This]["By"],
            0, 0, m_3D_geom[lev]);

        if (i_iter == 1) relative_Bfield_error_prev_iter = relative_Bfield_error;

        // Mixing the calculated B fields to the actual B field and shifting iterated B fields
        m_fields.MixAndShiftBfields(
            Bx_iter, Bx_prev_iter, Comps[WhichSlice::This]["Bx"], relative_Bfield_error,
            relative_Bfield_error_prev_iter, m_predcorr_B_mixing_factor, lev);
        m_fields.MixAndShiftBfields(
            By_iter, By_prev_iter, Comps[WhichSlice::This]["By"], relative_Bfield_error,
            relative_Bfield_error_prev_iter, m_predcorr_B_mixing_factor, lev);

        // resetting current in the next slice to clean temporarily used current
        m_fields.setVal(0., lev, WhichSlice::Next, "jx", "jy");

        if (!m_fields.m_extended_solve) {
            // exchange Bx By
            m_fields.FillBoundary(m_3D_geom[lev].periodicity(), lev, WhichSlice::This,
                "ExmBy", "EypBx", "Ez", "Bx", "By", "Bz", "jx", "jy", "jz", "rho", "Psi");
        }

        // Shift relative_Bfield_error values
        relative_Bfield_error_prev_iter = relative_Bfield_error;
    } /* end of predictor corrector loop */

    if (relative_Bfield_error > 10. && m_predcorr_B_error_tolerance > 0.)
    {
        amrex::Print() << "WARNING: Predictor corrector loop may have diverged!\n"
                     "Re-try by adjusting the following paramters in the input script:\n"
                     "- lower mixing factor: hipace.predcorr_B_mixing_factor "
                     "(hidden default: 0.1) \n"
                     "- lower B field error tolerance: hipace.predcorr_B_error_tolerance"
                     " (hidden default: 0.04)\n"
                     "- higher number of iterations in the pred. cor. loop:"
                     "hipace.predcorr_max_iterations (hidden default: 5)\n"
                     "- higher longitudinal resolution";
    }

    // adding relative B field error for diagnostic
    m_predcorr_avg_B_error += relative_Bfield_error;
    if (m_verbose >= 2) amrex::Print()<<"level: " << lev << " islice: " << islice <<
                " n_iter: "<<i_iter<<" relative B field error: "<<relative_Bfield_error<< "\n";
}

void
Hipace::Wait (const int step, int it, bool only_ghost)
{
    HIPACE_PROFILE("Hipace::Wait()");

#ifdef AMREX_USE_MPI
    if (step == 0) return;
    if (m_numprocs_z == 1) return;

    // Receive physical time
    if (it == m_numprocs_z - 1 && !only_ghost) {
        MPI_Status status;
        // Each rank receives data from upstream, except rank m_numprocs_z-1 who receives from 0
        MPI_Recv(&m_physical_time, 1,
                 amrex::ParallelDescriptor::Mpi_typemap<amrex::Real>::type(),
                 (m_rank_z+1)%m_numprocs_z, tcomm_z_tag, m_comm_z, &status);
    }

    if (m_physical_time > m_max_time) return;

    const int nbeams = m_multi_beam.get_nbeams();
    // 1 element per beam species,
    // 1 for the index of leftmost box with beam particles,
    // 1 for number of z points for laser data.
    const int nint = nbeams + 2;
    amrex::Vector<int> np_rcv(nint, 0);
    if (it < m_leftmost_box_rcv && it < m_numprocs_z - 1 && m_skip_empty_comms){
        if (m_verbose >= 2){
            amrex::AllPrint()<<"rank "<<m_rank_z<<" step "<<step<<" box "<<it<<": SKIP RECV!\n";
        }
        return;
    }

    // Receive particle counts
    {
        MPI_Status status;
        const int loc_ncomm_z_tag = only_ghost ? ncomm_z_tag_ghost : ncomm_z_tag;
        // Each rank receives data from upstream, except rank m_numprocs_z-1 who receives from 0
        MPI_Recv(np_rcv.dataPtr(), nint,
                 amrex::ParallelDescriptor::Mpi_typemap<int>::type(),
                 (m_rank_z+1)%m_numprocs_z, loc_ncomm_z_tag, m_comm_z, &status);
    }
    const int nz_laser = np_rcv[nbeams+1];
    if (!only_ghost) m_leftmost_box_rcv = std::min(np_rcv[nbeams], m_leftmost_box_rcv);

    // Receive beam particles.
    {
        const amrex::Long np_total = std::accumulate(np_rcv.begin(), np_rcv.begin()+nbeams, 0);
        if (np_total == 0 && !m_multi_laser.m_use_laser) return;
        const amrex::Long psize = sizeof(BeamParticleContainer::SuperParticleType);
        const amrex::Long buffer_size = psize*np_total;
        auto recv_buffer = (char*)amrex::The_Pinned_Arena()->alloc(buffer_size);

        MPI_Status status;
        const int loc_pcomm_z_tag = only_ghost ? pcomm_z_tag_ghost : pcomm_z_tag;
        // Each rank receives data from upstream, except rank m_numprocs_z-1 who receives from 0

        // Make datatype the same size as one particle, so MAX_INT particles can be sent
        MPI_Datatype one_particle_size{};
        MPI_Type_contiguous(psize, amrex::ParallelDescriptor::Mpi_typemap<char>::type(),
                            &one_particle_size);
        MPI_Type_commit(&one_particle_size);

        MPI_Recv(recv_buffer, np_total, one_particle_size,
                 (m_rank_z+1)%m_numprocs_z, loc_pcomm_z_tag, m_comm_z, &status);

        int offset_beam = 0;
        for (int ibeam = 0; ibeam < nbeams; ibeam++){
            auto& ptile = m_multi_beam.getBeam(ibeam);
            const int np = np_rcv[ibeam];
            auto old_size = ptile.numParticles();
            auto new_size = old_size + np;
            ptile.resize(new_size);
            const auto ptd = ptile.getParticleTileData();

            const amrex::Gpu::DeviceVector<int> comm_real(AMREX_SPACEDIM + m_multi_beam.NumRealComps(), 1);
            const amrex::Gpu::DeviceVector<int> comm_int (AMREX_SPACEDIM + m_multi_beam.NumIntComps(),  1);
            const auto p_comm_real = comm_real.data();
            const auto p_comm_int = comm_int.data();

#ifdef AMREX_USE_GPU
            if (amrex::Gpu::inLaunchRegion() && np > 0) {
                int const np_per_block = 128;
                int const nblocks = (np+np_per_block-1)/np_per_block;
                std::size_t const shared_mem_bytes = np_per_block * psize;
                // NOTE - TODO DPC++
                amrex::launch(
                    nblocks, np_per_block, shared_mem_bytes, amrex::Gpu::gpuStream(),
                    [=] AMREX_GPU_DEVICE () noexcept
                    {
                        amrex::Gpu::SharedMemory<char> gsm;
                        char* const shared = gsm.dataPtr();

                        // Copy packed data from recv_buffer (in pinned memory) to shared memory
                        const int i = blockDim.x*blockIdx.x+threadIdx.x;
                        const unsigned int m = threadIdx.x;
                        const unsigned int mend = amrex::min<unsigned int>
                            (blockDim.x, np-blockDim.x*blockIdx.x);
                        for (unsigned int index = m;
                             index < mend*psize/sizeof(double); index += blockDim.x) {
                            const double *csrc = (double *)
                                (recv_buffer+offset_beam*psize+blockDim.x*blockIdx.x*psize);
                            double *cdest = (double *)shared;
                            cdest[index] = csrc[index];
                        }

                        __syncthreads();
                        // Unpack in shared memory, and move to device memory
                        if (i < np) {
                            ptd.unpackParticleData(
                                shared, m*psize, i+old_size, p_comm_real, p_comm_int);
                        }
                    });
            } else
#endif
            {
                for (int i = 0; i < np; ++i)
                {
                    ptd.unpackParticleData(
                        recv_buffer+offset_beam*psize, i*psize, i+old_size, p_comm_real, p_comm_int);
                }
            }
            offset_beam += np;
        }

        amrex::Gpu::streamSynchronize();
        amrex::The_Pinned_Arena()->free(recv_buffer);
    }

    // Receive laser
    {
        if (only_ghost) return;
        if (!m_multi_laser.m_use_laser) return;
        AMREX_ALWAYS_ASSERT(nz_laser > 0);
        amrex::FArrayBox& laser_fab = m_multi_laser.getFAB();
        amrex::Array4<amrex::Real> laser_arr = laser_fab.array();
        const amrex::Box& bx = laser_fab.box(); // does not include ghost cells
        AMREX_ALWAYS_ASSERT_WITH_MESSAGE(
            bx.bigEnd(2)-bx.smallEnd(2)+1 == nz_laser,
            "Laser requires all sub-domains to be the same size, i.e., nz%nrank=0");
        const std::size_t nreals = bx.numPts()*laser_fab.nComp();
        MPI_Status lstatus;

        if (m_multi_laser.is3dOnHost()) {
            // Directly receive envelope in laser fab
            MPI_Recv(laser_fab.dataPtr(), nreals,
                     amrex::ParallelDescriptor::Mpi_typemap<amrex::Real>::type(),
                     (m_rank_z+1)%m_numprocs_z, lcomm_z_tag, m_comm_z, &lstatus);
        } else {
            // Receive envelope in a host buffer, and copy to laser fab on device
            auto lrecv_buffer = (amrex::Real*)amrex::The_Pinned_Arena()->alloc
                (sizeof(amrex::Real)*nreals);
            MPI_Recv(lrecv_buffer, nreals,
                     amrex::ParallelDescriptor::Mpi_typemap<amrex::Real>::type(),
                     (m_rank_z+1)%m_numprocs_z, lcomm_z_tag, m_comm_z, &lstatus);

            auto const buf = amrex::makeArray4(lrecv_buffer, bx, laser_fab.nComp());
            amrex::ParallelFor
                (bx, laser_fab.nComp(),
                 [=] AMREX_GPU_DEVICE (int i, int j, int k, int n) noexcept
                 {
                     laser_arr(i,j,k,n) = buf(i,j,k,n);
                 });
            amrex::Gpu::streamSynchronize();
            amrex::The_Pinned_Arena()->free(lrecv_buffer);
        }
    }
#endif
}

void
Hipace::Notify (const int step, const int it, bool only_ghost)
{
    HIPACE_PROFILE("Hipace::Notify()");

#ifdef AMREX_USE_MPI
    if (m_numprocs_z == 1) return;

    const bool only_time = m_physical_time >= m_max_time;
    NotifyFinish(it, only_ghost, only_time); // finish the previous send
    int nz_laser = 0;
    if (m_multi_laser.m_use_laser){
        const amrex::Box& laser_bx = m_multi_laser.getFAB().box();
        nz_laser = laser_bx.bigEnd(2) - laser_bx.smallEnd(2) + 1;
    }
    const int nbeams = m_multi_beam.get_nbeams();
    const int nint = nbeams + 2;

    // last step does not need to send anything, but needs to resize to remove slipped particles
    if (step == m_max_step)
    {
        if (!only_ghost) {
            for (int ibeam = 0; ibeam < nbeams; ibeam++){
                auto& ptile = m_multi_beam.getBeam(ibeam);
                const int offset_box = ptile.m_box_sorter.boxOffsetsPtr()[it];
                ptile.resize(offset_box);
            }
        }
        return;
    }

    // send physical time
    if (it == m_numprocs_z - 1 && !only_ghost){
        m_tsend_buffer = m_physical_time + m_dt;
        MPI_Isend(&m_tsend_buffer, 1, amrex::ParallelDescriptor::Mpi_typemap<amrex::Real>::type(),
                  (m_rank_z-1+m_numprocs_z)%m_numprocs_z, tcomm_z_tag, m_comm_z, &m_tsend_request);
    }

    if (only_time) return;

    m_leftmost_box_snd = std::min(m_leftmost_box_snd, m_leftmost_box_rcv);
    if (it < m_leftmost_box_snd && it < m_numprocs_z - 1 && m_skip_empty_comms){
        if (m_verbose >= 2){
            amrex::AllPrint()<<"rank "<<m_rank_z<<" step "<<step<<" box "<<it<<": SKIP SEND!\n";
        }
        return;
    }

    // 1 element per beam species, and 1 for the index of leftmost box with beam particles.
    amrex::Vector<int>& np_snd = only_ghost ? m_np_snd_ghost : m_np_snd;
    np_snd.resize(nint);

    const amrex::Box& bx = m_3D_ba[0][it];
    for (int ibeam = 0; ibeam < nbeams; ++ibeam)
    {
        np_snd[ibeam] = only_ghost ?
            m_multi_beam.NGhostParticles(ibeam, bx)
            : m_multi_beam.getBeam(ibeam).m_box_sorter.boxCountsPtr()[it];
    }
    np_snd[nbeams] = m_leftmost_box_snd;
    np_snd[nbeams+1] = nz_laser;

    // Each rank sends data downstream, except rank 0 who sends data to m_numprocs_z-1
    const int loc_ncomm_z_tag = only_ghost ? ncomm_z_tag_ghost : ncomm_z_tag;
    MPI_Request* loc_nsend_request = only_ghost ? &m_nsend_request_ghost : &m_nsend_request;
    MPI_Isend(np_snd.dataPtr(), nint, amrex::ParallelDescriptor::Mpi_typemap<int>::type(),
              (m_rank_z-1+m_numprocs_z)%m_numprocs_z, loc_ncomm_z_tag, m_comm_z, loc_nsend_request);

    // Send beam particles. Currently only one tile.
    {
        const amrex::Long np_total = std::accumulate(np_snd.begin(), np_snd.begin()+nbeams, 0);
        if (np_total == 0 && !m_multi_laser.m_use_laser) return;
        const amrex::Long psize = sizeof(BeamParticleContainer::SuperParticleType);
        const amrex::Long buffer_size = psize*np_total;
        char*& psend_buffer = only_ghost ? m_psend_buffer_ghost : m_psend_buffer;
        psend_buffer = (char*)amrex::The_Pinned_Arena()->alloc(buffer_size);

        int offset_beam = 0;
        for (int ibeam = 0; ibeam < nbeams; ibeam++){
            auto& ptile = m_multi_beam.getBeam(ibeam);
            const auto ptd = ptile.getConstParticleTileData();

            const int offset_box = ptile.m_box_sorter.boxOffsetsPtr()[it];
            const amrex::Long np = np_snd[ibeam];

            const amrex::Gpu::DeviceVector<int> comm_real(AMREX_SPACEDIM + m_multi_beam.NumRealComps(), 1);
            const amrex::Gpu::DeviceVector<int> comm_int (AMREX_SPACEDIM + m_multi_beam.NumIntComps(),  1);
            const auto p_comm_real = comm_real.data();
            const auto p_comm_int = comm_int.data();
            const auto p_psend_buffer = psend_buffer + offset_beam*psize;

            BeamBins::index_type const * const indices = ptile.m_slice_bins.permutationPtr();
            BeamBins::index_type const * const offsets = ptile.m_slice_bins.offsetsPtrCpu();
            BeamBins::index_type cell_start = 0;

            // The particles that are in the last slice (sent as ghost particles) are
            // given by the indices[cell_start:cell_stop-1]
            cell_start = offsets[bx.bigEnd(Direction::z)-bx.smallEnd(Direction::z)];

#ifdef AMREX_USE_GPU
            if (amrex::Gpu::inLaunchRegion() && np > 0) {
                const int np_per_block = 128;
                const int nblocks = (np+np_per_block-1)/np_per_block;
                const std::size_t shared_mem_bytes = np_per_block * psize;
                // NOTE - TODO DPC++
                amrex::launch(
                    nblocks, np_per_block, shared_mem_bytes, amrex::Gpu::gpuStream(),
                    [=] AMREX_GPU_DEVICE () noexcept
                    {
                        amrex::Gpu::SharedMemory<char> gsm;
                        char* const shared = gsm.dataPtr();

                        // Pack particles from device memory to shared memory
                        const int i = blockDim.x*blockIdx.x+threadIdx.x;
                        const unsigned int m = threadIdx.x;
                        const unsigned int mend = amrex::min<unsigned int>(blockDim.x, np-blockDim.x*blockIdx.x);
                        if (i < np) {
                            const int src_i = only_ghost ? indices[cell_start+i] : i;
                            ptd.packParticleData(shared, offset_box+src_i, m*psize, p_comm_real, p_comm_int);
                        }

                        __syncthreads();

                        // Copy packed particles from shared memory to psend_buffer in pinned memory
                        for (unsigned int index = m;
                             index < mend*psize/sizeof(double); index += blockDim.x) {
                            const double *csrc = (double *)shared;
                            double *cdest = (double *)(p_psend_buffer+blockDim.x*blockIdx.x*psize);
                            cdest[index] = csrc[index];
                        }
                    });
            } else
#endif
            {
                for (int i = 0; i < np; ++i)
                {
                    const int src_i = only_ghost ? indices[cell_start+i] : i;
                    ptd.packParticleData(p_psend_buffer, offset_box+src_i, i*psize, p_comm_real, p_comm_int);
                }
            }
            amrex::Gpu::streamSynchronize();

            // Delete beam particles that we just sent from the particle array
            if (!only_ghost) ptile.resize(offset_box);
            offset_beam += np;
        } // here

        const int loc_pcomm_z_tag = only_ghost ? pcomm_z_tag_ghost : pcomm_z_tag;
        MPI_Request* loc_psend_request = only_ghost ? &m_psend_request_ghost : &m_psend_request;
        // Each rank sends data downstream, except rank 0 who sends data to m_numprocs_z-1

        // Make datatype the same size as one particle, so MAX_INT particles can be sent
        MPI_Datatype one_particle_size{};
        MPI_Type_contiguous(psize, amrex::ParallelDescriptor::Mpi_typemap<char>::type(),
                            &one_particle_size);
        MPI_Type_commit(&one_particle_size);

        MPI_Isend(psend_buffer, np_total, one_particle_size,
                  (m_rank_z-1+m_numprocs_z)%m_numprocs_z, loc_pcomm_z_tag, m_comm_z, loc_psend_request);
    }

    // Send laser data
    {
        if (only_ghost) return;
        if (!m_multi_laser.m_use_laser) return;
        const amrex::FArrayBox& laser_fab = m_multi_laser.getFAB();
        amrex::Array4<amrex::Real const> const& laser_arr = laser_fab.array();
        const amrex::Box& lbx = laser_fab.box(); // does not include ghost cells
        const std::size_t nreals = lbx.numPts()*laser_fab.nComp();
        m_lsend_buffer = (amrex::Real*)amrex::The_Pinned_Arena()->alloc
            (sizeof(amrex::Real)*nreals);
        if (m_multi_laser.is3dOnHost()) {
            amrex::Gpu::streamSynchronize();
            // Copy from laser envelope 3D array (on host) to MPI buffer (on host)
            laser_fab.copyToMem<amrex::RunOn::Host>(lbx, 0, laser_fab.nComp(), m_lsend_buffer);
        } else {
            // Copy from laser envelope 3D array (on device) to MPI buffer (on host)
            auto const buf = amrex::makeArray4(m_lsend_buffer, lbx, laser_fab.nComp());
            amrex::ParallelFor
                (lbx, laser_fab.nComp(),
                 [=] AMREX_GPU_DEVICE (int i, int j, int k, int n) noexcept
                 {
                     buf(i,j,k,n) = laser_arr(i,j,k,n);
                 });
            amrex::Gpu::streamSynchronize();
        }
        MPI_Isend(m_lsend_buffer, nreals,
                  amrex::ParallelDescriptor::Mpi_typemap<amrex::Real>::type(),
                  (m_rank_z-1+m_numprocs_z)%m_numprocs_z, lcomm_z_tag, m_comm_z, &m_lsend_request);
    }
#endif
}

void
Hipace::NotifyFinish (const int it, bool only_ghost, bool only_time)
{
#ifdef AMREX_USE_MPI
    if (only_ghost) {
        if (m_np_snd_ghost.size() > 0) {
            MPI_Status status;
            MPI_Wait(&m_nsend_request_ghost, &status);
            m_np_snd_ghost.resize(0);
        }
        if (m_psend_buffer_ghost) {
            MPI_Status status;
            MPI_Wait(&m_psend_request_ghost, &status);
            amrex::The_Pinned_Arena()->free(m_psend_buffer_ghost);
            m_psend_buffer_ghost = nullptr;
        }
    } else {
        if (it == m_numprocs_z - 1) {
            AMREX_ALWAYS_ASSERT(m_dt >= 0.);
            if (m_tsend_buffer >= m_initial_time) {
                MPI_Status status;
                MPI_Wait(&m_tsend_request, &status);
                m_tsend_buffer = m_initial_time - 1.;
            }
            if (only_time) return;
        }
        if (m_np_snd.size() > 0) {
            MPI_Status status;
            MPI_Wait(&m_nsend_request, &status);
            m_np_snd.resize(0);
        }
        if (m_psend_buffer) {
            MPI_Status status;
            MPI_Wait(&m_psend_request, &status);
            amrex::The_Pinned_Arena()->free(m_psend_buffer);
            m_psend_buffer = nullptr;
        }
        if (m_lsend_buffer) {
            MPI_Status status;
            MPI_Wait(&m_lsend_request, &status);
            amrex::The_Pinned_Arena()->free(m_lsend_buffer);
            m_lsend_buffer = nullptr;
        }
    }
#endif
}

void
Hipace::ResizeFDiagFAB (const int it, const int step)
{
    for (int lev=0; lev<m_N_level; ++lev) {
        m_diags.ResizeFDiagFAB(m_3D_ba[lev][it], m_3D_geom[lev].Domain(), lev, m_3D_geom[lev],
                               step, m_max_step, m_physical_time, m_max_time);
    }
}

void
Hipace::FillDiagnostics (const int lev, int i_slice)
{
    for (auto& fd : m_diags.getFieldData()) {
        if (fd.m_level == lev && fd.m_has_field) {
            m_fields.Copy(lev, i_slice, fd.m_geom_io, fd.m_F,
                fd.m_F.box(), m_3D_geom[lev],
                fd.m_comps_output_idx, fd.m_nfields,
                fd.m_do_laser, m_multi_laser);
        }
    }
}

void
Hipace::WriteDiagnostics (int output_step, const int it, const OpenPMDWriterCallType call_type)
{
    HIPACE_PROFILE("Hipace::WriteDiagnostics()");

    if (call_type == OpenPMDWriterCallType::beams) {
        if (!m_diags.hasBeamOutput(output_step, m_max_step, m_physical_time, m_max_time)) {
            return;
        }
    } else if (call_type == OpenPMDWriterCallType::fields) {
        if (!m_diags.hasAnyFieldOutput(output_step, m_max_step, m_physical_time, m_max_time)) {
            return;
        }
    }

#ifdef HIPACE_USE_OPENPMD
    amrex::Gpu::streamSynchronize();
    m_openpmd_writer.WriteDiagnostics(m_diags.getFieldData(), m_multi_beam,
                        m_physical_time, output_step, getDiagBeamNames(),
                        it, m_3D_geom, call_type);
#else
    amrex::ignore_unused(it, call_type);
    amrex::Print()<<"WARNING: HiPACE++ compiled without openPMD support, the simulation has no I/O.\n";
#endif
}

int
Hipace::leftmostBoxWithParticles () const
{
    int boxid = m_numprocs_z;
    for (int ibeam=0; ibeam <m_multi_beam.get_nbeams(); ++ibeam) {
        boxid = std::min(m_multi_beam.getBeam(ibeam).m_box_sorter.leftmostBoxWithParticles(),boxid);
    }
    return boxid;
}

void
Hipace::CheckGhostSlice (int it)
{
    HIPACE_PROFILE("Hipace::CheckGhostSlice()");

    if (it == 0) return;

    for (int ibeam=0; ibeam<m_multi_beam.get_nbeams(); ibeam++) {
        const int nreal = m_multi_beam.getNRealParticles(ibeam);
        const int nghost = m_multi_beam.Npart(ibeam) - nreal;

        if (m_verbose >= 3) {
            amrex::AllPrint()<<"CheckGhostSlice rank "<<m_rank_z<<" it "<<it
                             <<" npart "<<m_multi_beam.Npart(ibeam)<<" nreal "
                             <<nreal<<" nghost "<<nghost<<"\n";
        }

        // Get lo and hi indices of current box
        const amrex::Box& bx = m_3D_ba[0][it];
        const int ilo = bx.smallEnd(Direction::z);

        // Get domain size in physical space
        const amrex::Real dz = m_3D_geom[0].CellSize(Direction::z);
        const amrex::Real dom_lo = m_3D_geom[0].ProbLo(Direction::z);

        // Compute bounds of ghost cell
        const amrex::Real zmin_leftcell = dom_lo + dz*(ilo-1);
        const amrex::Real zmax_leftcell = dom_lo + dz*ilo;

        // Get pointers to ghost particles
        auto& ptile = m_multi_beam.getBeam(ibeam);
        auto& aos = ptile.GetArrayOfStructs();
        const auto& pos_structs = aos.begin() + nreal;

        // Invalidate particles out of the ghost slice
        amrex::ParallelFor(
            nghost,
            [=] AMREX_GPU_DEVICE (long idx) {
                // Get zp of ghost particle
                const amrex::Real zp = pos_structs[idx].pos(2);
                // Invalidate ghost particle if not in the ghost slice
                if ( zp < zmin_leftcell || zp > zmax_leftcell ) {
                    pos_structs[idx].id() = -1;
                }
            }
            );
    }
}<|MERGE_RESOLUTION|>--- conflicted
+++ resolved
@@ -597,15 +597,9 @@
 
     FillBoundaryChargeCurrents(lev);
 
-<<<<<<< HEAD
-    m_fields.SolvePoissonExmByAndEypBx(m_3D_geom, lev, islice);
-    m_fields.SolvePoissonEz(m_3D_geom, lev, islice);
-    m_fields.SolvePoissonBz(m_3D_geom, lev, islice);
-=======
-    m_fields.SolvePoissonExmByAndEypBx(Geom(), lev);
-    m_fields.SolvePoissonEz(Geom(), lev);
-    m_fields.SolvePoissonBz(Geom(), lev);
->>>>>>> ac296aaf
+    m_fields.SolvePoissonExmByAndEypBx(m_3D_geom, lev);
+    m_fields.SolvePoissonEz(m_3D_geom, lev);
+    m_fields.SolvePoissonBz(m_3D_geom, lev);
 
     // deposit grid current into jz_beam
     m_grid_current.DepositCurrentSlice(m_fields, m_3D_geom[lev], lev, islice);
@@ -649,11 +643,7 @@
     FillBoundaryChargeCurrents(lev);
 
     if (!m_do_beam_jz_minus_rho) {
-<<<<<<< HEAD
-        m_fields.SolvePoissonExmByAndEypBx(m_3D_geom, lev, islice);
-=======
-        m_fields.SolvePoissonExmByAndEypBx(Geom(), lev);
->>>>>>> ac296aaf
+        m_fields.SolvePoissonExmByAndEypBx(m_3D_geom, lev);
     }
 
     // deposit jx jy jz and maybe rho on This slice
@@ -662,11 +652,7 @@
                                      m_do_beam_jz_minus_rho, WhichSlice::This);
 
     if (m_do_beam_jz_minus_rho) {
-<<<<<<< HEAD
-        m_fields.SolvePoissonExmByAndEypBx(m_3D_geom, lev, islice);
-=======
-        m_fields.SolvePoissonExmByAndEypBx(Geom(), lev);
->>>>>>> ac296aaf
+        m_fields.SolvePoissonExmByAndEypBx(m_3D_geom, lev);
     }
 
     // deposit grid current into jz_beam
@@ -674,13 +660,8 @@
 
     FillBoundaryChargeCurrents(lev);
 
-<<<<<<< HEAD
-    m_fields.SolvePoissonEz(m_3D_geom, lev, islice);
-    m_fields.SolvePoissonBz(m_3D_geom, lev, islice);
-=======
-    m_fields.SolvePoissonEz(Geom(), lev);
-    m_fields.SolvePoissonBz(Geom(), lev);
->>>>>>> ac296aaf
+    m_fields.SolvePoissonEz(m_3D_geom, lev);
+    m_fields.SolvePoissonBz(m_3D_geom, lev);
 
     // Solves Bx and By in the current slice and modifies the force terms of the plasma particles
     PredictorCorrectorLoopToSolveBxBy(islice, islice_local, lev, step);
@@ -794,15 +775,9 @@
     amrex::MultiFab Mult (slicemf, amrex::make_alias, Comps[which_slice_chi]["chi"], ncomp_chi);
 
     if (lev!=0) {
-<<<<<<< HEAD
-        m_fields.SetBoundaryCondition(m_3D_geom, lev, "Bx", islice,
+        m_fields.SetBoundaryCondition(m_3D_geom, lev, "Bx",
                                       m_fields.getField(lev, which_slice, "Sy"));
-        m_fields.SetBoundaryCondition(m_3D_geom, lev, "By", islice,
-=======
-        m_fields.SetBoundaryCondition(Geom(), lev, "Bx",
-                                      m_fields.getField(lev, which_slice, "Sy"));
-        m_fields.SetBoundaryCondition(Geom(), lev, "By",
->>>>>>> ac296aaf
+        m_fields.SetBoundaryCondition(m_3D_geom, lev, "By",
                                       m_fields.getField(lev, which_slice, "Sx"));
     }
 
@@ -949,13 +924,8 @@
         }
 
         /* Calculate Bx and By */
-<<<<<<< HEAD
-        m_fields.SolvePoissonBx(Bx_iter, m_3D_geom, lev, islice);
-        m_fields.SolvePoissonBy(By_iter, m_3D_geom, lev, islice);
-=======
-        m_fields.SolvePoissonBx(Bx_iter, Geom(), lev);
-        m_fields.SolvePoissonBy(By_iter, Geom(), lev);
->>>>>>> ac296aaf
+        m_fields.SolvePoissonBx(Bx_iter, m_3D_geom, lev);
+        m_fields.SolvePoissonBy(By_iter, m_3D_geom, lev);
 
         relative_Bfield_error = m_fields.ComputeRelBFieldError(
             m_fields.getSlices(lev), m_fields.getSlices(lev),
