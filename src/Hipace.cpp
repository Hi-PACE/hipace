/* Copyright 2020-2022
 *
 * This file is part of HiPACE++.
 *
 * Authors: AlexanderSinn, Andrew Myers, Axel Huebl, MaxThevenet
 * Remi Lehe, Severin Diederichs, WeiqunZhang, coulibaly-mouhamed
 *
 * License: BSD-3-Clause-LBNL
 */
#include "Hipace.H"
#include "utils/HipaceProfilerWrapper.H"
#include "particles/SliceSort.H"
#include "particles/BoxSort.H"
#include "utils/IOUtil.H"
#include "utils/GPUUtil.H"
#include "particles/pusher/GetAndSetPosition.H"
#include "mg_solver/HpMultiGrid.H"

#include <AMReX_ParmParse.H>
#include <AMReX_IntVect.H>
#ifdef AMREX_USE_LINEAR_SOLVERS
#  include <AMReX_MLALaplacian.H>
#  include <AMReX_MLMG.H>
#endif

#include <algorithm>
#include <memory>

#ifdef AMREX_USE_MPI
namespace {
    constexpr int ncomm_z_tag = 1001;
    constexpr int pcomm_z_tag = 1002;
    constexpr int ncomm_z_tag_ghost = 1003;
    constexpr int pcomm_z_tag_ghost = 1004;
    constexpr int tcomm_z_tag = 1005;
    constexpr int lcomm_z_tag = 1006;
}
#endif

Hipace* Hipace::m_instance = nullptr;

bool Hipace::m_normalized_units = false;
int Hipace::m_max_step = 0;
amrex::Real Hipace::m_dt = 0.0;
amrex::Real Hipace::m_max_time = std::numeric_limits<amrex::Real>::infinity();
amrex::Real Hipace::m_physical_time = 0.0;
amrex::Real Hipace::m_initial_time = 0.0;
int Hipace::m_verbose = 0;
int Hipace::m_depos_order_xy = 2;
int Hipace::m_depos_order_z = 0;
bool Hipace::m_outer_depos_loop = false;
amrex::Real Hipace::m_predcorr_B_error_tolerance = 4e-2;
int Hipace::m_predcorr_max_iterations = 30;
amrex::Real Hipace::m_predcorr_B_mixing_factor = 0.05;
bool Hipace::m_do_beam_jx_jy_deposition = true;
bool Hipace::m_do_beam_jz_minus_rho = false;
int Hipace::m_beam_injection_cr = 1;
amrex::Real Hipace::m_external_ExmBy_slope = 0.;
amrex::Real Hipace::m_external_Ez_slope = 0.;
amrex::Real Hipace::m_external_Ez_uniform = 0.;
amrex::Real Hipace::m_MG_tolerance_rel = 1.e-4;
amrex::Real Hipace::m_MG_tolerance_abs = 0.;
int Hipace::m_MG_verbose = 0;
bool Hipace::m_use_amrex_mlmg = false;
bool Hipace::m_use_laser = false;

#ifdef AMREX_USE_GPU
bool Hipace::m_do_tiling = false;
#else
bool Hipace::m_do_tiling = true;
#endif

Hipace_early_init::Hipace_early_init (Hipace* instance)
{
    Hipace::m_instance = instance;
    amrex::ParmParse pph("hipace");
    queryWithParser(pph ,"normalized_units", Hipace::m_normalized_units);
    if (Hipace::m_normalized_units) {
        m_phys_const = make_constants_normalized();
    } else {
        m_phys_const = make_constants_SI();
    }
    Parser::addConstantsToParser(m_phys_const);
    Parser::replaceAmrexParamsWithParser();
}

Hipace&
Hipace::GetInstance ()
{
    AMREX_ALWAYS_ASSERT_WITH_MESSAGE(m_instance, "instance has not been initialized yet");
    return *m_instance;
}

Hipace::Hipace () :
    Hipace_early_init(this),
    amrex::AmrCore(),
    m_fields(this),
    m_multi_beam(this),
    m_multi_plasma(this),
    m_adaptive_time_step(m_multi_beam.get_nbeams()),
    m_laser(),
    m_diags(this->maxLevel()+1)
{
    amrex::ParmParse pp;// Traditionally, max_step and stop_time do not have prefix.
    queryWithParser(pp, "max_step", m_max_step);

    int seed;
    if (queryWithParser(pp, "random_seed", seed)) amrex::ResetRandomSeed(seed);

    amrex::ParmParse pph("hipace");

    std::string str_dt {""};
    queryWithParser(pph, "dt", str_dt);
    if (str_dt != "adaptive") queryWithParser(pph, "dt", m_dt);
    queryWithParser(pph, "max_time", m_max_time);
    queryWithParser(pph, "verbose", m_verbose);
    queryWithParser(pph, "numprocs_x", m_numprocs_x);
    queryWithParser(pph, "numprocs_y", m_numprocs_y);
    m_numprocs_z = amrex::ParallelDescriptor::NProcs() / (m_numprocs_x*m_numprocs_y);
    AMREX_ALWAYS_ASSERT_WITH_MESSAGE(m_numprocs_z <= m_max_step+1,
                                     "Please use more or equal time steps than number of ranks");
    AMREX_ALWAYS_ASSERT_WITH_MESSAGE(m_numprocs_x*m_numprocs_y*m_numprocs_z
                                     == amrex::ParallelDescriptor::NProcs(),
                                     "Check hipace.numprocs_x and hipace.numprocs_y");
    queryWithParser(pph, "boxes_in_z", m_boxes_in_z);
    if (m_boxes_in_z > 1) AMREX_ALWAYS_ASSERT_WITH_MESSAGE( m_numprocs_z == 1,
                            "Multiple boxes per rank only implemented for one rank.");
    queryWithParser(pph, "depos_order_xy", m_depos_order_xy);
    queryWithParser(pph, "depos_order_z", m_depos_order_z);
    queryWithParser(pph, "outer_depos_loop", m_outer_depos_loop);
    queryWithParser(pph, "predcorr_B_error_tolerance", m_predcorr_B_error_tolerance);
    queryWithParser(pph, "predcorr_max_iterations", m_predcorr_max_iterations);
    queryWithParser(pph, "predcorr_B_mixing_factor", m_predcorr_B_mixing_factor);
    queryWithParser(pph, "output_period", m_output_period);
    AMREX_ALWAYS_ASSERT_WITH_MESSAGE(m_output_period != 0,
                                     "To avoid output, please use output_period = -1.");
    queryWithParser(pph, "beam_injection_cr", m_beam_injection_cr);
    queryWithParser(pph, "do_beam_jx_jy_deposition", m_do_beam_jx_jy_deposition);
    queryWithParser(pph, "do_beam_jz_minus_rho", m_do_beam_jz_minus_rho);
    queryWithParser(pph, "do_device_synchronize", DO_DEVICE_SYNCHRONIZE);
    bool do_mfi_sync = false;
    queryWithParser(pph, "do_MFIter_synchronize", do_mfi_sync);
    DfltMfi.SetDeviceSync(do_mfi_sync).UseDefaultStream();
    DfltMfiTlng.SetDeviceSync(do_mfi_sync).UseDefaultStream();
    if (amrex::TilingIfNotGPU()) {
        DfltMfiTlng.EnableTiling();
    }
    queryWithParser(pph, "external_ExmBy_slope", m_external_ExmBy_slope);
    queryWithParser(pph, "external_Ez_slope", m_external_Ez_slope);
    queryWithParser(pph, "external_Ez_uniform", m_external_Ez_uniform);
    std::string solver = "predictor-corrector";
    queryWithParser(pph, "bxby_solver", solver);
    AMREX_ALWAYS_ASSERT_WITH_MESSAGE(
        solver == "predictor-corrector" ||
        solver == "explicit",
        "hipace.bxby_solver must be predictor-corrector or explicit");
    if (solver == "explicit") m_explicit = true;
    queryWithParser(pph, "MG_tolerance_rel", m_MG_tolerance_rel);
    queryWithParser(pph, "MG_tolerance_abs", m_MG_tolerance_abs);
    queryWithParser(pph, "MG_verbose", m_MG_verbose);
    queryWithParser(pph, "use_amrex_mlmg", m_use_amrex_mlmg);
    queryWithParser(pph, "do_tiling", m_do_tiling);
#ifdef AMREX_USE_GPU
    AMREX_ALWAYS_ASSERT_WITH_MESSAGE(m_do_tiling==0, "Tiling must be turned off to run on GPU.");
#endif

    if (maxLevel() > 0) {
        AMREX_ALWAYS_ASSERT(maxLevel() < 2);
        AMREX_ALWAYS_ASSERT_WITH_MESSAGE(!m_explicit, "Mesh refinement + explicit solver is not yet"
                                " supported! Please use hipace.bxby_solver = predictor-corrector");
        amrex::Array<amrex::Real, AMREX_SPACEDIM> loc_array;
        getWithParser(pph, "patch_lo", loc_array);
        for (int idim=0; idim<AMREX_SPACEDIM; ++idim) patch_lo[idim] = loc_array[idim];
        getWithParser(pph, "patch_hi", loc_array);
        for (int idim=0; idim<AMREX_SPACEDIM; ++idim) patch_hi[idim] = loc_array[idim];
    }

#ifdef AMREX_USE_MPI
    queryWithParser(pph, "skip_empty_comms", m_skip_empty_comms);
    int myproc = amrex::ParallelDescriptor::MyProc();
    m_rank_z = myproc/(m_numprocs_x*m_numprocs_y);
    MPI_Comm_split(amrex::ParallelDescriptor::Communicator(), m_rank_z, myproc, &m_comm_xy);
    MPI_Comm_rank(m_comm_xy, &m_rank_xy);
    MPI_Comm_split(amrex::ParallelDescriptor::Communicator(), m_rank_xy, myproc, &m_comm_z);
#endif

    m_use_laser = m_laser.m_use_laser;
}

Hipace::~Hipace ()
{
#ifdef AMREX_USE_MPI
    if (m_physical_time < m_max_time) {
        NotifyFinish();
        NotifyFinish(0, true);
    } else {
        NotifyFinish(0, false, true); // finish only time sends
    }
    MPI_Comm_free(&m_comm_xy);
    MPI_Comm_free(&m_comm_z);
#endif
}

void
Hipace::DefineSliceGDB (const int lev, const amrex::BoxArray& ba, const amrex::DistributionMapping& dm)
{
    std::map<int,amrex::Vector<amrex::Box> > boxes;
    for (int i = 0; i < ba.size(); ++i) {
        int rank = dm[i];
        if (InSameTransverseCommunicator(rank)) {
            boxes[rank].push_back(ba[i]);
        }
    }

    // We assume each process may have multiple Boxes longitude direction, but only one Box in the
    // transverse direction.  The union of all Boxes on a process is rectangular.  The slice
    // BoxArray therefore has one Box per process.  The Boxes in the slice BoxArray have one cell in
    // the longitude direction.  We will use the lowest longitude index in each process to construct
    // the Boxes.  These Boxes do not have any overlaps. Transversely, there are no gaps between
    // them.

    amrex::BoxList bl;
    amrex::Vector<int> procmap;
    for (auto const& kv : boxes) {
        int const iproc = kv.first;
        auto const& boxes_i = kv.second;
        AMREX_ALWAYS_ASSERT_WITH_MESSAGE(boxes_i.size() > 0,
                                         "We assume each process has at least one Box");
        amrex::Box bx = boxes_i[0];
        for (int j = 1; j < boxes_i.size(); ++j) {
            amrex::Box const& bxj = boxes_i[j];
            for (int idim = 0; idim < Direction::z; ++idim) {
                AMREX_ALWAYS_ASSERT(bxj.smallEnd(idim) == bx.smallEnd(idim));
                AMREX_ALWAYS_ASSERT(bxj.bigEnd(idim) == bx.bigEnd(idim));
                if (bxj.smallEnd(Direction::z) < bx.smallEnd(Direction::z)) {
                    bx = bxj;
                }
            }
        }
        bx.setBig(Direction::z, bx.smallEnd(Direction::z));
        bl.push_back(bx);
        procmap.push_back(iproc);
    }

    // Slice BoxArray
    m_slice_ba.push_back(amrex::BoxArray(std::move(bl)));

    // Slice DistributionMapping
    m_slice_dm.push_back(amrex::DistributionMapping(std::move(procmap)));

    // Slice Geometry
    // Set the lo and hi of domain and probdomain in the z direction
    amrex::RealBox tmp_probdom = Geom(lev).ProbDomain();
    amrex::Box tmp_dom = Geom(lev).Domain();
    const amrex::Real dz = Geom(lev).CellSize(Direction::z);
    const amrex::Real hi = Geom(lev).ProbHi(Direction::z);
    const amrex::Real lo = hi - dz;
    tmp_probdom.setLo(Direction::z, lo);
    tmp_probdom.setHi(Direction::z, hi);
    tmp_dom.setSmall(Direction::z, 0);
    tmp_dom.setBig(Direction::z, 0);
    m_slice_geom.push_back(amrex::Geometry(
        tmp_dom, tmp_probdom, Geom(lev).Coord(), Geom(lev).isPeriodic()));
}

bool
Hipace::InSameTransverseCommunicator (int rank) const
{
    return rank/(m_numprocs_x*m_numprocs_y) == m_rank_z;
}

void
Hipace::InitData ()
{
    HIPACE_PROFILE("Hipace::InitData()");
#ifdef AMREX_USE_FLOAT
    amrex::Print() << "HiPACE++ (" << Hipace::Version() << ") running in single precision\n";
#else
    amrex::Print() << "HiPACE++ (" << Hipace::Version() << ") running in double precision\n";
#endif
#ifdef AMREX_USE_CUDA
    amrex::Print() << "using CUDA version " << __CUDACC_VER_MAJOR__ << "." << __CUDACC_VER_MINOR__
                   << "." << __CUDACC_VER_BUILD__ << "\n";
#endif


    amrex::Vector<amrex::IntVect> new_max_grid_size;
    for (int ilev = 0; ilev <= maxLevel(); ++ilev) {
        amrex::IntVect mgs = maxGridSize(ilev);
        mgs[0] = mgs[1] = 1024000000; // disable domain decomposition in x and y directions
        mgs[2] = Geom(ilev).Domain().length()[2]/m_numprocs_z; // make 1 box per rank longitudinally
        new_max_grid_size.push_back(mgs);
    }
    SetMaxGridSize(new_max_grid_size);

    AmrCore::InitFromScratch(0.0); // function argument is time
    constexpr int lev = 0;
    m_initial_time = m_multi_beam.InitData(geom[lev]);
    m_multi_plasma.InitData(m_slice_ba, m_slice_dm, m_slice_geom, geom);
    m_adaptive_time_step.Calculate(m_dt, m_multi_beam, m_multi_plasma.maxDensity());
#ifdef AMREX_USE_MPI
    m_adaptive_time_step.WaitTimeStep(m_dt, m_comm_z);
    m_adaptive_time_step.NotifyTimeStep(m_dt, m_comm_z);
#endif
    m_physical_time = m_initial_time;

    m_fields.checkInit();
}

void
Hipace::MakeNewLevelFromScratch (
    int lev, amrex::Real /*time*/, const amrex::BoxArray& ba, const amrex::DistributionMapping&)
{

    // We are going to ignore the DistributionMapping argument and build our own.
    amrex::DistributionMapping dm;
    {
        const int nboxes_x = m_numprocs_x;
        const int nboxes_y = m_numprocs_y;
        const int nboxes_z = (m_boxes_in_z == 1) ? m_numprocs_z : m_boxes_in_z;
        AMREX_ALWAYS_ASSERT(static_cast<long>(nboxes_x) *
                            static_cast<long>(nboxes_y) *
                            static_cast<long>(nboxes_z) == ba.size());
        amrex::Vector<int> procmap;
        // Warning! If we need to do load balancing, we need to update this!
        const int nboxes_x_local = 1;
        const int nboxes_y_local = 1;
        const int nboxes_z_local = nboxes_z / m_numprocs_z;
        for (int k = 0; k < nboxes_z; ++k) {
            int rz = k/nboxes_z_local;
            for (int j = 0; j < nboxes_y; ++j) {
                int ry = j / nboxes_y_local;
                for (int i = 0; i < nboxes_x; ++i) {
                    int rx = i / nboxes_x_local;
                    procmap.push_back(rx+ry*m_numprocs_x+rz*(m_numprocs_x*m_numprocs_y));
                }
            }
        }
        dm.define(std::move(procmap));
    }
    SetDistributionMap(lev, dm); // Let AmrCore know
    DefineSliceGDB(lev, ba, dm);
    m_fields.AllocData(lev, Geom(), m_slice_ba[lev], m_slice_dm[lev],
                       m_multi_plasma.m_sort_bin_size);
    m_laser.InitData(m_slice_ba[0], m_slice_dm[0]); // laser inits only on level 0
    m_diags.Initialize(lev, m_laser.m_use_laser);
}

void
Hipace::ErrorEst (int lev, amrex::TagBoxArray& tags, amrex::Real /*time*/, int /*ngrow*/)
{
    using namespace amrex::literals;
    const amrex::Real* problo = Geom(lev).ProbLo();
    const amrex::Real* dx = Geom(lev).CellSize();

    for (amrex::MFIter mfi(tags, DfltMfi); mfi.isValid(); ++mfi)
    {
        auto& fab = tags[mfi];
        const amrex::Box& bx = fab.box();
        for (amrex::BoxIterator bi(bx); bi.ok(); ++bi)
        {
            const amrex::IntVect& cell = bi();
            amrex::RealVect pos {AMREX_D_DECL((cell[0]+0.5_rt)*dx[0]+problo[0],
                                        (cell[1]+0.5_rt)*dx[1]+problo[1],
                                        (cell[2]+0.5_rt)*dx[2]+problo[2])};
            if (pos > patch_lo && pos < patch_hi) {
                fab(cell) = amrex::TagBox::SET;
            }
        }
    }
}

void
Hipace::PostProcessBaseGrids (amrex::BoxArray& ba0) const
{
    // This is called by AmrCore::InitFromScratch.
    // The BoxArray made by AmrCore is not what we want.  We will replace it with our own.
    const int lev = 0;
    const amrex::IntVect ncells_global = Geom(lev).Domain().length();
    amrex::IntVect box_size{ncells_global[0] / m_numprocs_x,
                            ncells_global[1] / m_numprocs_y,
                            ncells_global[2] / m_boxes_in_z};
    AMREX_ALWAYS_ASSERT_WITH_MESSAGE(box_size[0]*m_numprocs_x == ncells_global[0],
                                     "# of cells in x-direction is not divisible by hipace.numprocs_x");
    AMREX_ALWAYS_ASSERT_WITH_MESSAGE(box_size[1]*m_numprocs_y == ncells_global[1],
                                     "# of cells in y-direction is not divisible by hipace.numprocs_y");

    if (m_boxes_in_z == 1) {
        box_size[2] = ncells_global[2] / m_numprocs_z;
    }

    const int nboxes_x = m_numprocs_x;
    const int nboxes_y = m_numprocs_y;
    const int nboxes_z = (m_boxes_in_z == 1) ? ncells_global[2] / box_size[2] : m_boxes_in_z;
    AMREX_ALWAYS_ASSERT_WITH_MESSAGE(box_size[2]*nboxes_z == ncells_global[2],
                                     "# of cells in z-direction is not divisible by # of boxes");

    amrex::BoxList bl;
    for (int k = 0; k < nboxes_z; ++k) {
        for (int j = 0; j < nboxes_y; ++j) {
            for (int i = 0; i < nboxes_x; ++i) {
                amrex::IntVect lo = amrex::IntVect(i,j,k)*box_size;
                amrex::IntVect hi = amrex::IntVect(i+1,j+1,k+1)*box_size - 1;
                bl.push_back(amrex::Box(lo,hi));
            }
        }
    }

    ba0 = amrex::BoxArray(std::move(bl));
}

void
Hipace::Evolve ()
{
    HIPACE_PROFILE("Hipace::Evolve()");
    const int rank = amrex::ParallelDescriptor::MyProc();
    int const lev = 0;
    m_box_sorters.clear();
    m_multi_beam.sortParticlesByBox(m_box_sorters, boxArray(lev), geom[lev]);

    // now each rank starts with its own time step and writes to its own file. Highest rank starts with step 0
    for (int step = m_numprocs_z - 1 - m_rank_z; step <= m_max_step; step += m_numprocs_z)
    {
#ifdef HIPACE_USE_OPENPMD
        if (m_physical_time <= m_max_time) {
            m_openpmd_writer.InitDiagnostics(step, m_output_period, m_max_step, finestLevel()+1);
        }
#endif

        ResetAllQuantities();

        /* Store charge density of (immobile) ions into WhichSlice::RhoIons */
        if (m_do_tiling) m_multi_plasma.TileSort(boxArray(lev)[0], geom[lev]);
        m_multi_plasma.DepositNeutralizingBackground(m_fields, m_laser, WhichSlice::RhoIons, geom[lev],
                                                     finestLevel()+1);

        // Loop over longitudinal boxes on this rank, from head to tail
        const int n_boxes = (m_boxes_in_z == 1) ? m_numprocs_z : m_boxes_in_z;
        for (int it = n_boxes-1; it >= 0; --it)
        {
            const amrex::Box& bx = boxArray(lev)[it];

            if (m_laser.m_use_laser) {
                AMREX_ALWAYS_ASSERT(!m_adaptive_time_step.m_do_adaptive_time_step);
                AMREX_ALWAYS_ASSERT(m_multi_plasma.GetNPlasmas() <= 1);
                // Before that, the 3D fields of the envelope are not initialized (not even allocated).
                m_laser.Init3DEnvelope(step, bx, Geom(0));
                if (it == n_boxes-1) ResetLaser();
            }

            Wait(step, it);
            if (m_physical_time >= m_max_time) {
                Notify(step, it); // just send signal to finish simulation
                if (m_physical_time > m_max_time) break;
            }
            // adjust time step to reach max_time
            m_dt = std::min(m_dt, m_max_time - m_physical_time);

#ifdef HIPACE_USE_OPENPMD
            if (m_physical_time == m_max_time && it == n_boxes-1) { // init diagnostic if max_time
                m_openpmd_writer.InitDiagnostics(step, m_output_period, step, finestLevel()+1);
            }
#endif

            if (m_verbose>=1 && it==n_boxes-1) std::cout<<"Rank "<<rank<<" started  step "<<step
                                    <<" at time = "<<m_physical_time<< " with dt = "<<m_dt<<'\n';

            m_box_sorters.clear();

            m_multi_beam.sortParticlesByBox(m_box_sorters, boxArray(lev), geom[lev]);
            m_leftmost_box_snd = std::min(leftmostBoxWithParticles(), m_leftmost_box_snd);

            WriteDiagnostics(step, it, OpenPMDWriterCallType::beams);

            m_multi_beam.StoreNRealParticles();
            // Copy particles in box it-1 in the ghost buffer.
            // This handles both beam initialization and particle slippage.
            if (it>0) m_multi_beam.PackLocalGhostParticles(it-1, m_box_sorters);

            ResizeFDiagFAB(it);

            amrex::Vector<amrex::Vector<BeamBins>> bins;
            bins = m_multi_beam.findParticlesInEachSlice(finestLevel()+1, it, bx,
                                                         geom, m_box_sorters);
            AMREX_ALWAYS_ASSERT( bx.bigEnd(Direction::z) >= bx.smallEnd(Direction::z) + 2 );
            // Solve head slice
            SolveOneSlice(bx.bigEnd(Direction::z), it, step, bins);
            // Notify ghost slice
            if (it<m_numprocs_z-1) Notify(step, it, bins[lev], true);
            // Solve central slices
            for (int isl = bx.bigEnd(Direction::z)-1; isl > bx.smallEnd(Direction::z); --isl){
                SolveOneSlice(isl, it, step, bins);
            };
            // Receive ghost slice
            if (it>0) Wait(step, it, true);
            CheckGhostSlice(it);
            // Solve tail slice. Consume ghost particles.
            SolveOneSlice(bx.smallEnd(Direction::z), it, step, bins);
            // Delete ghost particles
            m_multi_beam.RemoveGhosts();

            if (m_physical_time < m_max_time) {
                m_adaptive_time_step.Calculate(m_dt, m_multi_beam, m_multi_plasma.maxDensity(),
                                               it, m_box_sorters, false);
            } else {
                m_dt = 2.*m_max_time;
            }


            // averaging predictor corrector loop diagnostics
            m_predcorr_avg_iterations /= (bx.bigEnd(Direction::z) + 1 - bx.smallEnd(Direction::z));
            m_predcorr_avg_B_error /= (bx.bigEnd(Direction::z) + 1 - bx.smallEnd(Direction::z));

            WriteDiagnostics(step, it, OpenPMDWriterCallType::fields);
            Notify(step, it, bins[lev]);
        }

        m_multi_beam.InSituWriteToFile(step, m_physical_time, geom[lev]);

        // printing and resetting predictor corrector loop diagnostics
        if (m_verbose>=2) amrex::AllPrint()<<"Rank "<<rank<<": avg. number of iterations "
                                   << m_predcorr_avg_iterations << " avg. transverse B field error "
                                   << m_predcorr_avg_B_error << "\n";
        m_predcorr_avg_iterations = 0.;
        m_predcorr_avg_B_error = 0.;

        m_physical_time += m_dt;
    }

#ifdef HIPACE_USE_OPENPMD
    if (m_output_period > 0) m_openpmd_writer.reset();
#endif
}

void
Hipace::SolveOneSlice (int islice_coarse, const int ibox, int step,
                       const amrex::Vector<amrex::Vector<BeamBins>>& bins)
{
    HIPACE_PROFILE("Hipace::SolveOneSlice()");

    m_multi_beam.InSituComputeDiags(step, islice_coarse, bins[0],
                                    boxArray(0)[ibox].smallEnd(Direction::z),
                                    m_box_sorters, ibox);
    // Get this laser slice from the 3D array
    m_laser.Copy(islice_coarse, false);

    for (int lev = 0; lev <= finestLevel(); ++lev) {

        if (lev == 1) { // skip all slices which are not existing on level 1
            // use geometry of coarse grid to determine whether slice is to be solved
            const amrex::Real* problo = Geom(0).ProbLo();
            const amrex::Real* dx = Geom(0).CellSize();
            amrex::Real pos = (islice_coarse+0.5)*dx[2]+problo[2];
            if (pos < patch_lo[2] || pos > patch_hi[2]) continue;
        }

        // Between this push and the corresponding pop at the end of this
        // for loop, the parallelcontext is the transverse communicator
        amrex::ParallelContext::push(m_comm_xy);

        const amrex::Box& bx = boxArray(lev)[ibox];

        const int nsubslice = GetRefRatio(lev)[Direction::z];

        for (int isubslice = nsubslice-1; isubslice >= 0; --isubslice) {

            // calculate correct slice for refined level
            const int islice = nsubslice*islice_coarse + isubslice;
            const int islice_local = islice - bx.smallEnd(Direction::z);

            if (m_explicit) {
                ExplicitSolveOneSubSlice (lev, ibox, bx, islice, islice_local, bins[lev]);
            } else {
                PredictorCorrectorSolveOneSubSlice (lev, ibox, bx, islice, islice_local, bins[lev]);
            }

            FillDiagnostics(lev, islice);

            m_multi_plasma.doCoulombCollision(lev, bx, geom[lev]);

            m_multi_plasma.DoFieldIonization(lev, geom[lev], m_fields);

            if (m_multi_plasma.IonizationOn() && m_do_tiling) m_multi_plasma.TileSort(bx, geom[lev]);

        } // end for (int isubslice = nsubslice-1; isubslice >= 0; --isubslice)

        // Advance laser slice by 1 step and store result to 3D array
        m_laser.AdvanceSlice(m_fields, Geom(0), m_dt, step);
        m_laser.Copy(islice_coarse, true);

        // After this, the parallel context is the full 3D communicator again
        amrex::ParallelContext::pop();
    } // end for (int lev = 0; lev <= finestLevel(); ++lev)

     // shift slices of all levels
     m_fields.ShiftSlices(finestLevel()+1, islice_coarse, Geom(0), patch_lo[2], patch_hi[2]);
}


void
Hipace::ExplicitSolveOneSubSlice (const int lev, const int ibox, const amrex::Box& bx,
                                  const int islice, const int islice_local,
                                  const amrex::Vector<BeamBins>& beam_bin)
{
<<<<<<< HEAD
    // Set all quantities to 0 except:
    // Bx and By: the previous slice serves as initial guess.
    // jx_beam and jy_beam are used from the previous "Next" slice
    // jx and jy are initially set to jx_beam and jy_beam
    m_fields.setVal(0., lev, WhichSlice::This, "Mult", "Sy", "Sx", "ExmBy", "EypBx", "Ez",
        "Bz", "Psi", "jz_beam", "rho_beam", "jz", "rho");
=======
    // Set all quantities to 0 except Bx and By: the previous slice serves as initial
    // guess.
    m_fields.setVal(0., lev, WhichSlice::This, "ExmBy", "EypBx", "Ez", "Bz", "Psi",
                    "jx_beam", "jy_beam", "jz_beam", "rho_beam");
    if (m_use_laser) {
        m_fields.setVal(0., lev, WhichSlice::This, "chi");
    }
    for (const std::string& plasma_name : m_multi_plasma.GetNames()) {
        m_fields.setVal(0., lev, WhichSlice::This,
            "jx_"+plasma_name, "jy_"+plasma_name, "jz_"+plasma_name, "rho_"+plasma_name,
            "jxx_"+plasma_name, "jxy_"+plasma_name, "jyy_"+plasma_name);
    }
>>>>>>> 0741836a

    if (m_do_tiling) m_multi_plasma.TileSort(bx, geom[lev]);

    // deposit jx, jy, jz, rho and Mult for all plasmas
    m_multi_plasma.DepositCurrent(
        m_fields, m_laser, WhichSlice::This, false, true, true, true, true, geom[lev], lev);

    m_fields.setVal(0., lev, WhichSlice::Next, "jx_beam", "jy_beam");
    // deposit jx_beam and jy_beam in the Next slice
    m_multi_beam.DepositCurrentSlice(m_fields, geom, lev, islice_local, beam_bin, m_box_sorters,
        ibox, m_do_beam_jx_jy_deposition, false, false, WhichSlice::Next);
    // need to exchange jx_beam jy_beam
    m_fields.FillBoundary(Geom(lev).periodicity(), lev, WhichSlice::Next, "jx_beam", "jy_beam");

    m_fields.AddRhoIons(lev);

    // deposit jz_beam and maybe rho_beam on This slice
    m_multi_beam.DepositCurrentSlice(m_fields, geom, lev, islice_local, beam_bin, m_box_sorters,
        ibox, false, true, m_do_beam_jz_minus_rho, WhichSlice::This);

    FillBoundaryChargeCurrents(lev);

    m_fields.SolvePoissonExmByAndEypBx(Geom(), m_comm_xy, lev, islice);
    m_fields.SolvePoissonEz(Geom(), lev, islice);
    m_fields.SolvePoissonBz(Geom(), lev, islice);

    // deposit grid current into jz_beam
    m_grid_current.DepositCurrentSlice(m_fields, geom[lev], lev, islice);
    // No FillBoundary because grid current only deposits in the middle of the field

    // Modifies Bx, By, Sx and Sy in the current slice
    ExplicitSolveBxBy(lev);
    // shift and update force terms, push plasma particles
    m_multi_plasma.AdvanceParticles(m_fields, m_laser, geom[lev], false, true, true, true, lev);

    // Push beam particles
    m_multi_beam.AdvanceBeamParticlesSlice(m_fields, geom[lev], lev, islice_local, bx,
                                           beam_bin, m_box_sorters, ibox);
}

void
Hipace::PredictorCorrectorSolveOneSubSlice (const int lev, const int ibox, const amrex::Box& bx,
                                            const int islice, const int islice_local,
                                            const amrex::Vector<BeamBins>& beam_bin)
{
    m_fields.setVal(0., lev, WhichSlice::This,
        "ExmBy", "EypBx", "Ez", "Bx", "By", "Bz", "jx", "jy", "jz", "rho", "Psi");

    m_multi_plasma.AdvanceParticles(m_fields, m_laser, geom[lev], false,
                                    true, false, false, lev);

    if (m_do_tiling) m_multi_plasma.TileSort(bx, geom[lev]);
    m_multi_plasma.DepositCurrent(
        m_fields, m_laser, WhichSlice::This, false, true, true, true, false, geom[lev], lev);

    m_fields.AddRhoIons(lev);

    FillBoundaryChargeCurrents(lev);

    if (!m_do_beam_jz_minus_rho) {
        m_fields.SolvePoissonExmByAndEypBx(Geom(), m_comm_xy, lev, islice);
    }

    m_multi_beam.DepositCurrentSlice(m_fields, geom, lev, islice_local, beam_bin, m_box_sorters,
                                     ibox, m_do_beam_jx_jy_deposition, true, m_do_beam_jz_minus_rho,
                                     WhichSlice::This);

    if (m_do_beam_jz_minus_rho) {
        m_fields.SolvePoissonExmByAndEypBx(Geom(), m_comm_xy, lev, islice);
    }

    m_grid_current.DepositCurrentSlice(m_fields, geom[lev], lev, islice);

    FillBoundaryChargeCurrents(lev);

    m_fields.SolvePoissonEz(Geom(), lev, islice);
    m_fields.SolvePoissonBz(Geom(), lev, islice);

    // Modifies Bx and By in the current slice and the force terms of the plasma particles
    PredictorCorrectorLoopToSolveBxBy(islice_local, lev, beam_bin, ibox);

    // Push beam particles
    m_multi_beam.AdvanceBeamParticlesSlice(m_fields, geom[lev], lev, islice_local, bx,
                                           beam_bin, m_box_sorters, ibox);
}

void
Hipace::ResetAllQuantities ()
{
    HIPACE_PROFILE("Hipace::ResetAllQuantities()");

    for (int lev = 0; lev <= finestLevel(); ++lev) {
        m_multi_plasma.ResetParticles(lev, true);
        for (amrex::MultiFab& slice : m_fields.getSlices(lev)) {
            if (slice.nComp() != 0) {
                slice.setVal(0., m_fields.m_slices_nguards);
            }
        }
    }
}

void
Hipace::ResetLaser ()
{
    HIPACE_PROFILE("Hipace::ResetLaser()");

    for (int sl=WhichLaserSlice::nm1j00; sl<WhichLaserSlice::N; sl++) {
        m_laser.getSlices(sl).setVal(0.);
    }
}

void
Hipace::FillBoundaryChargeCurrents (int lev) {
    if (!m_fields.m_extended_solve) {
        if (m_explicit) {
            m_fields.FillBoundary(Geom(lev).periodicity(), lev, WhichSlice::This,
                "jx_beam", "jy_beam", "jz_beam", "rho_beam", "jx", "jy", "jz", "rho");
        } else {
            m_fields.FillBoundary(Geom(lev).periodicity(), lev, WhichSlice::This,
                "jx", "jy", "jz", "rho");
        }
    }
}

void
Hipace::ExplicitSolveBxBy (const int lev)
{
    HIPACE_PROFILE("Hipace::ExplicitSolveBxBy()");
    amrex::ParallelContext::push(m_comm_xy);
    using namespace amrex::literals;

    const int isl = WhichSlice::This;
    amrex::MultiFab& slicemf = m_fields.getSlices(lev, isl);
    const int nsl = WhichSlice::Next;
    const amrex::MultiFab& nslicemf = m_fields.getSlices(lev, nsl);
    const int psl = WhichSlice::Previous1;
    const amrex::MultiFab& pslicemf = m_fields.getSlices(lev, psl);

    int ncomp_mult = 1;
#ifdef AMREX_USE_LINEAR_SOLVERS
    // 2 components only for AMReX MLMG
    if (m_use_amrex_mlmg) {
        ncomp_mult = 2;
        AMREX_ALWAYS_ASSERT(Comps[isl]["Mult"] + 1 == Comps[isl]["Mult2"]);
    }
#endif
    AMREX_ALWAYS_ASSERT(Comps[isl]["Bx"] + 1 == Comps[isl]["By"]);
    AMREX_ALWAYS_ASSERT(Comps[isl]["Sy"] + 1 == Comps[isl]["Sx"]);

<<<<<<< HEAD
=======
    // extract a of the Laser
    const amrex::MultiFab& A_mf = m_laser.getSlices(WhichLaserSlice::n00j00);

    PhysConst pc = m_phys_const;

    // dx, dy, dz in normalized units
>>>>>>> 0741836a
    const amrex::Real dx = Geom(lev).CellSize(Direction::x);
    const amrex::Real dy = Geom(lev).CellSize(Direction::y);
    const amrex::Real dz = Geom(lev).CellSize(Direction::z);

    for ( amrex::MFIter mfi(slicemf, DfltMfiTlng); mfi.isValid(); ++mfi ){

        amrex::Box const& bx = mfi.tilebox();

        Array3<amrex::Real> const isl_arr = slicemf.array(mfi);
        Array3<const amrex::Real> const nsl_arr = nslicemf.const_array(mfi);
        Array3<const amrex::Real> const psl_arr = pslicemf.const_array(mfi);

        const int Sx = Comps[isl]["Sx"];
        const int Sy = Comps[isl]["Sy"];

        // FIRST: calculate contribution to Sx and Sy by all beams (same as with PC solver)
        const int next_jxb = Comps[nsl]["jx_beam"];
        const int next_jyb = Comps[nsl]["jy_beam"];
        const int      jzb = Comps[isl]["jz_beam"];
        const int prev_jxb = Comps[psl]["jx_beam"];
        const int prev_jyb = Comps[psl]["jy_beam"];

        const amrex::Real mu0 = m_phys_const.mu0;

        amrex::ParallelFor(bx,
            [=] AMREX_GPU_DEVICE (int i, int j, int) noexcept
            {
                const amrex::Real dx_jzb = (isl_arr(i+1,j,jzb)-isl_arr(i-1,j,jzb))/(2._rt*dx);
                const amrex::Real dy_jzb = (isl_arr(i,j+1,jzb)-isl_arr(i,j-1,jzb))/(2._rt*dy);
                const amrex::Real dz_jxb = (psl_arr(i,j,prev_jxb)-nsl_arr(i,j,next_jxb))/(2._rt*dz);
                const amrex::Real dz_jyb = (psl_arr(i,j,prev_jyb)-nsl_arr(i,j,next_jyb))/(2._rt*dz);

                const amrex::Real cdx_jzb = - dx_jzb;
                const amrex::Real cdy_jzb = - dy_jzb;
                const amrex::Real cdz_jxb =   dz_jxb;
                const amrex::Real cdz_jyb =   dz_jyb;

                // sy, to compute Bx
                isl_arr(i,j,Sy) =   mu0 * (
                                    + cdy_jzb
                                    + cdz_jyb);

                // sx, to compute By
                isl_arr(i,j,Sx) = - mu0 * (
                                    + cdx_jzb
                                    + cdz_jxb);
            });
<<<<<<< HEAD
=======

        const int psi = Comps[isl]["Psi"];
        const int bz = Comps[isl]["Bz"];
        const int ez = Comps[isl]["Ez"];
        const auto a = use_laser ? A_mf.const_array(mfi) : amrex::Array4<const amrex::Real>();

        // SECOND: calculate contribution to Mult, Sx and Sy for each plasma separately
        for (const PlasmaParticleContainer& plasma : m_multi_plasma.m_all_plasmas) {

            // getting the constant of motion for finite temperatures
            const amrex::RealVect u_std = plasma.GetUStd();
            const amrex::Real const_of_motion = - plasma.m_mass * pc.c * pc.c / plasma.m_charge *
                sqrt(1. + u_std[0]*u_std[0] + u_std[1]*u_std[1] + u_std[2]*u_std[2]);

            const std::string plasma_str = "_" + plasma.GetName();
            const int rho = Comps[isl]["rho"+plasma_str];
            const int jx  = Comps[isl]["jx" +plasma_str];
            const int jy  = Comps[isl]["jy" +plasma_str];
            const int jz  = Comps[isl]["jz" +plasma_str];
            const int jxx = Comps[isl]["jxx"+plasma_str];
            const int jxy = Comps[isl]["jxy"+plasma_str];
            const int jyy = Comps[isl]["jyy"+plasma_str];

            amrex::ParallelFor(bx,
                [=] AMREX_GPU_DEVICE (int i, int j, int k) noexcept
                {
                    const amrex::Real dx_jxy = (isl_arr(i+1,j,jxy)-isl_arr(i-1,j,jxy))/(2._rt*dx);
                    const amrex::Real dx_jxx = (isl_arr(i+1,j,jxx)-isl_arr(i-1,j,jxx))/(2._rt*dx);
                    const amrex::Real dx_jz  = (isl_arr (i+1,j,jz)-isl_arr (i-1,j,jz))/(2._rt*dx);
                    const amrex::Real dx_psi = (isl_arr(i+1,j,psi)-isl_arr(i-1,j,psi))/(2._rt*dx);

                    const amrex::Real dy_jyy = (isl_arr(i,j+1,jyy)-isl_arr(i,j-1,jyy))/(2._rt*dy);
                    const amrex::Real dy_jxy = (isl_arr(i,j+1,jxy)-isl_arr(i,j-1,jxy))/(2._rt*dy);
                    const amrex::Real dy_jz  = (isl_arr (i,j+1,jz)-isl_arr (i,j-1,jz))/(2._rt*dy);
                    const amrex::Real dy_psi = (isl_arr(i,j+1,psi)-isl_arr(i,j-1,psi))/(2._rt*dy);

                    // Store (i,j,k) cell value in local variable.
                    // NOTE: a few -1 factors are added here, due to discrepancy in definitions
                    // between WAND-PIC and HiPACE++:
                    //   n* and j are defined from ne in WAND-PIC and from rho in hipace++.
                    const amrex::Real cez     =   isl_arr(i,j,ez);
                    const amrex::Real cbz     =   isl_arr(i,j,bz);
                    const amrex::Real cpsi    =   isl_arr(i,j,psi);

                    const amrex::Real cne     = - isl_arr(i,j,rho);
                    const amrex::Real cjx     = - isl_arr(i,j,jx);
                    const amrex::Real cjy     = - isl_arr(i,j,jy);
                    const amrex::Real cjz     = - isl_arr(i,j,jz);
                    const amrex::Real cjxx    = - isl_arr(i,j,jxx);
                    const amrex::Real cjxy    = - isl_arr(i,j,jxy);
                    const amrex::Real cjyy    = - isl_arr(i,j,jyy);

                    const amrex::Real cdx_jxx = - dx_jxx;
                    const amrex::Real cdx_jxy = - dx_jxy;
                    const amrex::Real cdx_jz  = - dx_jz;
                    const amrex::Real cdx_psi =   dx_psi;
                    const amrex::Real cdy_jyy = - dy_jyy;
                    const amrex::Real cdy_jxy = - dy_jxy;
                    const amrex::Real cdy_jz  = - dy_jz;
                    const amrex::Real cdy_psi =   dy_psi;

                    const amrex::Real a2ip1j00 = use_laser ?
                        a(i+1,j,k,0)*a(i+1,j,k,0) + a(i+1,j,k,1)*a(i+1,j,k,1) : 0._rt;
                    const amrex::Real a2im1j00 = use_laser ?
                        a(i-1,j,k,0)*a(i-1,j,k,0) + a(i-1,j,k,1)*a(i-1,j,k,1) : 0._rt;
                    const amrex::Real a2i00jp1 = use_laser ?
                        a(i,j+1,k,0)*a(i,j+1,k,0) + a(i,j+1,k,1)*a(i,j+1,k,1) : 0._rt;
                    const amrex::Real a2i00jm1 = use_laser ?
                        a(i,j-1,k,0)*a(i,j-1,k,0) + a(i,j-1,k,1)*a(i,j-1,k,1) : 0._rt;
                    // laser field is always in normalized units
                    const amrex::Real casqdx = ( a2ip1j00 - a2im1j00 )/(2._rt*dx)
                        * (pc.c * pc.m_e / pc.q_e) * (pc.c * pc.m_e / pc.q_e) * pc.c * pc.c * pc.c;
                    const amrex::Real casqdy = ( a2i00jp1 - a2i00jm1 )/(2._rt*dy)
                        * (pc.c * pc.m_e / pc.q_e) * (pc.c * pc.m_e / pc.q_e) * pc.c * pc.c * pc.c;

                    // to calculate nstar, only the plasma current density is needed
                    const amrex::Real nstar = cne - cjz / pc.c;

                    const amrex::Real nstar_ax = 1._rt/(const_of_motion + cpsi) * (
                                    (-0.25_rt*casqdx*nstar)/(const_of_motion + cpsi)
                                    + cne*cdx_psi * pc.c
                                    - cjx*cez
                                    - cjxx*cdx_psi / pc.c
                                    - cjxy*cdy_psi / pc.c);

                    const amrex::Real nstar_ay = 1._rt/(const_of_motion + cpsi) * (
                                    (-0.25_rt*casqdy*nstar)/(const_of_motion + cpsi)
                                    + cne*cdy_psi * pc.c
                                    - cjy*cez
                                    - cjxy*cdx_psi / pc.c
                                    - cjyy*cdy_psi / pc.c);

                    // Should only have 1 component, but not supported yet by the AMReX MG solver
                    isl_arr(i,j,mult) += nstar / (const_of_motion + cpsi) / pc.ep0;
                    if (ncomp_mult==2) {
                        isl_arr(i,j,mult+1) += nstar / (const_of_motion + cpsi) / pc.ep0;
                    }

                    // sy, to compute Bx
                    isl_arr(i,j,Sy) += pc.mu0 * (
                                     + cbz * cjx / (const_of_motion+cpsi) * pc.c
                                     + nstar_ay
                                     - cdx_jxy / pc.c
                                     - cdy_jyy / pc.c
                                     + cdy_jz);
                    // sx, to compute By
                    isl_arr(i,j,Sx) -= pc.mu0 * (
                                     - cbz * cjy / (const_of_motion+cpsi) * pc.c
                                     + nstar_ax
                                     - cdx_jxx / pc.c
                                     - cdy_jxy / pc.c
                                     + cdx_jz);
                });
            }
>>>>>>> 0741836a
    }
    // Deposit Sx and Sy for every plasma species
    m_multi_plasma.ExplicitDeposition(m_fields, geom[lev], lev);

    // construct slice geometry
    // Set the lo and hi of domain and probdomain in the z direction
    amrex::RealBox tmp_probdom({AMREX_D_DECL(Geom(lev).ProbLo(Direction::x),
                                             Geom(lev).ProbLo(Direction::y),
                                             Geom(lev).ProbLo(Direction::z))},
                               {AMREX_D_DECL(Geom(lev).ProbHi(Direction::x),
                                             Geom(lev).ProbHi(Direction::y),
                                             Geom(lev).ProbHi(Direction::z))});
    amrex::Box tmp_dom = Geom(lev).Domain();
    const amrex::Real hi = Geom(lev).ProbHi(Direction::z);
    const amrex::Real lo = hi - dz;
    tmp_probdom.setLo(Direction::z, lo);
    tmp_probdom.setHi(Direction::z, hi);
    tmp_dom.setSmall(Direction::z, 0);
    tmp_dom.setBig(Direction::z, 0);
    amrex::Geometry slice_geom = amrex::Geometry(
        tmp_dom, tmp_probdom, Geom(lev).Coord(), Geom(lev).isPeriodic());

    slice_geom.setPeriodicity({0,0,0});


    amrex::MultiFab BxBy (slicemf, amrex::make_alias, Comps[isl]["Bx"], 2);
    amrex::MultiFab Mult (slicemf, amrex::make_alias, Comps[isl]["Mult"], ncomp_mult);
    amrex::MultiFab S (slicemf, amrex::make_alias, Comps[isl]["Sy"], 2);

#ifdef AMREX_USE_LINEAR_SOLVERS
    if (m_use_amrex_mlmg) {
        // Copy Mult to Mult2
        m_fields.duplicate<1>(lev, isl, {"Mult2"}, isl, {"Mult"});
        amrex::Gpu::streamSynchronize();
        if (!m_mlalaplacian){
            // If first call, initialize the MG solver
            amrex::LPInfo lpinfo{};
            lpinfo.setHiddenDirection(2).setAgglomeration(false).setConsolidation(false);

            // make_unique requires explicit types
            m_mlalaplacian = std::make_unique<amrex::MLALaplacian>(
                amrex::Vector<amrex::Geometry>{slice_geom},
                amrex::Vector<amrex::BoxArray>{S.boxArray()},
                amrex::Vector<amrex::DistributionMapping>{S.DistributionMap()},
                lpinfo,
                amrex::Vector<amrex::FabFactory<amrex::FArrayBox> const*>{}, 2);

            m_mlalaplacian->setDomainBC(
                {AMREX_D_DECL(amrex::LinOpBCType::Dirichlet,
                              amrex::LinOpBCType::Dirichlet,
                              amrex::LinOpBCType::Dirichlet)},
                {AMREX_D_DECL(amrex::LinOpBCType::Dirichlet,
                              amrex::LinOpBCType::Dirichlet,
                              amrex::LinOpBCType::Dirichlet)});

            m_mlmg = std::make_unique<amrex::MLMG>(*m_mlalaplacian);
            m_mlmg->setVerbose(m_MG_verbose);
        }

        // BxBy is assumed to have at least one ghost cell in x and y.
        // The ghost cells outside the domain should contain Dirichlet BC values.
        BxBy.setDomainBndry(0.0, slice_geom); // Set Dirichlet BC to zero
        m_mlalaplacian->setLevelBC(0, &BxBy);

        m_mlalaplacian->setACoeffs(0, Mult);

        // amrex solves ascalar A phi - bscalar Laplacian(phi) = rhs
        // So we solve Delta BxBy - A * BxBy = S
        m_mlalaplacian->setScalars(-1.0, -1.0);

        m_mlmg->solve({&BxBy}, {&S}, m_MG_tolerance_rel, m_MG_tolerance_abs);
    } else
#endif
    {
        AMREX_ALWAYS_ASSERT(slicemf.boxArray().size() == 1);
        if (!m_hpmg) {
            m_hpmg = std::make_unique<hpmg::MultiGrid>(slice_geom);
        }
        const int max_iters = 200;
        m_hpmg->solve1(BxBy[0], S[0], Mult[0], m_MG_tolerance_rel, m_MG_tolerance_abs,
                       max_iters, m_MG_verbose);
    }
    amrex::ParallelContext::pop();
}

void
Hipace::PredictorCorrectorLoopToSolveBxBy (const int islice_local, const int lev,
                                           const amrex::Vector<BeamBins>& bins, const int ibox)
{
    HIPACE_PROFILE("Hipace::PredictorCorrectorLoopToSolveBxBy()");

    amrex::Real relative_Bfield_error_prev_iter = 1.0;
    amrex::Real relative_Bfield_error = m_fields.ComputeRelBFieldError(
        m_fields.getSlices(lev, WhichSlice::Previous1),
        m_fields.getSlices(lev, WhichSlice::Previous1),
        m_fields.getSlices(lev, WhichSlice::Previous2),
        m_fields.getSlices(lev, WhichSlice::Previous2),
        Comps[WhichSlice::Previous1]["Bx"], Comps[WhichSlice::Previous1]["By"],
        Comps[WhichSlice::Previous2]["Bx"], Comps[WhichSlice::Previous2]["By"],
        Geom(lev));

    /* Guess Bx and By */
    m_fields.InitialBfieldGuess(relative_Bfield_error, m_predcorr_B_error_tolerance, lev);

    if (!m_fields.m_extended_solve) {
        amrex::ParallelContext::push(m_comm_xy);
        // exchange ExmBy EypBx Ez Bx By Bz
        m_fields.FillBoundary(Geom(lev).periodicity(), lev, WhichSlice::This,
            "ExmBy", "EypBx", "Ez", "Bx", "By", "Bz", "jx", "jy", "jz", "rho", "Psi");
        amrex::ParallelContext::pop();
    }

    /* creating temporary Bx and By arrays for the current and previous iteration */
    amrex::MultiFab Bx_iter(m_fields.getSlices(lev, WhichSlice::This).boxArray(),
                            m_fields.getSlices(lev, WhichSlice::This).DistributionMap(), 1,
                            m_fields.getSlices(lev, WhichSlice::This).nGrowVect());
    amrex::MultiFab By_iter(m_fields.getSlices(lev, WhichSlice::This).boxArray(),
                            m_fields.getSlices(lev, WhichSlice::This).DistributionMap(), 1,
                            m_fields.getSlices(lev, WhichSlice::This).nGrowVect());
    Bx_iter.setVal(0.0, m_fields.m_slices_nguards);
    By_iter.setVal(0.0, m_fields.m_slices_nguards);
    amrex::MultiFab Bx_prev_iter(m_fields.getSlices(lev, WhichSlice::This).boxArray(),
                                 m_fields.getSlices(lev, WhichSlice::This).DistributionMap(), 1,
                                 m_fields.getSlices(lev, WhichSlice::This).nGrowVect());
    amrex::MultiFab::Copy(Bx_prev_iter, m_fields.getSlices(lev, WhichSlice::This),
                          Comps[WhichSlice::This]["Bx"], 0, 1, m_fields.m_slices_nguards);
    amrex::MultiFab By_prev_iter(m_fields.getSlices(lev, WhichSlice::This).boxArray(),
                                 m_fields.getSlices(lev, WhichSlice::This).DistributionMap(), 1,
                                 m_fields.getSlices(lev, WhichSlice::This).nGrowVect());
    amrex::MultiFab::Copy(By_prev_iter, m_fields.getSlices(lev, WhichSlice::This),
                          Comps[WhichSlice::This]["By"], 0, 1, m_fields.m_slices_nguards);

    /* shift force terms, update force terms using guessed Bx and By */
    m_multi_plasma.AdvanceParticles(m_fields, m_laser, geom[lev], false, false, true, true, lev);

    const int islice = islice_local + boxArray(lev)[ibox].smallEnd(Direction::z);

    /* Begin of predictor corrector loop  */
    int i_iter = 0;
    /* resetting the initial B-field error for mixing between iterations */
    relative_Bfield_error = 1.0;
    while (( relative_Bfield_error > m_predcorr_B_error_tolerance )
           && ( i_iter < m_predcorr_max_iterations ))
    {
        i_iter++;
        m_predcorr_avg_iterations += 1.0;

        /* Push particles to the next slice */
        m_multi_plasma.AdvanceParticles(m_fields, m_laser, geom[lev], true, true, false, false, lev);

        if (m_do_tiling) m_multi_plasma.TileSort(boxArray(lev)[0], geom[lev]);
        /* deposit current to next slice */
        m_multi_plasma.DepositCurrent(
            m_fields, m_laser, WhichSlice::Next, true, true, false, false, false, geom[lev], lev);

        m_multi_beam.DepositCurrentSlice(m_fields, geom, lev, islice_local, bins, m_box_sorters,
            ibox, m_do_beam_jx_jy_deposition, false, false, WhichSlice::Next);

        if (!m_fields.m_extended_solve) {
            amrex::ParallelContext::push(m_comm_xy);
            // need to exchange jx jy jx_beam jy_beam
            m_fields.FillBoundary(Geom(lev).periodicity(), lev, WhichSlice::Next,
                "jx", "jy");
            amrex::ParallelContext::pop();
        }

        /* Calculate Bx and By */
        m_fields.SolvePoissonBx(Bx_iter, Geom(), lev, islice);
        m_fields.SolvePoissonBy(By_iter, Geom(), lev, islice);

        relative_Bfield_error = m_fields.ComputeRelBFieldError(
            m_fields.getSlices(lev, WhichSlice::This),
            m_fields.getSlices(lev, WhichSlice::This),
            Bx_iter, By_iter,
            Comps[WhichSlice::This]["Bx"], Comps[WhichSlice::This]["By"],
            0, 0, Geom(lev));

        if (i_iter == 1) relative_Bfield_error_prev_iter = relative_Bfield_error;

        /* Mixing the calculated B fields to the actual B field and shifting iterated B fields */
        m_fields.MixAndShiftBfields(
            Bx_iter, Bx_prev_iter, Comps[WhichSlice::This]["Bx"], relative_Bfield_error,
            relative_Bfield_error_prev_iter, m_predcorr_B_mixing_factor, lev);
        m_fields.MixAndShiftBfields(
            By_iter, By_prev_iter, Comps[WhichSlice::This]["By"], relative_Bfield_error,
            relative_Bfield_error_prev_iter, m_predcorr_B_mixing_factor, lev);

        /* resetting current in the next slice to clean temporarily used current*/
        m_fields.setVal(0., lev, WhichSlice::Next, "jx", "jy");

        if (!m_fields.m_extended_solve) {
            amrex::ParallelContext::push(m_comm_xy);
            // exchange Bx By
            m_fields.FillBoundary(Geom(lev).periodicity(), lev, WhichSlice::This,
                "ExmBy", "EypBx", "Ez", "Bx", "By", "Bz", "jx", "jy", "jz", "rho", "Psi");
            amrex::ParallelContext::pop();
        }

        /* Update force terms using the calculated Bx and By */
        m_multi_plasma.AdvanceParticles(m_fields, m_laser, geom[lev],
                                        false, false, true, false, lev);

        /* Shift relative_Bfield_error values */
        relative_Bfield_error_prev_iter = relative_Bfield_error;
    } /* end of predictor corrector loop */

    /* resetting the particle position after they have been pushed to the next slice */
    m_multi_plasma.ResetParticles(lev);

    if (relative_Bfield_error > 10. && m_predcorr_B_error_tolerance > 0.)
    {
        amrex::Print() << "WARNING: Predictor corrector loop may have diverged!\n"
                     "Re-try by adjusting the following paramters in the input script:\n"
                     "- lower mixing factor: hipace.predcorr_B_mixing_factor "
                     "(hidden default: 0.1) \n"
                     "- lower B field error tolerance: hipace.predcorr_B_error_tolerance"
                     " (hidden default: 0.04)\n"
                     "- higher number of iterations in the pred. cor. loop:"
                     "hipace.predcorr_max_iterations (hidden default: 5)\n"
                     "- higher longitudinal resolution";
    }

    // adding relative B field error for diagnostic
    m_predcorr_avg_B_error += relative_Bfield_error;
    if (m_verbose >= 2) amrex::Print()<<"level: " << lev << " islice: " << islice <<
                " n_iter: "<<i_iter<<" relative B field error: "<<relative_Bfield_error<< "\n";
}

void
Hipace::Wait (const int step, int it, bool only_ghost)
{
    HIPACE_PROFILE("Hipace::Wait()");

#ifdef AMREX_USE_MPI
    if (step == 0) return;
    if (m_numprocs_z == 1) return;

    // Receive physical time
    if (it == m_numprocs_z - 1 && !only_ghost) {
        MPI_Status status;
        // Each rank receives data from upstream, except rank m_numprocs_z-1 who receives from 0
        MPI_Recv(&m_physical_time, 1,
                 amrex::ParallelDescriptor::Mpi_typemap<amrex::Real>::type(),
                 (m_rank_z+1)%m_numprocs_z, tcomm_z_tag, m_comm_z, &status);
    }

    if (m_physical_time > m_max_time) return;

    const int nbeams = m_multi_beam.get_nbeams();
    // 1 element per beam species,
    // 1 for the index of leftmost box with beam particles,
    // 1 for number of z points for laser data.
    const int nint = nbeams + 2;
    amrex::Vector<int> np_rcv(nint, 0);
    if (it < m_leftmost_box_rcv && it < m_numprocs_z - 1 && m_skip_empty_comms){
        if (m_verbose >= 2){
            amrex::AllPrint()<<"rank "<<m_rank_z<<" step "<<step<<" box "<<it<<": SKIP RECV!\n";
        }
        return;
    }

    // Receive particle counts
    {
        MPI_Status status;
        const int loc_ncomm_z_tag = only_ghost ? ncomm_z_tag_ghost : ncomm_z_tag;
        // Each rank receives data from upstream, except rank m_numprocs_z-1 who receives from 0
        MPI_Recv(np_rcv.dataPtr(), nint,
                 amrex::ParallelDescriptor::Mpi_typemap<int>::type(),
                 (m_rank_z+1)%m_numprocs_z, loc_ncomm_z_tag, m_comm_z, &status);
    }
    const int nz_laser = np_rcv[nbeams+1];
    if (!only_ghost) m_leftmost_box_rcv = std::min(np_rcv[nbeams], m_leftmost_box_rcv);

    // Receive beam particles.
    {
        const amrex::Long np_total = std::accumulate(np_rcv.begin(), np_rcv.begin()+nbeams, 0);
        if (np_total == 0 && !m_laser.m_use_laser) return;
        const amrex::Long psize = sizeof(BeamParticleContainer::SuperParticleType);
        const amrex::Long buffer_size = psize*np_total;
        auto recv_buffer = (char*)amrex::The_Pinned_Arena()->alloc(buffer_size);

        MPI_Status status;
        const int loc_pcomm_z_tag = only_ghost ? pcomm_z_tag_ghost : pcomm_z_tag;
        // Each rank receives data from upstream, except rank m_numprocs_z-1 who receives from 0

        // Make datatype the same size as one particle, so MAX_INT particles can be sent
        MPI_Datatype one_particle_size{};
        MPI_Type_contiguous(psize, amrex::ParallelDescriptor::Mpi_typemap<char>::type(),
                            &one_particle_size);
        MPI_Type_commit(&one_particle_size);

        MPI_Recv(recv_buffer, np_total, one_particle_size,
                 (m_rank_z+1)%m_numprocs_z, loc_pcomm_z_tag, m_comm_z, &status);

        int offset_beam = 0;
        for (int ibeam = 0; ibeam < nbeams; ibeam++){
            auto& ptile = m_multi_beam.getBeam(ibeam);
            const int np = np_rcv[ibeam];
            auto old_size = ptile.numParticles();
            auto new_size = old_size + np;
            ptile.resize(new_size);
            const auto ptd = ptile.getParticleTileData();

            const amrex::Gpu::DeviceVector<int> comm_real(AMREX_SPACEDIM + m_multi_beam.NumRealComps(), 1);
            const amrex::Gpu::DeviceVector<int> comm_int (AMREX_SPACEDIM + m_multi_beam.NumIntComps(),  1);
            const auto p_comm_real = comm_real.data();
            const auto p_comm_int = comm_int.data();

#ifdef AMREX_USE_GPU
            if (amrex::Gpu::inLaunchRegion() && np > 0) {
                int const np_per_block = 128;
                int const nblocks = (np+np_per_block-1)/np_per_block;
                std::size_t const shared_mem_bytes = np_per_block * psize;
                // NOTE - TODO DPC++
                amrex::launch(
                    nblocks, np_per_block, shared_mem_bytes, amrex::Gpu::gpuStream(),
                    [=] AMREX_GPU_DEVICE () noexcept
                    {
                        amrex::Gpu::SharedMemory<char> gsm;
                        char* const shared = gsm.dataPtr();

                        // Copy packed data from recv_buffer (in pinned memory) to shared memory
                        const int i = blockDim.x*blockIdx.x+threadIdx.x;
                        const unsigned int m = threadIdx.x;
                        const unsigned int mend = amrex::min<unsigned int>
                            (blockDim.x, np-blockDim.x*blockIdx.x);
                        for (unsigned int index = m;
                             index < mend*psize/sizeof(double); index += blockDim.x) {
                            const double *csrc = (double *)
                                (recv_buffer+offset_beam*psize+blockDim.x*blockIdx.x*psize);
                            double *cdest = (double *)shared;
                            cdest[index] = csrc[index];
                        }

                        __syncthreads();
                        // Unpack in shared memory, and move to device memory
                        if (i < np) {
                            ptd.unpackParticleData(
                                shared, m*psize, i+old_size, p_comm_real, p_comm_int);
                        }
                    });
            } else
#endif
            {
                for (int i = 0; i < np; ++i)
                {
                    ptd.unpackParticleData(
                        recv_buffer+offset_beam*psize, i*psize, i+old_size, p_comm_real, p_comm_int);
                }
            }
            offset_beam += np;
        }

        amrex::Gpu::streamSynchronize();
        amrex::The_Pinned_Arena()->free(recv_buffer);
    }

    // Receive laser
    {
        if (only_ghost) return;
        if (!m_laser.m_use_laser) return;
        AMREX_ALWAYS_ASSERT(nz_laser > 0);
        amrex::FArrayBox& laser_fab = m_laser.getFAB();
        amrex::Array4<amrex::Real> laser_arr = laser_fab.array();
        const amrex::Box& bx = laser_fab.box(); // does not include ghost cells
        AMREX_ALWAYS_ASSERT_WITH_MESSAGE(
            bx.bigEnd(2)-bx.smallEnd(2)+1 == nz_laser,
            "Laser requires all sub-domains to be the same size, i.e., nz%nrank=0");
        const std::size_t nreals = bx.numPts()*laser_fab.nComp();
        auto lrecv_buffer = (amrex::Real*)amrex::The_Pinned_Arena()->alloc
            (sizeof(amrex::Real)*nreals);
        auto const buf = amrex::makeArray4(lrecv_buffer, bx, laser_fab.nComp());
        MPI_Status lstatus;
        MPI_Recv(lrecv_buffer, nreals,
                 amrex::ParallelDescriptor::Mpi_typemap<amrex::Real>::type(),
                 (m_rank_z+1)%m_numprocs_z, lcomm_z_tag, m_comm_z, &lstatus);
        amrex::ParallelFor
            (bx, laser_fab.nComp(), [=] AMREX_GPU_DEVICE (int i, int j, int k, int n) noexcept
            {
                laser_arr(i,j,k,n) = buf(i,j,k,n);
            });
        amrex::Gpu::Device::synchronize();
        amrex::The_Pinned_Arena()->free(lrecv_buffer);
    }
#endif
}

void
Hipace::Notify (const int step, const int it,
                const amrex::Vector<BeamBins>& bins, bool only_ghost)
{
    HIPACE_PROFILE("Hipace::Notify()");

#ifdef AMREX_USE_MPI
    constexpr int lev = 0;
    if (m_numprocs_z == 1) return;

    const bool only_time = m_physical_time >= m_max_time;
    NotifyFinish(it, only_ghost, only_time); // finish the previous send
    int nz_laser = 0;
    if (m_laser.m_use_laser){
        const amrex::Box& laser_bx = m_laser.getFAB().box();
        nz_laser = laser_bx.bigEnd(2) - laser_bx.smallEnd(2) + 1;
    }
    const int nbeams = m_multi_beam.get_nbeams();
    const int nint = nbeams + 2;

    // last step does not need to send anything, but needs to resize to remove slipped particles
    if (step == m_max_step)
    {
        if (!only_ghost) {
            for (int ibeam = 0; ibeam < nbeams; ibeam++){
                const int offset_box = m_box_sorters[ibeam].boxOffsetsPtr()[it];
                auto& ptile = m_multi_beam.getBeam(ibeam);
                ptile.resize(offset_box);
            }
        }
        return;
    }

    // send physical time
    if (it == m_numprocs_z - 1 && !only_ghost){
        m_tsend_buffer = m_physical_time + m_dt;
        MPI_Isend(&m_tsend_buffer, 1, amrex::ParallelDescriptor::Mpi_typemap<amrex::Real>::type(),
                  (m_rank_z-1+m_numprocs_z)%m_numprocs_z, tcomm_z_tag, m_comm_z, &m_tsend_request);
    }

    if (only_time) return;

    m_leftmost_box_snd = std::min(m_leftmost_box_snd, m_leftmost_box_rcv);
    if (it < m_leftmost_box_snd && it < m_numprocs_z - 1 && m_skip_empty_comms){
        if (m_verbose >= 2){
            amrex::AllPrint()<<"rank "<<m_rank_z<<" step "<<step<<" box "<<it<<": SKIP SEND!\n";
        }
        return;
    }

    // 1 element per beam species, and 1 for the index of leftmost box with beam particles.
    amrex::Vector<int>& np_snd = only_ghost ? m_np_snd_ghost : m_np_snd;
    np_snd.resize(nint);

    const amrex::Box& bx = boxArray(lev)[it];
    for (int ibeam = 0; ibeam < nbeams; ++ibeam)
    {
        np_snd[ibeam] = only_ghost ?
            m_multi_beam.NGhostParticles(ibeam, bins, bx)
            : m_box_sorters[ibeam].boxCountsPtr()[it];
    }
    np_snd[nbeams] = m_leftmost_box_snd;
    np_snd[nbeams+1] = nz_laser;

    // Each rank sends data downstream, except rank 0 who sends data to m_numprocs_z-1
    const int loc_ncomm_z_tag = only_ghost ? ncomm_z_tag_ghost : ncomm_z_tag;
    MPI_Request* loc_nsend_request = only_ghost ? &m_nsend_request_ghost : &m_nsend_request;
    MPI_Isend(np_snd.dataPtr(), nint, amrex::ParallelDescriptor::Mpi_typemap<int>::type(),
              (m_rank_z-1+m_numprocs_z)%m_numprocs_z, loc_ncomm_z_tag, m_comm_z, loc_nsend_request);

    // Send beam particles. Currently only one tile.
    {
        const amrex::Long np_total = std::accumulate(np_snd.begin(), np_snd.begin()+nbeams, 0);
        if (np_total == 0 && !m_laser.m_use_laser) return;
        const amrex::Long psize = sizeof(BeamParticleContainer::SuperParticleType);
        const amrex::Long buffer_size = psize*np_total;
        char*& psend_buffer = only_ghost ? m_psend_buffer_ghost : m_psend_buffer;
        psend_buffer = (char*)amrex::The_Pinned_Arena()->alloc(buffer_size);

        int offset_beam = 0;
        for (int ibeam = 0; ibeam < nbeams; ibeam++){
            const int offset_box = m_box_sorters[ibeam].boxOffsetsPtr()[it];
            const amrex::Long np = np_snd[ibeam];

            auto& ptile = m_multi_beam.getBeam(ibeam);
            const auto ptd = ptile.getConstParticleTileData();

            const amrex::Gpu::DeviceVector<int> comm_real(AMREX_SPACEDIM + m_multi_beam.NumRealComps(), 1);
            const amrex::Gpu::DeviceVector<int> comm_int (AMREX_SPACEDIM + m_multi_beam.NumIntComps(),  1);
            const auto p_comm_real = comm_real.data();
            const auto p_comm_int = comm_int.data();
            const auto p_psend_buffer = psend_buffer + offset_beam*psize;

            BeamBins::index_type const * const indices = bins[ibeam].permutationPtr();
            BeamBins::index_type const * const offsets = bins[ibeam].offsetsPtr();
            BeamBins::index_type cell_start = 0;

            // The particles that are in the last slice (sent as ghost particles) are
            // given by the indices[cell_start:cell_stop-1]
            cell_start = offsets[bx.bigEnd(Direction::z)-bx.smallEnd(Direction::z)];

#ifdef AMREX_USE_GPU
            if (amrex::Gpu::inLaunchRegion() && np > 0) {
                const int np_per_block = 128;
                const int nblocks = (np+np_per_block-1)/np_per_block;
                const std::size_t shared_mem_bytes = np_per_block * psize;
                // NOTE - TODO DPC++
                amrex::launch(
                    nblocks, np_per_block, shared_mem_bytes, amrex::Gpu::gpuStream(),
                    [=] AMREX_GPU_DEVICE () noexcept
                    {
                        amrex::Gpu::SharedMemory<char> gsm;
                        char* const shared = gsm.dataPtr();

                        // Pack particles from device memory to shared memory
                        const int i = blockDim.x*blockIdx.x+threadIdx.x;
                        const unsigned int m = threadIdx.x;
                        const unsigned int mend = amrex::min<unsigned int>(blockDim.x, np-blockDim.x*blockIdx.x);
                        if (i < np) {
                            const int src_i = only_ghost ? indices[cell_start+i] : i;
                            ptd.packParticleData(shared, offset_box+src_i, m*psize, p_comm_real, p_comm_int);
                        }

                        __syncthreads();

                        // Copy packed particles from shared memory to psend_buffer in pinned memory
                        for (unsigned int index = m;
                             index < mend*psize/sizeof(double); index += blockDim.x) {
                            const double *csrc = (double *)shared;
                            double *cdest = (double *)(p_psend_buffer+blockDim.x*blockIdx.x*psize);
                            cdest[index] = csrc[index];
                        }
                    });
            } else
#endif
            {
                for (int i = 0; i < np; ++i)
                {
                    const int src_i = only_ghost ? indices[cell_start+i] : i;
                    ptd.packParticleData(p_psend_buffer, offset_box+src_i, i*psize, p_comm_real, p_comm_int);
                }
            }
            amrex::Gpu::streamSynchronize();

            // Delete beam particles that we just sent from the particle array
            if (!only_ghost) ptile.resize(offset_box);
            offset_beam += np;
        } // here

        const int loc_pcomm_z_tag = only_ghost ? pcomm_z_tag_ghost : pcomm_z_tag;
        MPI_Request* loc_psend_request = only_ghost ? &m_psend_request_ghost : &m_psend_request;
        // Each rank sends data downstream, except rank 0 who sends data to m_numprocs_z-1

        // Make datatype the same size as one particle, so MAX_INT particles can be sent
        MPI_Datatype one_particle_size{};
        MPI_Type_contiguous(psize, amrex::ParallelDescriptor::Mpi_typemap<char>::type(),
                            &one_particle_size);
        MPI_Type_commit(&one_particle_size);

        MPI_Isend(psend_buffer, np_total, one_particle_size,
                  (m_rank_z-1+m_numprocs_z)%m_numprocs_z, loc_pcomm_z_tag, m_comm_z, loc_psend_request);
    }

    // Send laser data
    {
        if (only_ghost) return;
        if (!m_laser.m_use_laser) return;
        const amrex::FArrayBox& laser_fab = m_laser.getFAB();
        amrex::Array4<amrex::Real const> const& laser_arr = laser_fab.array();
        const amrex::Box& lbx = laser_fab.box(); // does not include ghost cells
        const std::size_t nreals = lbx.numPts()*laser_fab.nComp();
        m_lsend_buffer = (amrex::Real*)amrex::The_Pinned_Arena()->alloc
            (sizeof(amrex::Real)*nreals);
        auto const buf = amrex::makeArray4(m_lsend_buffer, lbx, laser_fab.nComp());
        amrex::ParallelFor
            (lbx, laser_fab.nComp(), [=] AMREX_GPU_DEVICE (int i, int j, int k, int n) noexcept
            {
                buf(i,j,k,n) = laser_arr(i,j,k,n);
            });
        amrex::Gpu::Device::synchronize();
        MPI_Isend(m_lsend_buffer, nreals,
                  amrex::ParallelDescriptor::Mpi_typemap<amrex::Real>::type(),
                  (m_rank_z-1+m_numprocs_z)%m_numprocs_z, lcomm_z_tag, m_comm_z, &m_lsend_request);
    }
#endif
}

void
Hipace::NotifyFinish (const int it, bool only_ghost, bool only_time)
{
#ifdef AMREX_USE_MPI
    if (only_ghost) {
        if (m_np_snd_ghost.size() > 0) {
            MPI_Status status;
            MPI_Wait(&m_nsend_request_ghost, &status);
            m_np_snd_ghost.resize(0);
        }
        if (m_psend_buffer_ghost) {
            MPI_Status status;
            MPI_Wait(&m_psend_request_ghost, &status);
            amrex::The_Pinned_Arena()->free(m_psend_buffer_ghost);
            m_psend_buffer_ghost = nullptr;
        }
    } else {
        if (it == m_numprocs_z - 1) {
            AMREX_ALWAYS_ASSERT(m_dt >= 0.);
            if (m_tsend_buffer >= m_initial_time) {
                MPI_Status status;
                MPI_Wait(&m_tsend_request, &status);
                m_tsend_buffer = m_initial_time - 1.;
            }
            if (only_time) return;
        }
        if (m_np_snd.size() > 0) {
            MPI_Status status;
            MPI_Wait(&m_nsend_request, &status);
            m_np_snd.resize(0);
        }
        if (m_psend_buffer) {
            MPI_Status status;
            MPI_Wait(&m_psend_request, &status);
            amrex::The_Pinned_Arena()->free(m_psend_buffer);
            m_psend_buffer = nullptr;
        }
        if (m_lsend_buffer) {
            MPI_Status status;
            MPI_Wait(&m_lsend_request, &status);
            amrex::The_Pinned_Arena()->free(m_lsend_buffer);
            m_lsend_buffer = nullptr;
        }
    }
#endif
}

void
Hipace::ResizeFDiagFAB (const int it)
{
    for (int lev = 0; lev <= finestLevel(); ++lev) {
        amrex::Box local_box = boxArray(lev)[it];
        amrex::Box domain = boxArray(lev).minimalBox();

        if (lev == 1) {
            // boxArray(1) is not correct in z direction. We need to manually enforce a
            // parent/child relationship between lev_0 and lev_1 boxes in z
            const amrex::Box& bx_lev0 = boxArray(0)[it];
            const int ref_ratio_z = GetRefRatio(lev)[Direction::z];

            // This seems to be required for some reason
            domain.setBig(Direction::z, domain.bigEnd(Direction::z) - ref_ratio_z);

            // Ensuring the IO boxes on level 1 are aligned with the boxes on level 0
            local_box.setSmall(Direction::z, amrex::max(domain.smallEnd(Direction::z),
                               ref_ratio_z*bx_lev0.smallEnd(Direction::z)));
            local_box.setBig  (Direction::z, amrex::min(domain.bigEnd(Direction::z),
                               ref_ratio_z*bx_lev0.bigEnd(Direction::z)+(ref_ratio_z-1)));
        }

        m_diags.ResizeFDiagFAB(local_box, domain, lev, Geom(lev));
    }
}

amrex::IntVect
Hipace::GetRefRatio (int lev)
{
    if (lev==0) {
        return amrex::IntVect{1,1,1};
    } else {
        return GetInstance().ref_ratio[lev-1];
    }
}

void
Hipace::FillDiagnostics (const int lev, int i_slice)
{
    if (m_diags.hasField()[lev]) {
        m_fields.Copy(lev, i_slice, m_diags.getGeom()[lev], m_diags.getF(lev),
                      m_diags.getF(lev).box(), Geom(lev),
                      m_diags.getCompsIdx(), m_diags.getNFields(), m_laser);
    }
}

void
Hipace::WriteDiagnostics (int output_step, const int it, const OpenPMDWriterCallType call_type)
{
    HIPACE_PROFILE("Hipace::WriteDiagnostics()");

    // Dump every m_output_period steps and after last step
    if (m_output_period < 0 ||
        (!(m_physical_time == m_max_time) && !(output_step == m_max_step)
         && output_step % m_output_period != 0 ) ) return;

    // assumption: same order as in struct enum Field Comps
    amrex::Vector< std::string > varnames = getDiagComps();
    if (m_diags.doLaser()) varnames.push_back("laser_real");
    if (m_diags.doLaser()) varnames.push_back("laser_imag");
    const amrex::Vector< std::string > beamnames = getDiagBeamNames();

#ifdef HIPACE_USE_OPENPMD
    amrex::Gpu::streamSynchronize();
    m_openpmd_writer.WriteDiagnostics(getDiagF(), m_multi_beam, getDiagGeom(), m_diags.hasField(),
                        m_physical_time, output_step, finestLevel()+1, getDiagSliceDir(), varnames,
                        beamnames, it, m_box_sorters, geom, call_type);
#else
    amrex::ignore_unused(it, call_type);
    amrex::Print()<<"WARNING: HiPACE++ compiled without openPMD support, the simulation has no I/O.\n";
#endif
}

int
Hipace::leftmostBoxWithParticles () const
{
    int boxid = m_numprocs_z;
    for(const auto& box_sorter : m_box_sorters){
        boxid = std::min(box_sorter.leftmostBoxWithParticles(), boxid);
    }
    return boxid;
}

void
Hipace::CheckGhostSlice (int it)
{
    HIPACE_PROFILE("Hipace::CheckGhostSlice()");

    constexpr int lev = 0;

    if (it == 0) return;

    for (int ibeam=0; ibeam<m_multi_beam.get_nbeams(); ibeam++) {
        const int nreal = m_multi_beam.getNRealParticles(ibeam);
        const int nghost = m_multi_beam.Npart(ibeam) - nreal;

        if (m_verbose >= 3) {
            amrex::AllPrint()<<"CheckGhostSlice rank "<<m_rank_z<<" it "<<it
                             <<" npart "<<m_multi_beam.Npart(ibeam)<<" nreal "
                             <<nreal<<" nghost "<<nghost<<"\n";
        }

        // Get lo and hi indices of current box
        const amrex::Box& bx = boxArray(lev)[it];
        const int ilo = bx.smallEnd(Direction::z);

        // Get domain size in physical space
        const amrex::Real dz = Geom(lev).CellSize(Direction::z);
        const amrex::Real dom_lo = Geom(lev).ProbLo(Direction::z);

        // Compute bounds of ghost cell
        const amrex::Real zmin_leftcell = dom_lo + dz*(ilo-1);
        const amrex::Real zmax_leftcell = dom_lo + dz*ilo;

        // Get pointers to ghost particles
        auto& ptile = m_multi_beam.getBeam(ibeam);
        auto& aos = ptile.GetArrayOfStructs();
        const auto& pos_structs = aos.begin() + nreal;

        // Invalidate particles out of the ghost slice
        amrex::ParallelFor(
            nghost,
            [=] AMREX_GPU_DEVICE (long idx) {
                // Get zp of ghost particle
                const amrex::Real zp = pos_structs[idx].pos(2);
                // Invalidate ghost particle if not in the ghost slice
                if ( zp < zmin_leftcell || zp > zmax_leftcell ) {
                    pos_structs[idx].id() = -1;
                }
            }
            );
    }
}<|MERGE_RESOLUTION|>--- conflicted
+++ resolved
@@ -602,27 +602,12 @@
                                   const int islice, const int islice_local,
                                   const amrex::Vector<BeamBins>& beam_bin)
 {
-<<<<<<< HEAD
     // Set all quantities to 0 except:
     // Bx and By: the previous slice serves as initial guess.
     // jx_beam and jy_beam are used from the previous "Next" slice
     // jx and jy are initially set to jx_beam and jy_beam
-    m_fields.setVal(0., lev, WhichSlice::This, "Mult", "Sy", "Sx", "ExmBy", "EypBx", "Ez",
+    m_fields.setVal(0., lev, WhichSlice::This, "chi", "Sy", "Sx", "ExmBy", "EypBx", "Ez",
         "Bz", "Psi", "jz_beam", "rho_beam", "jz", "rho");
-=======
-    // Set all quantities to 0 except Bx and By: the previous slice serves as initial
-    // guess.
-    m_fields.setVal(0., lev, WhichSlice::This, "ExmBy", "EypBx", "Ez", "Bz", "Psi",
-                    "jx_beam", "jy_beam", "jz_beam", "rho_beam");
-    if (m_use_laser) {
-        m_fields.setVal(0., lev, WhichSlice::This, "chi");
-    }
-    for (const std::string& plasma_name : m_multi_plasma.GetNames()) {
-        m_fields.setVal(0., lev, WhichSlice::This,
-            "jx_"+plasma_name, "jy_"+plasma_name, "jz_"+plasma_name, "rho_"+plasma_name,
-            "jxx_"+plasma_name, "jxy_"+plasma_name, "jyy_"+plasma_name);
-    }
->>>>>>> 0741836a
 
     if (m_do_tiling) m_multi_plasma.TileSort(bx, geom[lev]);
 
@@ -772,15 +757,6 @@
     AMREX_ALWAYS_ASSERT(Comps[isl]["Bx"] + 1 == Comps[isl]["By"]);
     AMREX_ALWAYS_ASSERT(Comps[isl]["Sy"] + 1 == Comps[isl]["Sx"]);
 
-<<<<<<< HEAD
-=======
-    // extract a of the Laser
-    const amrex::MultiFab& A_mf = m_laser.getSlices(WhichLaserSlice::n00j00);
-
-    PhysConst pc = m_phys_const;
-
-    // dx, dy, dz in normalized units
->>>>>>> 0741836a
     const amrex::Real dx = Geom(lev).CellSize(Direction::x);
     const amrex::Real dy = Geom(lev).CellSize(Direction::y);
     const amrex::Real dz = Geom(lev).CellSize(Direction::z);
@@ -828,123 +804,6 @@
                                     + cdx_jzb
                                     + cdz_jxb);
             });
-<<<<<<< HEAD
-=======
-
-        const int psi = Comps[isl]["Psi"];
-        const int bz = Comps[isl]["Bz"];
-        const int ez = Comps[isl]["Ez"];
-        const auto a = use_laser ? A_mf.const_array(mfi) : amrex::Array4<const amrex::Real>();
-
-        // SECOND: calculate contribution to Mult, Sx and Sy for each plasma separately
-        for (const PlasmaParticleContainer& plasma : m_multi_plasma.m_all_plasmas) {
-
-            // getting the constant of motion for finite temperatures
-            const amrex::RealVect u_std = plasma.GetUStd();
-            const amrex::Real const_of_motion = - plasma.m_mass * pc.c * pc.c / plasma.m_charge *
-                sqrt(1. + u_std[0]*u_std[0] + u_std[1]*u_std[1] + u_std[2]*u_std[2]);
-
-            const std::string plasma_str = "_" + plasma.GetName();
-            const int rho = Comps[isl]["rho"+plasma_str];
-            const int jx  = Comps[isl]["jx" +plasma_str];
-            const int jy  = Comps[isl]["jy" +plasma_str];
-            const int jz  = Comps[isl]["jz" +plasma_str];
-            const int jxx = Comps[isl]["jxx"+plasma_str];
-            const int jxy = Comps[isl]["jxy"+plasma_str];
-            const int jyy = Comps[isl]["jyy"+plasma_str];
-
-            amrex::ParallelFor(bx,
-                [=] AMREX_GPU_DEVICE (int i, int j, int k) noexcept
-                {
-                    const amrex::Real dx_jxy = (isl_arr(i+1,j,jxy)-isl_arr(i-1,j,jxy))/(2._rt*dx);
-                    const amrex::Real dx_jxx = (isl_arr(i+1,j,jxx)-isl_arr(i-1,j,jxx))/(2._rt*dx);
-                    const amrex::Real dx_jz  = (isl_arr (i+1,j,jz)-isl_arr (i-1,j,jz))/(2._rt*dx);
-                    const amrex::Real dx_psi = (isl_arr(i+1,j,psi)-isl_arr(i-1,j,psi))/(2._rt*dx);
-
-                    const amrex::Real dy_jyy = (isl_arr(i,j+1,jyy)-isl_arr(i,j-1,jyy))/(2._rt*dy);
-                    const amrex::Real dy_jxy = (isl_arr(i,j+1,jxy)-isl_arr(i,j-1,jxy))/(2._rt*dy);
-                    const amrex::Real dy_jz  = (isl_arr (i,j+1,jz)-isl_arr (i,j-1,jz))/(2._rt*dy);
-                    const amrex::Real dy_psi = (isl_arr(i,j+1,psi)-isl_arr(i,j-1,psi))/(2._rt*dy);
-
-                    // Store (i,j,k) cell value in local variable.
-                    // NOTE: a few -1 factors are added here, due to discrepancy in definitions
-                    // between WAND-PIC and HiPACE++:
-                    //   n* and j are defined from ne in WAND-PIC and from rho in hipace++.
-                    const amrex::Real cez     =   isl_arr(i,j,ez);
-                    const amrex::Real cbz     =   isl_arr(i,j,bz);
-                    const amrex::Real cpsi    =   isl_arr(i,j,psi);
-
-                    const amrex::Real cne     = - isl_arr(i,j,rho);
-                    const amrex::Real cjx     = - isl_arr(i,j,jx);
-                    const amrex::Real cjy     = - isl_arr(i,j,jy);
-                    const amrex::Real cjz     = - isl_arr(i,j,jz);
-                    const amrex::Real cjxx    = - isl_arr(i,j,jxx);
-                    const amrex::Real cjxy    = - isl_arr(i,j,jxy);
-                    const amrex::Real cjyy    = - isl_arr(i,j,jyy);
-
-                    const amrex::Real cdx_jxx = - dx_jxx;
-                    const amrex::Real cdx_jxy = - dx_jxy;
-                    const amrex::Real cdx_jz  = - dx_jz;
-                    const amrex::Real cdx_psi =   dx_psi;
-                    const amrex::Real cdy_jyy = - dy_jyy;
-                    const amrex::Real cdy_jxy = - dy_jxy;
-                    const amrex::Real cdy_jz  = - dy_jz;
-                    const amrex::Real cdy_psi =   dy_psi;
-
-                    const amrex::Real a2ip1j00 = use_laser ?
-                        a(i+1,j,k,0)*a(i+1,j,k,0) + a(i+1,j,k,1)*a(i+1,j,k,1) : 0._rt;
-                    const amrex::Real a2im1j00 = use_laser ?
-                        a(i-1,j,k,0)*a(i-1,j,k,0) + a(i-1,j,k,1)*a(i-1,j,k,1) : 0._rt;
-                    const amrex::Real a2i00jp1 = use_laser ?
-                        a(i,j+1,k,0)*a(i,j+1,k,0) + a(i,j+1,k,1)*a(i,j+1,k,1) : 0._rt;
-                    const amrex::Real a2i00jm1 = use_laser ?
-                        a(i,j-1,k,0)*a(i,j-1,k,0) + a(i,j-1,k,1)*a(i,j-1,k,1) : 0._rt;
-                    // laser field is always in normalized units
-                    const amrex::Real casqdx = ( a2ip1j00 - a2im1j00 )/(2._rt*dx)
-                        * (pc.c * pc.m_e / pc.q_e) * (pc.c * pc.m_e / pc.q_e) * pc.c * pc.c * pc.c;
-                    const amrex::Real casqdy = ( a2i00jp1 - a2i00jm1 )/(2._rt*dy)
-                        * (pc.c * pc.m_e / pc.q_e) * (pc.c * pc.m_e / pc.q_e) * pc.c * pc.c * pc.c;
-
-                    // to calculate nstar, only the plasma current density is needed
-                    const amrex::Real nstar = cne - cjz / pc.c;
-
-                    const amrex::Real nstar_ax = 1._rt/(const_of_motion + cpsi) * (
-                                    (-0.25_rt*casqdx*nstar)/(const_of_motion + cpsi)
-                                    + cne*cdx_psi * pc.c
-                                    - cjx*cez
-                                    - cjxx*cdx_psi / pc.c
-                                    - cjxy*cdy_psi / pc.c);
-
-                    const amrex::Real nstar_ay = 1._rt/(const_of_motion + cpsi) * (
-                                    (-0.25_rt*casqdy*nstar)/(const_of_motion + cpsi)
-                                    + cne*cdy_psi * pc.c
-                                    - cjy*cez
-                                    - cjxy*cdx_psi / pc.c
-                                    - cjyy*cdy_psi / pc.c);
-
-                    // Should only have 1 component, but not supported yet by the AMReX MG solver
-                    isl_arr(i,j,mult) += nstar / (const_of_motion + cpsi) / pc.ep0;
-                    if (ncomp_mult==2) {
-                        isl_arr(i,j,mult+1) += nstar / (const_of_motion + cpsi) / pc.ep0;
-                    }
-
-                    // sy, to compute Bx
-                    isl_arr(i,j,Sy) += pc.mu0 * (
-                                     + cbz * cjx / (const_of_motion+cpsi) * pc.c
-                                     + nstar_ay
-                                     - cdx_jxy / pc.c
-                                     - cdy_jyy / pc.c
-                                     + cdy_jz);
-                    // sx, to compute By
-                    isl_arr(i,j,Sx) -= pc.mu0 * (
-                                     - cbz * cjy / (const_of_motion+cpsi) * pc.c
-                                     + nstar_ax
-                                     - cdx_jxx / pc.c
-                                     - cdy_jxy / pc.c
-                                     + cdx_jz);
-                });
-            }
->>>>>>> 0741836a
     }
     // Deposit Sx and Sy for every plasma species
     m_multi_plasma.ExplicitDeposition(m_fields, geom[lev], lev);
