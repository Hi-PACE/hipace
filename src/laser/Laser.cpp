#include "Laser.H"
#include "utils/Constants.H"
#include "Hipace.H"
#include "utils/HipaceProfilerWrapper.H"
#ifdef AMREX_USE_CUDA
#  include "fields/fft_poisson_solver/fft/CuFFTUtils.H"
#endif
#include <AMReX_GpuComplex.H>

#ifdef AMREX_USE_CUDA
#  include <cufft.h>
#elif defined(AMREX_USE_HIP)
#  include <cstddef>
#  include <rocfft.h>
#else
#  include <fftw3.h>
#endif

void
Laser::ReadParameters ()
{
    amrex::ParmParse pp(m_name);
    queryWithParser(pp, "use_laser", m_use_laser);
    queryWithParser(pp, "a0", m_a0);
    if (!m_use_laser) return;
#if defined(AMREX_USE_HIP)
    amrex::Abort("Laser solver not implemented with HIP");
#endif
    amrex::Vector<amrex::Real> tmp_vector;
    if (queryWithParser(pp, "w0", tmp_vector)){
        AMREX_ALWAYS_ASSERT_WITH_MESSAGE(tmp_vector.size() == 2,
        "The laser waist w0 must be provided in x and y, "
        "so laser.w0 should contain 2 values");
        for (int i=0; i<2; i++) m_w0[i] = tmp_vector[i];
    }

    bool length_is_specified = queryWithParser(pp, "L0", m_L0);;
    bool duration_is_specified = queryWithParser(pp, "tau", m_tau);
    AMREX_ALWAYS_ASSERT_WITH_MESSAGE( length_is_specified + duration_is_specified == 1,
        "Please specify exlusively either the pulse length L0 or the duration tau of the laser");
    if (duration_is_specified) m_L0 = m_tau/get_phys_const().c;
    getWithParser(pp, "lambda0", m_lambda0);
    amrex::Array<amrex::Real, AMREX_SPACEDIM> loc_array;
    queryWithParser(pp, "focal_distance", m_focal_distance);
    queryWithParser(pp, "position_mean", loc_array);
    queryWithParser(pp, "3d_on_host", m_3d_on_host);
    queryWithParser(pp, "solver_type", m_solver_type);
    AMREX_ALWAYS_ASSERT(m_solver_type == "multigrid" || m_solver_type == "fft");

    bool mg_param_given = queryWithParser(pp, "MG_tolerance_rel", m_MG_tolerance_rel);
    mg_param_given += queryWithParser(pp, "MG_tolerance_abs", m_MG_tolerance_abs);
    mg_param_given += queryWithParser(pp, "MG_verbose", m_MG_verbose);
    mg_param_given += queryWithParser(pp, "MG_average_rhs", m_MG_average_rhs);

    // Raise warning if user specifies MG parameters without using the MG solver
    if (mg_param_given && (m_solver_type != "multigrid")) {
        amrex::Print()<<"WARNING: parameters laser.MG_... only active if laser.solver_type = multigrid\n";
    }

    for (int idim=0; idim < AMREX_SPACEDIM; ++idim) m_position_mean[idim] = loc_array[idim];
}


void
Laser::InitData (const amrex::BoxArray& slice_ba,
                 const amrex::DistributionMapping& slice_dm)
{
    if (!m_use_laser) return;

    HIPACE_PROFILE("Laser::InitData()");

    // Alloc 2D slices
    // Need at least 1 guard cell transversally for transverse derivative
    int nguards_xy = std::max(1, Hipace::m_depos_order_xy);
    m_slices_nguards = {nguards_xy, nguards_xy, 0};
    AMREX_ALWAYS_ASSERT(WhichLaserSlice::N == m_nslices);
    for (int islice=0; islice<WhichLaserSlice::N; islice++) {
        // 2 components for complex numbers.
        m_slices[islice].define(
            slice_ba, slice_dm, 2, m_slices_nguards,
            amrex::MFInfo().SetArena(amrex::The_Arena()));
        m_slices[islice].setVal(0.0);
    }

    m_slice_box = slice_ba[0];
    m_sol.resize(m_slice_box, 1, amrex::The_Arena());
    m_rhs.resize(m_slice_box, 1, amrex::The_Arena());
    m_rhs_fourier.resize(m_slice_box, 1, amrex::The_Arena());

    if (m_solver_type == "fft") {

        // Create FFT plans
        amrex::IntVect fft_size = m_slice_box.length();

#ifdef AMREX_USE_CUDA
        cufftResult result;
        // Forward FFT plan
        result = LaserFFT::VendorCreate(
            &(m_plan_fwd), fft_size[1], fft_size[0], LaserFFT::cufft_type);
        if ( result != CUFFT_SUCCESS ) {
            amrex::Print() << " cufftplan failed! Error: " <<
                CuFFTUtils::cufftErrorToString(result) << "\n";
        }
        // Backward FFT plan
        result = LaserFFT::VendorCreate(
            &(m_plan_bkw), fft_size[1], fft_size[0], LaserFFT::cufft_type);
        if ( result != CUFFT_SUCCESS ) {
            amrex::Print() << " cufftplan failed! Error: " <<
                CuFFTUtils::cufftErrorToString(result) << "\n";
        }
#elif defined(AMREX_USE_HIP)
#else
        // Forward FFT plan
        m_plan_fwd = LaserFFT::VendorCreate(
            fft_size[1], fft_size[0],
            reinterpret_cast<fftw_complex*>(m_rhs.dataPtr()),
            reinterpret_cast<fftw_complex*>(m_rhs_fourier.dataPtr()),
            FFTW_FORWARD, FFTW_ESTIMATE);
        // Backward FFT plan
        m_plan_bkw = LaserFFT::VendorCreate(
            fft_size[1], fft_size[0],
            reinterpret_cast<fftw_complex*>(m_rhs_fourier.dataPtr()),
            reinterpret_cast<fftw_complex*>(m_sol.dataPtr()),
            FFTW_BACKWARD, FFTW_ESTIMATE);
#endif
    }
}

void
Laser::Init3DEnvelope (int step, amrex::Box bx, const amrex::Geometry& gm)
{

    if (!m_use_laser) return;

    HIPACE_PROFILE("Laser::Init3DEnvelope()");
    // Allocate the 3D field on this box
    // Note: box has no guard cells
    m_F.resize(bx, m_nfields_3d, m_3d_on_host ? amrex::The_Pinned_Arena() : amrex::The_Arena());

    if (step > 0) return;

    // In order to use the normal Copy function, we use slice np1j00 as a tmp array
    // to initialize the laser in the loop over slices below.
    // We need to keep the value in np1j00, as it is shifted to np1jp1 and used to compute
    // the following slices. This is relevant for the first slices at step 0 of every box
    // (except for the head box).
    amrex::FArrayBox store_np1j00;
    store_np1j00.resize(m_slice_box, 2, amrex::The_Arena());
    store_np1j00.copy<amrex::RunOn::Device>(m_slices[WhichLaserSlice::np1j00][0]);

    // Loop over slices
    for (int isl = bx.bigEnd(Direction::z); isl >= bx.smallEnd(Direction::z); --isl){
        // Compute initial field on the current (device) slice np1j00
        InitLaserSlice(gm, isl);
        // Copy: (device) slice np1j00 to the right location
        // in the (host) 3D array of the current time.
        Copy(isl, true);
    }

    // Reset np1j00 to its original value.
    m_slices[WhichLaserSlice::np1j00][0].copy<amrex::RunOn::Device>(store_np1j00);
}

void
Laser::Copy (int isl, bool to3d)
{
    if (!m_use_laser) return;

    using namespace amrex::literals;

    HIPACE_PROFILE("Laser::Copy()");

    amrex::MultiFab& nm1j00 = m_slices[WhichLaserSlice::nm1j00];
    amrex::MultiFab& nm1jp1 = m_slices[WhichLaserSlice::nm1jp1];
    amrex::MultiFab& nm1jp2 = m_slices[WhichLaserSlice::nm1jp2];
    amrex::MultiFab& n00j00 = m_slices[WhichLaserSlice::n00j00];
    amrex::MultiFab& n00jp1 = m_slices[WhichLaserSlice::n00jp1];
    amrex::MultiFab& n00jp2 = m_slices[WhichLaserSlice::n00jp2];
    amrex::MultiFab& np1j00 = m_slices[WhichLaserSlice::np1j00];
    amrex::MultiFab& np1jp1 = m_slices[WhichLaserSlice::np1jp1];
    amrex::MultiFab& np1jp2 = m_slices[WhichLaserSlice::np1jp2];

    for ( amrex::MFIter mfi(n00j00, DfltMfi); mfi.isValid(); ++mfi ){
        const amrex::Box& bx = mfi.tilebox();
        Array3<amrex::Real> nm1j00_arr = nm1j00.array(mfi);
        Array3<amrex::Real> nm1jp1_arr = nm1jp1.array(mfi);
        Array3<amrex::Real> nm1jp2_arr = nm1jp2.array(mfi);
        Array3<amrex::Real> n00j00_arr = n00j00.array(mfi);
        Array3<amrex::Real> n00jp1_arr = n00jp1.array(mfi);
        Array3<amrex::Real> n00jp2_arr = n00jp2.array(mfi);
        Array3<amrex::Real> np1j00_arr = np1j00.array(mfi);
        Array3<amrex::Real> np1jp1_arr = np1jp1.array(mfi);
        Array3<amrex::Real> np1jp2_arr = np1jp2.array(mfi);
        amrex::Array4<amrex::Real> host_arr = m_F.array();
        amrex::ParallelFor(
        bx, 2,
        [=] AMREX_GPU_DEVICE(int i, int j, int, int n) noexcept
        {
            // +2 in 3D array means old.
            // 2 components for complex numbers.
            if (to3d){
                // this slice into old host
                host_arr(i,j,isl,n+2) = n00j00_arr(i,j,n);
                // next time slice into new host
                host_arr(i,j,isl,n  ) = np1j00_arr(i,j,n);
            } else {
                // Shift slices of step n-1, and get current slice from 3D array
                nm1jp2_arr(i,j,n) = nm1jp1_arr(i,j,n);
                nm1jp1_arr(i,j,n) = nm1j00_arr(i,j,n);
                nm1j00_arr(i,j,n) = host_arr(i,j,isl,n+2);
                // Shift slices of step n, and get current slice from 3D array
                n00jp2_arr(i,j,n) = n00jp1_arr(i,j,n);
                n00jp1_arr(i,j,n) = n00j00_arr(i,j,n);
                n00j00_arr(i,j,n) = host_arr(i,j,isl,n);
                // Shift slices of step n+1. Current slice will be computed
                np1jp2_arr(i,j,n) = np1jp1_arr(i,j,n);
                np1jp1_arr(i,j,n) = np1j00_arr(i,j,n);
            }
        });
    }
}

void
Laser::AdvanceSlice (const Fields& fields, const amrex::Geometry& geom, amrex::Real dt, int step)
{

    if (!m_use_laser) return;

    if (m_solver_type == "multigrid") {
        AdvanceSliceMG(fields, geom, dt, step);
    } else if (m_solver_type == "fft") {
        AdvanceSliceFFT(fields, geom, dt, step);
    } else {
        amrex::Abort("laser.solver_type must be fft or multigrid");
    }
}

void
Laser::AdvanceSliceMG (const Fields& fields, const amrex::Geometry& geom, amrex::Real dt, int step)
{

    HIPACE_PROFILE("Laser::AdvanceSliceMG()");

    using namespace amrex::literals;
    using Complex = amrex::GpuComplex<amrex::Real>;
    constexpr Complex I(0.,1.);

    const amrex::Real dx = geom.CellSize(0);
    const amrex::Real dy = geom.CellSize(1);
    const amrex::Real dz = geom.CellSize(2);

    const PhysConst phc = get_phys_const();
    const amrex::Real c = phc.c;
    const amrex::Real k0 = 2.*MathConst::pi/m_lambda0;
<<<<<<< HEAD
=======
    const amrex::Real chi_fac = phc.q_e/(c*c*phc.m_e*phc.ep0);
    const bool do_avg_rhs = m_MG_average_rhs;
>>>>>>> 4a9313eb

    amrex::MultiFab& nm1j00 = m_slices[WhichLaserSlice::nm1j00];
    amrex::MultiFab& nm1jp1 = m_slices[WhichLaserSlice::nm1jp1];
    amrex::MultiFab& nm1jp2 = m_slices[WhichLaserSlice::nm1jp2];
    amrex::MultiFab& n00j00 = m_slices[WhichLaserSlice::n00j00];
    amrex::MultiFab& n00jp1 = m_slices[WhichLaserSlice::n00jp1];
    amrex::MultiFab& n00jp2 = m_slices[WhichLaserSlice::n00jp2];
    amrex::MultiFab& np1j00 = m_slices[WhichLaserSlice::np1j00];
    amrex::MultiFab& np1jp1 = m_slices[WhichLaserSlice::np1jp1];
    amrex::MultiFab& np1jp2 = m_slices[WhichLaserSlice::np1jp2];

    amrex::FArrayBox rhs_mg;
    amrex::FArrayBox acoeff_real;
    amrex::Real acoeff_real_scalar;
    amrex::Real acoeff_imag_scalar;

    amrex::Real djn {0.};

    for ( amrex::MFIter mfi(n00j00, DfltMfi); mfi.isValid(); ++mfi ){
        const amrex::Box& bx = mfi.tilebox();
        const int imin = bx.smallEnd(0);
        const int imax = bx.bigEnd  (0);
        const int jmin = bx.smallEnd(1);
        const int jmax = bx.bigEnd  (1);

        acoeff_real.resize(bx, 1, amrex::The_Arena());
        rhs_mg.resize(bx, 2, amrex::The_Arena());
        Array3<amrex::Real> nm1j00_arr = nm1j00.array(mfi);
        Array3<amrex::Real> nm1jp1_arr = nm1jp1.array(mfi);
        Array3<amrex::Real> nm1jp2_arr = nm1jp2.array(mfi);
        Array3<amrex::Real> n00j00_arr = n00j00.array(mfi);
        Array3<amrex::Real> n00jp1_arr = n00jp1.array(mfi);
        Array3<amrex::Real> n00jp2_arr = n00jp2.array(mfi);
        Array3<amrex::Real> np1jp1_arr = np1jp1.array(mfi);
        Array3<amrex::Real> np1jp2_arr = np1jp2.array(mfi);
        Array3<amrex::Real> rhs_mg_arr = rhs_mg.array();
        Array3<amrex::Real> acoeff_real_arr = acoeff_real.array();
        Array3<Complex> rhs_arr = m_rhs.array();

        constexpr int lev = 0;
        const amrex::FArrayBox& isl_fab = fields.getSlices(lev, WhichSlice::This)[mfi];
        Array3<amrex::Real const> const isl_arr = isl_fab.array();
        const int chi = Comps[WhichSlice::This]["chi"];

        int const Nx = bx.length(0);
        int const Ny = bx.length(1);

        // Get the central point. Useful to get the on-axis phase and calculate kx and ky
        int const imid = (Nx+1)/2;
        int const jmid = (Ny+1)/2;

        // Calculate complex arguments (theta) needed
        // Just once, on axis, as done in Wake-T
        // This is done with a reduce operation, returning the sum of the four elements nearest
        // the axis (both real and imag parts, and for the 3 arrays relevant) ...
        amrex::ReduceOps<
            amrex::ReduceOpSum, amrex::ReduceOpSum, amrex::ReduceOpSum,
            amrex::ReduceOpSum, amrex::ReduceOpSum, amrex::ReduceOpSum> reduce_op;
        amrex::ReduceData<
            amrex::Real, amrex::Real, amrex::Real,
            amrex::Real, amrex::Real, amrex::Real> reduce_data(reduce_op);
        using ReduceTuple = typename decltype(reduce_data)::Type;
        reduce_op.eval(bx, reduce_data,
        [=] AMREX_GPU_DEVICE (int i, int j, int) -> ReduceTuple
        {
            if ( ( i == imid-1 || i == imid ) && ( j == jmid-1 || j == jmid ) ) {
                return {
                    n00j00_arr(i,j,0), n00j00_arr(i,j,1),
                    n00jp1_arr(i,j,0), n00jp1_arr(i,j,1),
                    n00jp2_arr(i,j,0), n00jp2_arr(i,j,1)
                };
            } else {
                return {0._rt, 0._rt, 0._rt, 0._rt, 0._rt, 0._rt};
            }
        });
        // ... and taking the argument of the resulting complex number.
        ReduceTuple hv = reduce_data.value(reduce_op);
        const amrex::Real tj00 = std::atan2(amrex::get<1>(hv), amrex::get<0>(hv));
        const amrex::Real tjp1 = std::atan2(amrex::get<3>(hv), amrex::get<2>(hv));
        const amrex::Real tjp2 = std::atan2(amrex::get<5>(hv), amrex::get<4>(hv));

        amrex::Real dt1 = tj00 - tjp1;
        amrex::Real dt2 = tjp1 - tjp2;
        if (dt1 <-1.5_rt*MathConst::pi) dt1 += 2._rt*MathConst::pi;
        if (dt1 > 1.5_rt*MathConst::pi) dt1 -= 2._rt*MathConst::pi;
        if (dt2 <-1.5_rt*MathConst::pi) dt2 += 2._rt*MathConst::pi;
        if (dt2 > 1.5_rt*MathConst::pi) dt2 -= 2._rt*MathConst::pi;
        Complex exp1 = amrex::exp(I*(tj00-tjp1));
        Complex exp2 = amrex::exp(I*(tj00-tjp2));

        // D_j^n as defined in Benedetti's 2017 paper
        djn = ( -3._rt*dt1 + dt2 ) / (2._rt*dz);
        acoeff_real_scalar = step == 0 ? 6._rt/(c*dt*dz)
            : 3._rt/(c*dt*dz) + 2._rt/(c*c*dt*dt);
        acoeff_imag_scalar = step == 0 ? -4._rt * ( k0 + djn ) / (c*dt)
            : -2._rt * ( k0 + djn ) / (c*dt);

        amrex::ParallelFor(
            bx, 1,
            [=] AMREX_GPU_DEVICE(int i, int j, int, int) noexcept
            {
                // Transverse Laplacian of real and imaginary parts of A_j^n-1
                amrex::Real lapR, lapI;
                if (step == 0) {
                    lapR = i>imin && i<imax && j>jmin && j<jmax ?
                        (n00j00_arr(i+1,j,0)+n00j00_arr(i-1,j,0)-2._rt*n00j00_arr(i,j,0))/(dx*dx) +
                        (n00j00_arr(i,j+1,0)+n00j00_arr(i,j-1,0)-2._rt*n00j00_arr(i,j,0))/(dy*dy) : 0._rt;
                    lapI = i>imin && i<imax && j>jmin && j<jmax ?
                        (n00j00_arr(i+1,j,1)+n00j00_arr(i-1,j,1)-2._rt*n00j00_arr(i,j,1))/(dx*dx) +
                        (n00j00_arr(i,j+1,1)+n00j00_arr(i,j-1,1)-2._rt*n00j00_arr(i,j,1))/(dy*dy) : 0._rt;
                } else {
                    lapR = i>imin && i<imax && j>jmin && j<jmax ?
                        (nm1j00_arr(i+1,j,0)+nm1j00_arr(i-1,j,0)-2._rt*nm1j00_arr(i,j,0))/(dx*dx) +
                        (nm1j00_arr(i,j+1,0)+nm1j00_arr(i,j-1,0)-2._rt*nm1j00_arr(i,j,0))/(dy*dy) : 0._rt;
                    lapI = i>imin && i<imax && j>jmin && j<jmax ?
                        (nm1j00_arr(i+1,j,1)+nm1j00_arr(i-1,j,1)-2._rt*nm1j00_arr(i,j,1))/(dx*dx) +
                        (nm1j00_arr(i,j+1,1)+nm1j00_arr(i,j-1,1)-2._rt*nm1j00_arr(i,j,1))/(dy*dy) : 0._rt;
                }
                const Complex lapA = lapR + I*lapI;
                const Complex an00j00 = n00j00_arr(i,j,0) + I * n00j00_arr(i,j,1);
                const Complex anp1jp1 = np1jp1_arr(i,j,0) + I * np1jp1_arr(i,j,1);
                const Complex anp1jp2 = np1jp2_arr(i,j,0) + I * np1jp2_arr(i,j,1);
                acoeff_real_arr(i,j,0) = do_avg_rhs ?
                    acoeff_real_scalar - chi_fac * isl_arr(i,j,chi) : acoeff_real_scalar;

                Complex rhs;
                if (step == 0) {
                    // First time step: non-centered push to go
                    // from step 0 to step 1 without knowing -1.
                    const Complex an00jp1 = n00jp1_arr(i,j,0) + I * n00jp1_arr(i,j,1);
                    const Complex an00jp2 = n00jp2_arr(i,j,0) + I * n00jp2_arr(i,j,1);
                    rhs =
<<<<<<< HEAD
                        + 8._rt/(c*dt*dz)*(-anp1jp1+an00jp1)*edt1
                        + 2._rt/(c*dt*dz)*(+anp1jp2-an00jp2)*edt2
                        + 2._rt * isl_arr(i,j,chi) * an00j00
=======
                        + 8._rt/(c*dt*dz)*(-anp1jp1+an00jp1)*exp1
                        + 2._rt/(c*dt*dz)*(+anp1jp2-an00jp2)*exp2
>>>>>>> 4a9313eb
                        - lapA
                        + ( -6._rt/(c*dt*dz) + 4._rt*I*djn/(c*dt) + I*4._rt*k0/(c*dt) ) * an00j00;
                    if (do_avg_rhs) {
                        rhs -= chi_fac * isl_arr(i,j,chi) * an00j00;
                    } else {
                        rhs -= chi_fac * isl_arr(i,j,chi) * an00j00 * 2._rt;
                    }
                } else {
                    const Complex anm1jp1 = nm1jp1_arr(i,j,0) + I * nm1jp1_arr(i,j,1);
                    const Complex anm1jp2 = nm1jp2_arr(i,j,0) + I * nm1jp2_arr(i,j,1);
                    const Complex anm1j00 = nm1j00_arr(i,j,0) + I * nm1j00_arr(i,j,1);
                    rhs =
                        + 4._rt/(c*dt*dz)*(-anp1jp1+anm1jp1)*exp1
                        + 1._rt/(c*dt*dz)*(+anp1jp2-anm1jp2)*exp2
                        - 4._rt/(c*c*dt*dt)*an00j00
<<<<<<< HEAD
                        + 2._rt * isl_arr(i,j,chi) * an00j00
=======
>>>>>>> 4a9313eb
                        - lapA
                        + ( -3._rt/(c*dt*dz) + 2._rt*I*djn/(c*dt) + 2._rt/(c*c*dt*dt) + I*2._rt*k0/(c*dt) ) * anm1j00;
                    if (do_avg_rhs) {
                        rhs -= chi_fac * isl_arr(i,j,chi) * anm1j00;
                    } else {
                        rhs -= chi_fac * isl_arr(i,j,chi) * an00j00 * 2._rt;
                    }
                }
                rhs_arr(i,j,0) = rhs;
                rhs_mg_arr(i,j,0) = rhs.real();
                rhs_mg_arr(i,j,1) = rhs.imag();
            });
    }

    // construct slice geometry
    // Set the lo and hi of domain and probdomain in the z direction
    amrex::RealBox tmp_probdom({AMREX_D_DECL(geom.ProbLo(Direction::x),
                                             geom.ProbLo(Direction::y),
                                             geom.ProbLo(Direction::z))},
                               {AMREX_D_DECL(geom.ProbHi(Direction::x),
                                             geom.ProbHi(Direction::y),
                                             geom.ProbHi(Direction::z))});
    amrex::Box tmp_dom = geom.Domain();
    const amrex::Real hi = geom.ProbHi(Direction::z);
    const amrex::Real lo = hi - geom.CellSize(2);
    tmp_probdom.setLo(Direction::z, lo);
    tmp_probdom.setHi(Direction::z, hi);
    tmp_dom.setSmall(Direction::z, 0);
    tmp_dom.setBig(Direction::z, 0);
    amrex::Geometry slice_geom = amrex::Geometry(
        tmp_dom, tmp_probdom, geom.Coord(), geom.isPeriodic());

    slice_geom.setPeriodicity({0,0,0});
    if (!m_mg) {
        m_mg = std::make_unique<hpmg::MultiGrid>(slice_geom);
    }

    const int max_iters = 200;
    m_mg->solve2(np1j00[0], rhs_mg, acoeff_real, acoeff_imag_scalar,
                 m_MG_tolerance_rel, m_MG_tolerance_abs, max_iters, m_MG_verbose);
}

void
Laser::AdvanceSliceFFT (const Fields& fields, const amrex::Geometry& geom, const amrex::Real dt, int step)
{

    HIPACE_PROFILE("Laser::AdvanceSliceFFT()");

    using namespace amrex::literals;
    using Complex = amrex::GpuComplex<amrex::Real>;
    constexpr Complex I(0.,1.);

    const amrex::Real dx = geom.CellSize(0);
    const amrex::Real dy = geom.CellSize(1);
    const amrex::Real dz = geom.CellSize(2);

    const PhysConst phc = get_phys_const();
    const amrex::Real c = phc.c;
    const amrex::Real k0 = 2.*MathConst::pi/m_lambda0;

    amrex::MultiFab& nm1j00 = m_slices[WhichLaserSlice::nm1j00];
    amrex::MultiFab& nm1jp1 = m_slices[WhichLaserSlice::nm1jp1];
    amrex::MultiFab& nm1jp2 = m_slices[WhichLaserSlice::nm1jp2];
    amrex::MultiFab& n00j00 = m_slices[WhichLaserSlice::n00j00];
    amrex::MultiFab& n00jp1 = m_slices[WhichLaserSlice::n00jp1];
    amrex::MultiFab& n00jp2 = m_slices[WhichLaserSlice::n00jp2];
    amrex::MultiFab& np1j00 = m_slices[WhichLaserSlice::np1j00];
    amrex::MultiFab& np1jp1 = m_slices[WhichLaserSlice::np1jp1];
    amrex::MultiFab& np1jp2 = m_slices[WhichLaserSlice::np1jp2];

    for ( amrex::MFIter mfi(n00j00, DfltMfi); mfi.isValid(); ++mfi ){
        const amrex::Box& bx = mfi.tilebox();
        const int imin = bx.smallEnd(0);
        const int imax = bx.bigEnd  (0);
        const int jmin = bx.smallEnd(1);
        const int jmax = bx.bigEnd  (1);

        // solution: complex array
        // The right-hand side is computed and stored in rhs
        // Then rhs is Fourier-transformed into rhs_fourier, then multiplied by -1/(k**2+a)
        // rhs_fourier is FFT-back-transformed to sol, and sol is normalized and copied into np1j00.
        Array3<Complex> sol_arr = m_sol.array();
        Array3<Complex> rhs_arr = m_rhs.array();
        amrex::Array4<Complex> rhs_fourier_arr = m_rhs_fourier.array();

        Array3<amrex::Real> nm1j00_arr = nm1j00.array(mfi);
        Array3<amrex::Real> nm1jp1_arr = nm1jp1.array(mfi);
        Array3<amrex::Real> nm1jp2_arr = nm1jp2.array(mfi);
        Array3<amrex::Real> n00j00_arr = n00j00.array(mfi);
        Array3<amrex::Real> n00jp1_arr = n00jp1.array(mfi);
        Array3<amrex::Real> n00jp2_arr = n00jp2.array(mfi);
        Array3<amrex::Real> np1j00_arr = np1j00.array(mfi);
        Array3<amrex::Real> np1jp1_arr = np1jp1.array(mfi);
        Array3<amrex::Real> np1jp2_arr = np1jp2.array(mfi);

        constexpr int lev = 0;
        const amrex::FArrayBox& isl_fab = fields.getSlices(lev, WhichSlice::This)[mfi];
        Array3<amrex::Real const> const isl_arr = isl_fab.array();
        const int chi = Comps[WhichSlice::This]["chi"];

        int const Nx = bx.length(0);
        int const Ny = bx.length(1);

        // Get the central point. Useful to get the on-axis phase and calculate kx and ky
        int const imid = (Nx+1)/2;
        int const jmid = (Ny+1)/2;

        // Calculate complex arguments (theta) needed
        // Just once, on axis, as done in Wake-T
        // This is done with a reduce operation, returning the sum of the four elements nearest
        // the axis (both real and imag parts, and for the 3 arrays relevant) ...
        amrex::ReduceOps<
            amrex::ReduceOpSum, amrex::ReduceOpSum, amrex::ReduceOpSum,
            amrex::ReduceOpSum, amrex::ReduceOpSum, amrex::ReduceOpSum> reduce_op;
        amrex::ReduceData<
            amrex::Real, amrex::Real, amrex::Real,
            amrex::Real, amrex::Real, amrex::Real> reduce_data(reduce_op);
        using ReduceTuple = typename decltype(reduce_data)::Type;
        reduce_op.eval(bx, reduce_data,
        [=] AMREX_GPU_DEVICE (int i, int j, int) -> ReduceTuple
        {
            if ( ( i == imid-1 || i == imid ) && ( j == jmid-1 || j == jmid ) ) {
                return {
                    n00j00_arr(i,j,0), n00j00_arr(i,j,1),
                    n00jp1_arr(i,j,0), n00jp1_arr(i,j,1),
                    n00jp2_arr(i,j,0), n00jp2_arr(i,j,1)
                };
            } else {
                return {0._rt, 0._rt, 0._rt, 0._rt, 0._rt, 0._rt};
            }
        });
        // ... and taking the argument of the resulting complex number.
        ReduceTuple hv = reduce_data.value(reduce_op);
        const amrex::Real tj00 = std::atan2(amrex::get<1>(hv), amrex::get<0>(hv));
        const amrex::Real tjp1 = std::atan2(amrex::get<3>(hv), amrex::get<2>(hv));
        const amrex::Real tjp2 = std::atan2(amrex::get<5>(hv), amrex::get<4>(hv));

        amrex::Real dt1 = tj00 - tjp1;
        amrex::Real dt2 = tjp1 - tjp2;
        if (dt1 <-1.5_rt*MathConst::pi) dt1 += 2._rt*MathConst::pi;
        if (dt1 > 1.5_rt*MathConst::pi) dt1 -= 2._rt*MathConst::pi;
        if (dt2 <-1.5_rt*MathConst::pi) dt2 += 2._rt*MathConst::pi;
        if (dt2 > 1.5_rt*MathConst::pi) dt2 -= 2._rt*MathConst::pi;
        Complex exp1 = amrex::exp(I*(tj00-tjp1));
        Complex exp2 = amrex::exp(I*(tj00-tjp2));

        // D_j^n as defined in Benedetti's 2017 paper
        amrex::Real djn = ( -3._rt*dt1 + dt2 ) / (2._rt*dz);
        amrex::ParallelFor(
            bx, 1,
            [=] AMREX_GPU_DEVICE(int i, int j, int, int) noexcept
            {
                // Transverse Laplacian of real and imaginary parts of A_j^n-1
                amrex::Real lapR, lapI;
                if (step == 0) {
                    lapR = i>imin && i<imax && j>jmin && j<jmax ?
                        (n00j00_arr(i+1,j,0)+n00j00_arr(i-1,j,0)-2._rt*n00j00_arr(i,j,0))/(dx*dx) +
                        (n00j00_arr(i,j+1,0)+n00j00_arr(i,j-1,0)-2._rt*n00j00_arr(i,j,0))/(dy*dy) : 0._rt;
                    lapI = i>imin && i<imax && j>jmin && j<jmax ?
                        (n00j00_arr(i+1,j,1)+n00j00_arr(i-1,j,1)-2._rt*n00j00_arr(i,j,1))/(dx*dx) +
                        (n00j00_arr(i,j+1,1)+n00j00_arr(i,j-1,1)-2._rt*n00j00_arr(i,j,1))/(dy*dy) : 0._rt;
                } else {
                    lapR = i>imin && i<imax && j>jmin && j<jmax ?
                        (nm1j00_arr(i+1,j,0)+nm1j00_arr(i-1,j,0)-2._rt*nm1j00_arr(i,j,0))/(dx*dx) +
                        (nm1j00_arr(i,j+1,0)+nm1j00_arr(i,j-1,0)-2._rt*nm1j00_arr(i,j,0))/(dy*dy) : 0._rt;
                    lapI = i>imin && i<imax && j>jmin && j<jmax ?
                        (nm1j00_arr(i+1,j,1)+nm1j00_arr(i-1,j,1)-2._rt*nm1j00_arr(i,j,1))/(dx*dx) +
                        (nm1j00_arr(i,j+1,1)+nm1j00_arr(i,j-1,1)-2._rt*nm1j00_arr(i,j,1))/(dy*dy) : 0._rt;
                }
                const Complex lapA = lapR + I*lapI;
                const Complex an00j00 = n00j00_arr(i,j,0) + I * n00j00_arr(i,j,1);
                const Complex anp1jp1 = np1jp1_arr(i,j,0) + I * np1jp1_arr(i,j,1);
                const Complex anp1jp2 = np1jp2_arr(i,j,0) + I * np1jp2_arr(i,j,1);
                Complex rhs;
                if (step == 0) {
                    // First time step: non-centered push to go
                    // from step 0 to step 1 without knowing -1.
                    const Complex an00jp1 = n00jp1_arr(i,j,0) + I * n00jp1_arr(i,j,1);
                    const Complex an00jp2 = n00jp2_arr(i,j,0) + I * n00jp2_arr(i,j,1);
                    rhs =
<<<<<<< HEAD
                        + 8._rt/(c*dt*dz)*(-anp1jp1+an00jp1)*edt1
                        + 2._rt/(c*dt*dz)*(+anp1jp2-an00jp2)*edt2
                        + 2._rt * isl_arr(i,j,chi) * an00j00
=======
                        + 8._rt/(c*dt*dz)*(-anp1jp1+an00jp1)*exp1
                        + 2._rt/(c*dt*dz)*(+anp1jp2-an00jp2)*exp2
                        - 2._rt * chi_fac * isl_arr(i,j,chi) * an00j00
>>>>>>> 4a9313eb
                        - lapA
                        + ( -6._rt/(c*dt*dz) + 4._rt*I*djn/(c*dt) + I*4._rt*k0/(c*dt) ) * an00j00;
                } else {
                    const Complex anm1jp1 = nm1jp1_arr(i,j,0) + I * nm1jp1_arr(i,j,1);
                    const Complex anm1jp2 = nm1jp2_arr(i,j,0) + I * nm1jp2_arr(i,j,1);
                    const Complex anm1j00 = nm1j00_arr(i,j,0) + I * nm1j00_arr(i,j,1);
                    rhs =
                        + 4._rt/(c*dt*dz)*(-anp1jp1+anm1jp1)*exp1
                        + 1._rt/(c*dt*dz)*(+anp1jp2-anm1jp2)*exp2
                        - 4._rt/(c*c*dt*dt)*an00j00
                        + 2._rt * isl_arr(i,j,chi) * an00j00
                        - lapA
                        + ( -3._rt/(c*dt*dz) + 2._rt*I*djn/(c*dt) + 2._rt/(c*c*dt*dt) + I*2._rt*k0/(c*dt) ) * anm1j00;
                }
                rhs_arr(i,j,0) = rhs;
            });

        // Transform rhs to Fourier space
#ifdef AMREX_USE_CUDA
        cudaStream_t stream = amrex::Gpu::Device::cudaStream();
        cufftSetStream(m_plan_fwd, stream);
        cufftResult result;
        result = LaserFFT::VendorExecute(
            m_plan_fwd,
            reinterpret_cast<LaserFFT::cufftComplex*>( m_rhs.dataPtr() ),
            reinterpret_cast<LaserFFT::cufftComplex*>( m_rhs_fourier.dataPtr() ),
            CUFFT_FORWARD);
        if ( result != CUFFT_SUCCESS ) {
            amrex::Print() << " forward transform using cufftExec failed ! Error: " <<
                CuFFTUtils::cufftErrorToString(result) << "\n";
        }
#elif defined(AMREX_USE_HIP)
        amrex::Abort("Not implemented");
#else
        LaserFFT::VendorExecute( m_plan_fwd );
#endif

        // Multiply by appropriate factors in Fourier space
        amrex::Real dkx = 2.*MathConst::pi/geom.ProbLength(0);
        amrex::Real dky = 2.*MathConst::pi/geom.ProbLength(1);
        // acoeff_imag is supposed to be a nx*ny array.
        // For the sake of simplicity, we evaluate it on-axis only.
        const Complex acoeff =
            step == 0 ? 6._rt/(c*dt*dz) - I * 4._rt * ( k0 + djn ) / (c*dt) :
             3._rt/(c*dt*dz) + 2._rt/(c*c*dt*dt) - I * 2._rt * ( k0 + djn ) / (c*dt);
        amrex::ParallelFor(
            bx,
            [=] AMREX_GPU_DEVICE(int i, int j, int k) noexcept {
                // divide rhs_fourier by -(k^2+a)
                amrex::Real kx = (i<imid) ? dkx*i : dkx*(i-Nx);
                amrex::Real ky = (j<jmid) ? dky*j : dky*(j-Ny);
                const Complex inv_k2a = abs(kx*kx + ky*ky + acoeff) > 0. ?
                    1._rt/(kx*kx + ky*ky + acoeff) : 0.;
                rhs_fourier_arr(i,j,k,0) *= -inv_k2a;
            });

        // Transform rhs to Fourier space to get solution in sol
#ifdef AMREX_USE_CUDA
        cudaStream_t stream_bkw = amrex::Gpu::Device::cudaStream();
        cufftSetStream ( m_plan_bkw, stream_bkw);
        result = LaserFFT::VendorExecute(
            m_plan_bkw,
            reinterpret_cast<LaserFFT::cufftComplex*>( m_rhs_fourier.dataPtr() ),
            reinterpret_cast<LaserFFT::cufftComplex*>( m_sol.dataPtr() ),
            CUFFT_INVERSE);
        if ( result != CUFFT_SUCCESS ) {
            amrex::Print() << " forward transform using cufftExec failed ! Error: " <<
                CuFFTUtils::cufftErrorToString(result) << "\n";
        }
#elif defined(AMREX_USE_HIP)
        amrex::Abort("Not implemented");
#else
        LaserFFT::VendorExecute( m_plan_bkw );
#endif

        // Normalize and store solution in np1j00[0]. Guard cells are filled with 0s.
        amrex::Box grown_bx = bx;
        grown_bx.grow(m_slices_nguards);
        const amrex::Real inv_numPts = 1./bx.numPts();
        amrex::ParallelFor(
            grown_bx,
            [=] AMREX_GPU_DEVICE(int i, int j, int) noexcept {
                if (i>=imin && i<=imax && j>=jmin && j<=jmax) {
                    np1j00_arr(i,j,0) = sol_arr(i,j,0).real() * inv_numPts;
                    np1j00_arr(i,j,1) = sol_arr(i,j,0).imag() * inv_numPts;
                } else {
                    np1j00_arr(i,j,0) = 0._rt;
                    np1j00_arr(i,j,1) = 0._rt;
                }
            });
    }
}

void
Laser::InitLaserSlice (const amrex::Geometry& geom, const int islice)
{
    if (!m_use_laser) return;

    HIPACE_PROFILE("Laser::InitLaserSlice()");

    using namespace amrex::literals;
    using Complex = amrex::GpuComplex<amrex::Real>;

    // Basic laser parameters and constants
    Complex I(0,1);
    constexpr int dcomp = 0;
    const amrex::Real a0 = m_a0;
    const amrex::Real k0 = 2._rt*MathConst::pi/m_lambda0;
    const amrex::Real w0 = m_w0[0];
    const amrex::Real x0 = m_position_mean[0];
    const amrex::Real y0 = m_position_mean[1];
    const amrex::Real z0 = m_position_mean[2];
    const amrex::Real L0 = m_L0;
    const amrex::Real zfoc = m_focal_distance;

    AMREX_ALWAYS_ASSERT(m_w0[0] == m_w0[1]);
    AMREX_ALWAYS_ASSERT(x0 == 0._rt);
    AMREX_ALWAYS_ASSERT(y0 == 0._rt);

    // Get grid properties
    const auto plo = geom.ProbLoArray();
    amrex::Real const * const dx = geom.CellSize();
    const amrex::GpuArray<amrex::Real, 3> dx_arr = {dx[0], dx[1], dx[2]};

    // Envelope quantities common for all this slice
    amrex::MultiFab& np1j00 = getSlices(WhichLaserSlice::np1j00);

#ifdef AMREX_USE_OMP
#pragma omp parallel if (amrex::Gpu::notInLaunchRegion())
#endif
    for ( amrex::MFIter mfi(np1j00, DfltMfiTlng); mfi.isValid(); ++mfi ){
        const amrex::Box& bx = mfi.tilebox();
        amrex::Array4<amrex::Real> const & np1j00_arr = np1j00.array(mfi);

        // Initialize a Gaussian laser envelope on slice islice
        amrex::ParallelFor(
            bx,
            [=] AMREX_GPU_DEVICE(int i, int j, int k)
            {
                amrex::Real z = plo[2] + (islice+0.5_rt)*dx_arr[2] - zfoc;
                const amrex::Real x = (i+0.5_rt)*dx_arr[0]+plo[0];
                const amrex::Real y = (j+0.5_rt)*dx_arr[1]+plo[1];

                // Compute envelope for time step 0
                Complex diffract_factor = 1._rt + I * z * 2._rt/( k0 * w0 * w0 );
                Complex inv_complex_waist_2 = 1._rt /( w0 * w0 * diffract_factor );
                Complex prefactor = a0/diffract_factor;
                Complex time_exponent = (z-z0+zfoc)*(z-z0+zfoc)/(L0*L0);
                Complex stcfactor = prefactor * amrex::exp( - time_exponent );
                Complex exp_argument = - ( x*x + y*y ) * inv_complex_waist_2;
                Complex envelope = stcfactor * amrex::exp( exp_argument );
                np1j00_arr(i,j,k,dcomp  ) = envelope.real();
                np1j00_arr(i,j,k,dcomp+1) = envelope.imag();
            }
            );
    }
}<|MERGE_RESOLUTION|>--- conflicted
+++ resolved
@@ -252,11 +252,7 @@
     const PhysConst phc = get_phys_const();
     const amrex::Real c = phc.c;
     const amrex::Real k0 = 2.*MathConst::pi/m_lambda0;
-<<<<<<< HEAD
-=======
-    const amrex::Real chi_fac = phc.q_e/(c*c*phc.m_e*phc.ep0);
     const bool do_avg_rhs = m_MG_average_rhs;
->>>>>>> 4a9313eb
 
     amrex::MultiFab& nm1j00 = m_slices[WhichLaserSlice::nm1j00];
     amrex::MultiFab& nm1jp1 = m_slices[WhichLaserSlice::nm1jp1];
@@ -389,20 +385,14 @@
                     const Complex an00jp1 = n00jp1_arr(i,j,0) + I * n00jp1_arr(i,j,1);
                     const Complex an00jp2 = n00jp2_arr(i,j,0) + I * n00jp2_arr(i,j,1);
                     rhs =
-<<<<<<< HEAD
-                        + 8._rt/(c*dt*dz)*(-anp1jp1+an00jp1)*edt1
-                        + 2._rt/(c*dt*dz)*(+anp1jp2-an00jp2)*edt2
-                        + 2._rt * isl_arr(i,j,chi) * an00j00
-=======
                         + 8._rt/(c*dt*dz)*(-anp1jp1+an00jp1)*exp1
                         + 2._rt/(c*dt*dz)*(+anp1jp2-an00jp2)*exp2
->>>>>>> 4a9313eb
                         - lapA
                         + ( -6._rt/(c*dt*dz) + 4._rt*I*djn/(c*dt) + I*4._rt*k0/(c*dt) ) * an00j00;
                     if (do_avg_rhs) {
-                        rhs -= chi_fac * isl_arr(i,j,chi) * an00j00;
+                        rhs += isl_arr(i,j,chi) * an00j00;
                     } else {
-                        rhs -= chi_fac * isl_arr(i,j,chi) * an00j00 * 2._rt;
+                        rhs += isl_arr(i,j,chi) * an00j00 * 2._rt;
                     }
                 } else {
                     const Complex anm1jp1 = nm1jp1_arr(i,j,0) + I * nm1jp1_arr(i,j,1);
@@ -412,16 +402,12 @@
                         + 4._rt/(c*dt*dz)*(-anp1jp1+anm1jp1)*exp1
                         + 1._rt/(c*dt*dz)*(+anp1jp2-anm1jp2)*exp2
                         - 4._rt/(c*c*dt*dt)*an00j00
-<<<<<<< HEAD
-                        + 2._rt * isl_arr(i,j,chi) * an00j00
-=======
->>>>>>> 4a9313eb
                         - lapA
                         + ( -3._rt/(c*dt*dz) + 2._rt*I*djn/(c*dt) + 2._rt/(c*c*dt*dt) + I*2._rt*k0/(c*dt) ) * anm1j00;
                     if (do_avg_rhs) {
-                        rhs -= chi_fac * isl_arr(i,j,chi) * anm1j00;
+                        rhs += isl_arr(i,j,chi) * anm1j00;
                     } else {
-                        rhs -= chi_fac * isl_arr(i,j,chi) * an00j00 * 2._rt;
+                        rhs += isl_arr(i,j,chi) * an00j00 * 2._rt;
                     }
                 }
                 rhs_arr(i,j,0) = rhs;
@@ -596,15 +582,9 @@
                     const Complex an00jp1 = n00jp1_arr(i,j,0) + I * n00jp1_arr(i,j,1);
                     const Complex an00jp2 = n00jp2_arr(i,j,0) + I * n00jp2_arr(i,j,1);
                     rhs =
-<<<<<<< HEAD
-                        + 8._rt/(c*dt*dz)*(-anp1jp1+an00jp1)*edt1
-                        + 2._rt/(c*dt*dz)*(+anp1jp2-an00jp2)*edt2
-                        + 2._rt * isl_arr(i,j,chi) * an00j00
-=======
                         + 8._rt/(c*dt*dz)*(-anp1jp1+an00jp1)*exp1
                         + 2._rt/(c*dt*dz)*(+anp1jp2-an00jp2)*exp2
-                        - 2._rt * chi_fac * isl_arr(i,j,chi) * an00j00
->>>>>>> 4a9313eb
+                        + 2._rt * isl_arr(i,j,chi) * an00j00
                         - lapA
                         + ( -6._rt/(c*dt*dz) + 4._rt*I*djn/(c*dt) + I*4._rt*k0/(c*dt) ) * an00j00;
                 } else {
