--- conflicted
+++ resolved
@@ -187,14 +187,9 @@
 
 void
 MultiLaser::GetEnvelopeFromFileHelper (const amrex::Geometry& gm) {
-<<<<<<< HEAD
-    HIPACE_PROFILE("MultiLaser::GetEnvelopeFromFile()");
-    const amrex::Box& domain = gm.Domain();
-=======
 
     HIPACE_PROFILE("MultiLaser::GetEnvelopeFromFileHelper()");
 
->>>>>>> a1772c03
     openPMD::Datatype input_type = openPMD::Datatype::INT;
     {
         // Check what kind of Datatype is used in the Laser file
@@ -247,11 +242,8 @@
 
     using namespace amrex::literals;
 
-<<<<<<< HEAD
-=======
     HIPACE_PROFILE("MultiLaser::GetEnvelopeFromFile()");
 
->>>>>>> a1772c03
     const PhysConst phc = get_phys_const();
     const amrex::Real clight = phc.c;
 
@@ -278,13 +270,13 @@
     std::vector<double> offset = laser.gridGlobalOffset();
     std::vector<double> position = laser_comp.position<double>();
     std::vector<double> spacing = laser.gridSpacing<double>();
-<<<<<<< HEAD
 
     //lasy: tyx in C order, tr in C order
     amrex::Dim3 arr_begin = {0, 0, 0};
     amrex::Dim3 arr_end = {static_cast<int>(extent[2]), static_cast<int>(extent[1]),
                             static_cast<int>(extent[0])};
     amrex::Array4<input_type> input_file_arr(data.get(), arr_begin, arr_end, 1);
+    amrex::Array4<amrex::Real> laser_arr = m_F_input_file.array();
 
     if (m_file_geometry == "xyt") {
         // Calculate the min and max of the grid from laser file
@@ -294,7 +286,6 @@
         AMREX_ALWAYS_ASSERT(position[0] == 0 && position[1] == 0 && position[2] == 0);
 
         //hipace: xyt in Fortran order
-        amrex::Array4<amrex::Real> laser_arr = m_F_input_file.array();
 
         series.flush();
 
@@ -306,24 +297,26 @@
         const amrex::Real ymin = gm.ProbLo(Direction::y)+dy/2;
         const amrex::Real zmin = gm.ProbLo(Direction::z)+dz/2;
         const amrex::Real zmax = gm.ProbHi(Direction::z)-dz/2;
-
-        for (int k = domain.smallEnd(2); k <= domain.bigEnd(2); ++k) {
-            for (int j = domain.smallEnd(1); j <= domain.bigEnd(1); ++j) {
-                for (int i = domain.smallEnd(0); i <= domain.bigEnd(0); ++i) {
-
-                    const amrex::Real x = i*dx + xmin;
+        const int imin = domain.smallEnd(0);
+        const int jmin = domain.smallEnd(1);
+        const int kmin = domain.smallEnd(2);
+
+        for (int k = kmin; k <= domain.bigEnd(2); ++k) {
+            for (int j = jmin; j <= domain.bigEnd(1); ++j) {
+                for (int i = imin; i <= domain.bigEnd(0); ++i) {
+
+                    const amrex::Real x = (i-imin)*dx + xmin;
                     const amrex::Real xmid = (x - xmin_laser)/spacing[2];
                     amrex::Real sx_cell[interp_order_xy+1];
                     const int i_cell = compute_shape_factor<interp_order_xy>(sx_cell, xmid);
 
-                    const amrex::Real y = j*dy + ymin;
+                    const amrex::Real y = (j-jmin)*dy + ymin;
                     const amrex::Real ymid = (y - ymin_laser)/spacing[1];
                     amrex::Real sy_cell[interp_order_xy+1];
                     const int j_cell = compute_shape_factor<interp_order_xy>(sy_cell, ymid);
 
-                    const amrex::Real z = k*dz + zmin;
-                    const amrex::Real t = tmin_laser + (zmax-z)/clight;
-                    const amrex::Real tmid = (t - tmin_laser)/spacing[0];
+                    const amrex::Real z = (k-kmin)*dz + zmin;
+                    const amrex::Real tmid = (zmax-z)/clight/spacing[0];
                     amrex::Real st_cell[interp_order_xy+1];
                     const int k_cell = compute_shape_factor<interp_order_xy>(st_cell, tmid);
 
@@ -335,14 +328,14 @@
                                 if (i_cell+ix >= 0 && i_cell+ix < extent[2] &&
                                     j_cell+iy >= 0 && j_cell+iy < extent[1] &&
                                     k_cell+it >= 0 && k_cell+it < extent[0]) {
-                                    laser_arr(i, j, k, 0) += sx_cell[ix] * sy_cell[iy]
-                                        * st_cell[it] * static_cast<amrex::Real>(
-                                        input_file_arr(i_cell+ix, j_cell+iy, k_cell+it).real() *
-                                        unitSI);
-                                    laser_arr(i, j, k, 1) += sx_cell[ix] * sy_cell[iy] *
-                                        st_cell[it] * static_cast<amrex::Real>(
-                                        input_file_arr(i_cell+ix, j_cell+iy, k_cell+it).imag() *
-                                        unitSI);
+                                    laser_arr(i, j, k, 0) += sx_cell[ix] * sy_cell[iy] * st_cell[it] *
+                                        static_cast<amrex::Real>(
+                                            input_file_arr(i_cell+ix, j_cell+iy, k_cell+it).real() * unitSI
+                                        );
+                                    laser_arr(i, j, k, 1) += sx_cell[ix] * sy_cell[iy] * st_cell[it] *
+                                        static_cast<amrex::Real>(
+                                            input_file_arr(i_cell+ix, j_cell+iy, k_cell+it).imag() * unitSI
+                                        );
                                 }
                             }
                         }
@@ -360,7 +353,6 @@
         AMREX_ALWAYS_ASSERT(position[0] == 0 && position[1] == 0);
 
         //hipace: xyt in Fortran order
-        amrex::Array4<amrex::Real> laser_arr = m_F_input_file.array();
 
         series.flush();
 
@@ -420,71 +412,6 @@
                                         std::sin(im*theta) * static_cast<amrex::Real>(
                                         input_file_arr(i_cell+ir, k_cell+it, 2*im).imag() * unitSI);
                                 }
-=======
-
-    // Calculate the min and max of the grid from laser file
-    amrex::Real ymin_laser = offset[1] + position[1]*spacing[1];
-    amrex::Real xmin_laser = offset[2] + position[2]*spacing[2];
-    AMREX_ALWAYS_ASSERT(position[0] == 0 && position[1] == 0 && position[2] == 0);
-
-    //lasy: tyx in C order
-    amrex::Dim3 arr_begin = {0, 0, 0};
-    amrex::Dim3 arr_end = {static_cast<int>(extent[2]), static_cast<int>(extent[1]), static_cast<int>(extent[0])};
-    amrex::Array4<input_type> input_file_arr(data.get(), arr_begin, arr_end, 1);
-
-    //hipace: xyt in Fortran order
-    amrex::Array4<amrex::Real> laser_arr = m_F_input_file.array();
-
-    series.flush();
-
-    constexpr int interp_order_xy = 1;
-    const amrex::Real dx = gm.CellSize(Direction::x);
-    const amrex::Real dy = gm.CellSize(Direction::y);
-    const amrex::Real dz = gm.CellSize(Direction::z);
-    const amrex::Real xmin = gm.ProbLo(Direction::x)+dx/2;
-    const amrex::Real ymin = gm.ProbLo(Direction::y)+dy/2;
-    const amrex::Real zmin = gm.ProbLo(Direction::z)+dz/2;
-    const amrex::Real zmax = gm.ProbHi(Direction::z)-dz/2;
-    const int imin = domain.smallEnd(0);
-    const int jmin = domain.smallEnd(1);
-    const int kmin = domain.smallEnd(2);
-
-    for (int k = kmin; k <= domain.bigEnd(2); ++k) {
-        for (int j = jmin; j <= domain.bigEnd(1); ++j) {
-            for (int i = imin; i <= domain.bigEnd(0); ++i) {
-
-                const amrex::Real x = (i-imin)*dx + xmin;
-                const amrex::Real xmid = (x - xmin_laser)/spacing[2];
-                amrex::Real sx_cell[interp_order_xy+1];
-                const int i_cell = compute_shape_factor<interp_order_xy>(sx_cell, xmid);
-
-                const amrex::Real y = (j-jmin)*dy + ymin;
-                const amrex::Real ymid = (y - ymin_laser)/spacing[1];
-                amrex::Real sy_cell[interp_order_xy+1];
-                const int j_cell = compute_shape_factor<interp_order_xy>(sy_cell, ymid);
-
-                const amrex::Real z = (k-kmin)*dz + zmin;
-                const amrex::Real tmid = (zmax-z)/clight/spacing[0];
-                amrex::Real st_cell[interp_order_xy+1];
-                const int k_cell = compute_shape_factor<interp_order_xy>(st_cell, tmid);
-
-                laser_arr(i, j, k, 0) = 0._rt;
-                laser_arr(i, j, k, 1) = 0._rt;
-                for (int it=0; it<=interp_order_xy; it++){
-                    for (int iy=0; iy<=interp_order_xy; iy++){
-                        for (int ix=0; ix<=interp_order_xy; ix++){
-                            if (i_cell+ix >= 0 && i_cell+ix < extent[2] &&
-                                j_cell+iy >= 0 && j_cell+iy < extent[1] &&
-                                k_cell+it >= 0 && k_cell+it < extent[0]) {
-                                laser_arr(i, j, k, 0) += sx_cell[ix] * sy_cell[iy] * st_cell[it] *
-                                    static_cast<amrex::Real>(
-                                    input_file_arr(i_cell+ix, j_cell+iy, k_cell+it).real() * unitSI
-                                );
-                                laser_arr(i, j, k, 1) += sx_cell[ix] * sy_cell[iy] * st_cell[it] *
-                                    static_cast<amrex::Real>(
-                                    input_file_arr(i_cell+ix, j_cell+iy, k_cell+it).imag() * unitSI
-                                );
->>>>>>> a1772c03
                             }
                         }
                     }
