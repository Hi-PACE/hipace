/* Copyright 2022
 *
 * This file is part of HiPACE++.
 *
 * Authors: MaxThevenet, AlexanderSinn
 * Severin Diederichs, atmyers, Angel Ferran Pousa
 * License: BSD-3-Clause-LBNL
 */

#include "MultiLaser.H"
#include "utils/Constants.H"
#include "fields/Fields.H"
#include "Hipace.H"
#include "particles/plasma/MultiPlasma.H"
#include "particles/particles_utils/ShapeFactors.H"
#include "utils/HipaceProfilerWrapper.H"
#include "utils/DeprecatedInput.H"
#include "utils/InsituUtil.H"
#include "fields/fft_poisson_solver/fft/AnyFFT.H"
#include "particles/particles_utils/ShapeFactors.H"
#ifdef HIPACE_USE_OPENPMD
#   include <openPMD/auxiliary/Filesystem.hpp>
#endif

#include <AMReX_GpuComplex.H>

void
MultiLaser::ReadParameters ()
{
    amrex::ParmParse pp("lasers");
    queryWithParser(pp, "names", m_names);

    m_use_laser = m_names[0] != "no_laser";

    if (!m_use_laser) return;

    m_laser_from_file = queryWithParser(pp, "input_file", m_input_file_path);

    m_nlasers = m_names.size();
    for (int i = 0; i < m_nlasers; ++i) {
        m_all_lasers.emplace_back(Laser(m_names[i], m_laser_from_file));
    }

    if (!m_laser_from_file) {
        getWithParser(pp, "lambda0", m_lambda0);
    }
    DeprecatedInput("lasers", "3d_on_host", "comms_buffer.on_gpu", "", true);
    queryWithParser(pp, "use_phase", m_use_phase);
    queryWithParser(pp, "solver_type", m_solver_type);
    AMREX_ALWAYS_ASSERT(m_solver_type == "multigrid" || m_solver_type == "fft");
    queryWithParser(pp, "interp_order", m_interp_order);
    AMREX_ALWAYS_ASSERT(m_interp_order <= 3 && m_interp_order >= 0);

    bool mg_param_given = queryWithParser(pp, "MG_tolerance_rel", m_MG_tolerance_rel);
    mg_param_given += queryWithParser(pp, "MG_tolerance_abs", m_MG_tolerance_abs);
    mg_param_given += queryWithParser(pp, "MG_verbose", m_MG_verbose);
    mg_param_given += queryWithParser(pp, "MG_average_rhs", m_MG_average_rhs);

    // Raise warning if user specifies MG parameters without using the MG solver
    if (mg_param_given && (m_solver_type != "multigrid")) {
        amrex::Print()<<"WARNING: parameters laser.MG_... only active if laser.solver_type = multigrid\n";
    }

    if (m_laser_from_file) {
        queryWithParser(pp, "openPMD_laser_name", m_file_envelope_name);
        queryWithParser(pp, "iteration", m_file_num_iteration);
    }

    queryWithParser(pp, "insitu_period", m_insitu_period);
    queryWithParser(pp, "insitu_file_prefix", m_insitu_file_prefix);
}


void
MultiLaser::MakeLaserGeometry (const amrex::Geometry& field_geom_3D)
{
    if (!m_use_laser) return;
    amrex::ParmParse pp("lasers");

    // use field_geom_3D as the default
    std::array<int, 2> n_cells_laser {field_geom_3D.Domain().length(0),
                                      field_geom_3D.Domain().length(1)};
    std::array<amrex::Real, 3> patch_lo_laser {
        field_geom_3D.ProbDomain().lo(0),
        field_geom_3D.ProbDomain().lo(1),
        field_geom_3D.ProbDomain().lo(2)};
    std::array<amrex::Real, 3> patch_hi_laser {
        field_geom_3D.ProbDomain().hi(0),
        field_geom_3D.ProbDomain().hi(1),
        field_geom_3D.ProbDomain().hi(2)};

    // get parameters from user input
    queryWithParser(pp, "n_cell", n_cells_laser);
    queryWithParser(pp, "patch_lo", patch_lo_laser);
    queryWithParser(pp, "patch_hi", patch_hi_laser);

    // round zeta lo and hi to full cells
    const amrex::Real pos_offset_z = GetPosOffset(2, field_geom_3D, field_geom_3D.Domain());

    const int zeta_lo = std::max( field_geom_3D.Domain().smallEnd(2),
        int(amrex::Math::round((patch_lo_laser[2] - pos_offset_z) * field_geom_3D.InvCellSize(2)))
    );

    const int zeta_hi = std::min( field_geom_3D.Domain().bigEnd(2),
        int(amrex::Math::round((patch_hi_laser[2] - pos_offset_z) * field_geom_3D.InvCellSize(2)))
    );

    patch_lo_laser[2] = (zeta_lo-0.5)*field_geom_3D.CellSize(2) + pos_offset_z;
    patch_hi_laser[2] = (zeta_hi+0.5)*field_geom_3D.CellSize(2) + pos_offset_z;

    // make the boxes
    const amrex::Box domain_3D_laser{amrex::IntVect(0, 0, zeta_lo),
        amrex::IntVect(n_cells_laser[0]-1, n_cells_laser[1]-1, zeta_hi)};

    const amrex::RealBox real_box(patch_lo_laser, patch_hi_laser);

    AMREX_ALWAYS_ASSERT_WITH_MESSAGE(real_box.volume() > 0., "Laser box must have positive volume");

    // make the geometry, slice box and ba and dm
    m_laser_geom_3D.define(domain_3D_laser, real_box, amrex::CoordSys::cartesian, {0, 0, 0});

    m_slice_box = domain_3D_laser;
    m_slice_box.setSmall(2, 0);
    m_slice_box.setBig(2, 0);

    m_laser_slice_ba.define(m_slice_box);
    m_laser_slice_dm.define(amrex::Vector<int>({amrex::ParallelDescriptor::MyProc()}));
}

void
MultiLaser::InitData ()
{
    if (!m_use_laser) return;

    HIPACE_PROFILE("MultiLaser::InitData()");

    // Alloc 2D slices
    // Need at least 1 guard cell transversally for transverse derivative
    int nguards_xy = (Hipace::m_depos_order_xy + 1) / 2 + 1;
    m_slices_nguards = {nguards_xy, nguards_xy, 0};
    m_slices.define(
        m_laser_slice_ba, m_laser_slice_dm, WhichLaserSlice::N, m_slices_nguards,
        amrex::MFInfo().SetArena(amrex::The_Arena()));
    m_slices.setVal(0.0);

    if (m_solver_type == "fft") {
        m_sol.resize(m_slice_box, 1, amrex::The_Arena());
        m_rhs.resize(m_slice_box, 1, amrex::The_Arena());
        m_rhs_fourier.resize(m_slice_box, 1, amrex::The_Arena());

        // Create FFT plans
        amrex::IntVect fft_size = m_slice_box.length();

        std::size_t fwd_area = m_forward_fft.Initialize(FFTType::C2C_2D_fwd, fft_size[0], fft_size[1]);
        std::size_t bkw_area = m_backward_fft.Initialize(FFTType::C2C_2D_bkw, fft_size[0], fft_size[1]);

        // Allocate work area for both FFTs
        m_fft_work_area.resize(std::max(fwd_area, bkw_area));

        m_forward_fft.SetBuffers(m_rhs.dataPtr(), m_rhs_fourier.dataPtr(), m_fft_work_area.dataPtr());
        m_backward_fft.SetBuffers(m_rhs_fourier.dataPtr(), m_sol.dataPtr(), m_fft_work_area.dataPtr());
    }

    if (m_laser_from_file) {
        if (Hipace::HeadRank()) {
            m_F_input_file.resize(m_laser_geom_3D.Domain(), 2, amrex::The_Pinned_Arena());
            GetEnvelopeFromFileHelper();
        }
#ifdef AMREX_USE_MPI
        // need to communicate m_lambda0 as it is read in from the input file only by the head rank
        MPI_Bcast(&m_lambda0,
            1,
            amrex::ParallelDescriptor::Mpi_typemap<decltype(m_lambda0)>::type(),
            Hipace::HeadRankID(),
            amrex::ParallelDescriptor::Communicator());
#endif
    }

    if (m_insitu_period > 0) {
#ifdef HIPACE_USE_OPENPMD
        AMREX_ALWAYS_ASSERT_WITH_MESSAGE(m_insitu_file_prefix !=
            Hipace::GetInstance().m_openpmd_writer.m_file_prefix,
            "Must choose a different field insitu file prefix compared to the full diagnostics");
#endif
        // Allocate memory for in-situ diagnostics
        m_insitu_rdata.resize(m_laser_geom_3D.Domain().length(2)*m_insitu_nrp, 0.);
        m_insitu_sum_rdata.resize(m_insitu_nrp, 0.);
        m_insitu_cdata.resize(m_laser_geom_3D.Domain().length(2)*m_insitu_ncp, 0.);
    }
}

void
MultiLaser::InitSliceEnvelope (const int islice, const int comp)
{
    if (!UseLaser(islice)) return;

    HIPACE_PROFILE("MultiLaser::InitSliceEnvelope()");

    if (m_laser_from_file) {
        amrex::Box src_box = m_slice_box;
        src_box.setSmall(2, islice);
        src_box.setBig(2, islice);
        m_slices[0].copy<amrex::RunOn::Device>(m_F_input_file, src_box, 0, m_slice_box, comp, 2);
    } else {
        // Compute initial field on the current (device) slice comp and comp + 1
        InitLaserSlice(islice, comp);
    }

}

void
MultiLaser::GetEnvelopeFromFileHelper () {

    HIPACE_PROFILE("MultiLaser::GetEnvelopeFromFileHelper()");
#ifdef HIPACE_USE_OPENPMD
    openPMD::Datatype input_type = openPMD::Datatype::INT;
    {
        // Check what kind of Datatype is used in the Laser file
        auto series = openPMD::Series( m_input_file_path , openPMD::Access::READ_ONLY );

        if(!series.iterations.contains(m_file_num_iteration)) {
            amrex::Abort("Could not find iteration " + std::to_string(m_file_num_iteration) +
                         " in file " + m_input_file_path + "\n");
        }

        auto iteration = series.iterations[m_file_num_iteration];

        if(!iteration.meshes.contains(m_file_envelope_name)) {
            amrex::Abort("Could not find mesh '" + m_file_envelope_name + "' in file "
                + m_input_file_path + "\n");
        }

        auto mesh = iteration.meshes[m_file_envelope_name];

        if (!mesh.containsAttribute("angularFrequency")) {
            amrex::Abort("Could not find Attribute 'angularFrequency' of iteration "
                + std::to_string(m_file_num_iteration) + " in file "
                + m_input_file_path + "\n");
        }

        m_lambda0 = 2.*MathConst::pi*PhysConstSI::c
            / mesh.getAttribute("angularFrequency").get<double>();

        if(!mesh.contains(openPMD::RecordComponent::SCALAR)) {
            amrex::Abort("Could not find component '" +
                std::string(openPMD::RecordComponent::SCALAR) +
                "' in file " + m_input_file_path + "\n");
        }

        input_type = mesh[openPMD::RecordComponent::SCALAR].getDatatype();
    }

    if (input_type == openPMD::Datatype::CFLOAT) {
        GetEnvelopeFromFile<std::complex<float>>();
    } else if (input_type == openPMD::Datatype::CDOUBLE) {
        GetEnvelopeFromFile<std::complex<double>>();
    } else {
        amrex::Abort("Unknown Datatype used in Laser input file. Must use CDOUBLE or CFLOAT\n");
    }
#else
    amrex::Abort("loading a laser envelope from an external file requires openPMD support: "
                 "Add HiPACE_OPENPMD=ON when compiling HiPACE++.\n");
#endif // HIPACE_USE_OPENPMD
}

template<typename input_type>
void
MultiLaser::GetEnvelopeFromFile () {

    using namespace amrex::literals;

    HIPACE_PROFILE("MultiLaser::GetEnvelopeFromFile()");
#ifdef HIPACE_USE_OPENPMD
    const PhysConst phc = get_phys_const();
    const amrex::Real clight = phc.c;

    const amrex::Box& domain = m_laser_geom_3D.Domain();

    auto series = openPMD::Series( m_input_file_path , openPMD::Access::READ_ONLY );
    auto laser = series.iterations[m_file_num_iteration].meshes[m_file_envelope_name];
    auto laser_comp = laser[openPMD::RecordComponent::SCALAR];

    const std::vector<std::string> axis_labels = laser.axisLabels();
    if (axis_labels[0] == "t" && axis_labels[1] == "y" && axis_labels[2] == "x") {
        m_file_geometry = "xyt";
    } else if (axis_labels[0] == "z" && axis_labels[1] == "y" && axis_labels[2] == "x") {
        m_file_geometry = "xyz";
    } else if (axis_labels[0] == "t" && axis_labels[1] == "r") {
        m_file_geometry = "rt";
    } else {
        amrex::Abort("Incorrect axis labels in laser file, must be either tyx, zyx or tr");
    }

    const std::shared_ptr<input_type> data = laser_comp.loadChunk<input_type>();
    auto extent = laser_comp.getExtent();
    double unitSI = laser_comp.unitSI();

    // Extract grid offset and grid spacing from laser file
    std::vector<double> offset = laser.gridGlobalOffset();
    std::vector<double> position = laser_comp.position<double>();
    std::vector<double> spacing = laser.gridSpacing<double>();

    //lasy: tyx in C order, tr in C order
    amrex::Dim3 arr_begin = {0, 0, 0};
    amrex::Dim3 arr_end = {static_cast<int>(extent[2]), static_cast<int>(extent[1]),
                            static_cast<int>(extent[0])};
    amrex::Array4<input_type> input_file_arr(data.get(), arr_begin, arr_end, 1);

    //hipace: xyt in Fortran order
    amrex::Array4<amrex::Real> laser_arr = m_F_input_file.array();

    series.flush();

    constexpr int interp_order_xy = 1;
    const amrex::Real dx = m_laser_geom_3D.CellSize(Direction::x);
    const amrex::Real dy = m_laser_geom_3D.CellSize(Direction::y);
    const amrex::Real dz = m_laser_geom_3D.CellSize(Direction::z);
    const amrex::Real xmin = m_laser_geom_3D.ProbLo(Direction::x)+dx/2;
    const amrex::Real ymin = m_laser_geom_3D.ProbLo(Direction::y)+dy/2;
    const amrex::Real zmin = m_laser_geom_3D.ProbLo(Direction::z)+dz/2;
    const amrex::Real zmax = m_laser_geom_3D.ProbHi(Direction::z)-dz/2;
    const int imin = domain.smallEnd(0);
    const int jmin = domain.smallEnd(1);
    const int kmin = domain.smallEnd(2);

    if (m_file_geometry == "xyt") {
        // Calculate the min and max of the grid from laser file
        amrex::Real ymin_laser = offset[1] + position[1]*spacing[1];
        amrex::Real xmin_laser = offset[2] + position[2]*spacing[2];
        AMREX_ALWAYS_ASSERT(position[0] == 0 && position[1] == 0 && position[2] == 0);


        for (int k = kmin; k <= domain.bigEnd(2); ++k) {
            for (int j = jmin; j <= domain.bigEnd(1); ++j) {
                for (int i = imin; i <= domain.bigEnd(0); ++i) {

                    const amrex::Real x = (i-imin)*dx + xmin;
                    const amrex::Real xmid = (x - xmin_laser)/spacing[2];
                    amrex::Real sx_cell[interp_order_xy+1];
                    const int i_cell = compute_shape_factor<interp_order_xy>(sx_cell, xmid);

                    const amrex::Real y = (j-jmin)*dy + ymin;
                    const amrex::Real ymid = (y - ymin_laser)/spacing[1];
                    amrex::Real sy_cell[interp_order_xy+1];
                    const int j_cell = compute_shape_factor<interp_order_xy>(sy_cell, ymid);

                    const amrex::Real z = (k-kmin)*dz + zmin;
                    const amrex::Real tmid = (zmax-z)/clight/spacing[0];
                    amrex::Real st_cell[interp_order_xy+1];
                    const int k_cell = compute_shape_factor<interp_order_xy>(st_cell, tmid);

                    laser_arr(i, j, k, 0) = 0._rt;
                    laser_arr(i, j, k, 1) = 0._rt;
                    for (int it=0; it<=interp_order_xy; it++){
                        for (int iy=0; iy<=interp_order_xy; iy++){
                            for (int ix=0; ix<=interp_order_xy; ix++){
                                if (i_cell+ix >= 0 && i_cell+ix < static_cast<int>(extent[2]) &&
                                    j_cell+iy >= 0 && j_cell+iy < static_cast<int>(extent[1]) &&
                                    k_cell+it >= 0 && k_cell+it < static_cast<int>(extent[0])) {
                                    laser_arr(i, j, k, 0) += sx_cell[ix] * sy_cell[iy] * st_cell[it] *
                                        static_cast<amrex::Real>(
                                            input_file_arr(i_cell+ix, j_cell+iy, k_cell+it).real() * unitSI
                                        );
                                    laser_arr(i, j, k, 1) += sx_cell[ix] * sy_cell[iy] * st_cell[it] *
                                        static_cast<amrex::Real>(
                                            input_file_arr(i_cell+ix, j_cell+iy, k_cell+it).imag() * unitSI
                                        );
                                }
                            }
                        }
                    } // End of 3 loops (1 per dimension) over laser array from file
                }
            }
        } // End of 3 loops (1 per dimension) over laser array from simulation
    } else if (m_file_geometry == "xyz") {
        // Calculate the min and max of the grid from laser file
        amrex::Real zmin_laser = offset[0] + position[0]*spacing[0];
        amrex::Real ymin_laser = offset[1] + position[1]*spacing[1];
        amrex::Real xmin_laser = offset[2] + position[2]*spacing[2];

        for (int k = kmin; k <= domain.bigEnd(2); ++k) {
            for (int j = jmin; j <= domain.bigEnd(1); ++j) {
                for (int i = imin; i <= domain.bigEnd(0); ++i) {

                    const amrex::Real x = (i-imin)*dx + xmin;
                    const amrex::Real xmid = (x - xmin_laser)/spacing[2];
                    amrex::Real sx_cell[interp_order_xy+1];
                    const int i_cell = compute_shape_factor<interp_order_xy>(sx_cell, xmid);

                    const amrex::Real y = (j-jmin)*dy + ymin;
                    const amrex::Real ymid = (y - ymin_laser)/spacing[1];
                    amrex::Real sy_cell[interp_order_xy+1];
                    const int j_cell = compute_shape_factor<interp_order_xy>(sy_cell, ymid);

                    const amrex::Real z = (k-kmin)*dz + zmin;
                    const amrex::Real zmid = (z - zmin_laser)/spacing[0];
                    amrex::Real sz_cell[interp_order_xy+1];
                    const int k_cell = compute_shape_factor<interp_order_xy>(sz_cell, zmid);

                    laser_arr(i, j, k, 0) = 0._rt;
                    laser_arr(i, j, k, 1) = 0._rt;
                    for (int iz=0; iz<=interp_order_xy; iz++){
                        for (int iy=0; iy<=interp_order_xy; iy++){
                            for (int ix=0; ix<=interp_order_xy; ix++){
                                if (i_cell+ix >= 0 && i_cell+ix < static_cast<int>(extent[2]) &&
                                    j_cell+iy >= 0 && j_cell+iy < static_cast<int>(extent[1]) &&
                                    k_cell+iz >= 0 && k_cell+iz < static_cast<int>(extent[0])) {
                                    laser_arr(i, j, k, 0) += sx_cell[ix] * sy_cell[iy] * sz_cell[iz] *
                                        static_cast<amrex::Real>(
                                            input_file_arr(i_cell+ix, j_cell+iy, k_cell+iz).real() * unitSI
                                        );
                                    laser_arr(i, j, k, 1) += sx_cell[ix] * sy_cell[iy] * sz_cell[iz] *
                                        static_cast<amrex::Real>(
                                            input_file_arr(i_cell+ix, j_cell+iy, k_cell+iz).imag() * unitSI
                                        );
                                }
                            }
                        }
                    } // End of 3 loops (1 per dimension) over laser array from file
                }
            }
        } // End of 3 loops (1 per dimension) over laser array from simulation
    } else if (m_file_geometry == "rt") {

        // extent = {nmodes, nt, nr}

        // Calculate the min and max of the grid from laser file
        amrex::Real rmin_laser = offset[1] + position[1]*spacing[1];
        AMREX_ALWAYS_ASSERT(position[0] == 0 && position[1] == 0);

        for (int k = kmin; k <= domain.bigEnd(2); ++k) {
            for (int j = jmin; j <= domain.bigEnd(1); ++j) {
                for (int i = imin; i <= domain.bigEnd(0); ++i) {

                    const amrex::Real x = (i-imin)*dx + xmin;
                    const amrex::Real y = (j-jmin)*dy + ymin;
                    const amrex::Real r = std::sqrt(x*x + y*y);
                    const amrex::Real theta = std::atan2(y, x);
                    const amrex::Real rmid = (r - rmin_laser)/spacing[1];
                    amrex::Real sr_cell[interp_order_xy+1];
                    const int i_cell = compute_shape_factor<interp_order_xy>(sr_cell, rmid);

                    const amrex::Real z = (k-kmin)*dz + zmin;
                    const amrex::Real tmid = (zmax-z)/clight/spacing[0];
                    amrex::Real st_cell[interp_order_xy+1];
                    const int k_cell = compute_shape_factor<interp_order_xy>(st_cell, tmid);

                    laser_arr(i, j, k, 0) = 0._rt;
                    laser_arr(i, j, k, 1) = 0._rt;
                    for (int it=0; it<=interp_order_xy; it++){
                        for (int ir=0; ir<=interp_order_xy; ir++){
                            AMREX_ALWAYS_ASSERT_WITH_MESSAGE(i_cell+ir >= 0,
                                "Touching a r<0 cell in laser file reader. Is staggering correct?");
                            if (i_cell+ir < static_cast<int>(extent[2]) &&
                                k_cell+it >= 0 && k_cell+it < static_cast<int>(extent[1])) {
                                // mode 0
                                laser_arr(i, j, k, 0) += sr_cell[ir] * st_cell[it] *
                                    static_cast<amrex::Real>(
                                    input_file_arr(i_cell+ir, k_cell+it, 0).real() * unitSI);
                                laser_arr(i, j, k, 1) += sr_cell[ir] * st_cell[it] *
                                    static_cast<amrex::Real>(
                                    input_file_arr(i_cell+ir, k_cell+it, 0).imag() * unitSI);
                                for (int im=1; im<=static_cast<int>(extent[0])/2; im++) {
                                    // cos(m*theta) part of the mode
                                    laser_arr(i, j, k, 0) += sr_cell[ir] * st_cell[it] *
                                        std::cos(im*theta) * static_cast<amrex::Real>(
                                        input_file_arr(i_cell+ir, k_cell+it, 2*im-1).real() * unitSI);
                                    laser_arr(i, j, k, 1) += sr_cell[ir] * st_cell[it] *
                                        std::cos(im*theta) * static_cast<amrex::Real>(
                                        input_file_arr(i_cell+ir, k_cell+it, 2*im-1).imag() * unitSI);
                                    // sin(m*theta) part of the mode
                                    laser_arr(i, j, k, 0) += sr_cell[ir] * st_cell[it] *
                                        std::sin(im*theta) * static_cast<amrex::Real>(
                                        input_file_arr(i_cell+ir, k_cell+it, 2*im).real() * unitSI);
                                    laser_arr(i, j, k, 1) += sr_cell[ir] * st_cell[it] *
                                        std::sin(im*theta) * static_cast<amrex::Real>(
                                        input_file_arr(i_cell+ir, k_cell+it, 2*im).imag() * unitSI);
                                } // End of loop over modes of laser array from file
                            }
                        }
                    } // End of 2 loops (1 per RT dimension) over laser array from file
                }
            }
        } // End of 3 loops (1 per dimension) over laser array from simulation
    } // End if statement over file laser geometry (rt or xyt)
#else
    amrex::ignore_unused(gm);
    amrex::Abort("loading a laser envelope from an external file requires openPMD support: "
                 "Add HiPACE_OPENPMD=ON when compiling HiPACE++.\n");
#endif // HIPACE_USE_OPENPMD
}

void
MultiLaser::ShiftLaserSlices (const int islice)
{
    if (!UseLaser(islice)) return;

    HIPACE_PROFILE("MultiLaser::ShiftLaserSlices()");

    for ( amrex::MFIter mfi(m_slices, DfltMfi); mfi.isValid(); ++mfi ){
        const amrex::Box bx = mfi.tilebox();
        Array3<amrex::Real> arr = m_slices.array(mfi);
        amrex::ParallelFor(
        bx, 2,
        [=] AMREX_GPU_DEVICE(int i, int j, int, int n) noexcept
        {
            using namespace WhichLaserSlice;
            // 2 components for complex numbers.
            // Shift slices of step n-1
            const amrex::Real tmp_nm1j00 = arr(i, j, nm1jp2_r + n); // nm1j00_r from host
            arr(i, j, nm1jp2_r + n) = arr(i, j, nm1jp1_r + n);
            arr(i, j, nm1jp1_r + n) = arr(i, j, nm1j00_r + n);
            arr(i, j, nm1j00_r + n) = tmp_nm1j00;
            // Shift slices of step n
            const amrex::Real tmp_n00j00 = arr(i, j, n00jp2_r + n); // n00j00_r from host
            arr(i, j, n00jp2_r + n) = arr(i, j, n00jp1_r + n);
            arr(i, j, n00jp1_r + n) = arr(i, j, n00j00_r + n);
            arr(i, j, n00j00_r + n) = tmp_n00j00;
            // Shift slices of step n+1
            arr(i, j, np1jp2_r + n) = arr(i, j, np1jp1_r + n);
            arr(i, j, np1jp1_r + n) = arr(i, j, np1j00_r + n);
            // np1j00_r will be computed by AdvanceSlice
        });
    }
}

void
MultiLaser::UpdateLaserAabs (const int islice, const int current_N_level, Fields& fields,
                             amrex::Vector<amrex::Geometry> const& field_geom)
{
    if (!m_use_laser) return;
    if (!HasSlice(islice) && !HasSlice(islice + 1)) return;

    HIPACE_PROFILE("MultiLaser::UpdateLaserAabs()");

    if (!HasSlice(islice)) {
        // set aabs to zero if there is no laser on this slice
        // we only need to do this if the previous slice (slice + 1) had a laser
        for (int lev=0; lev<current_N_level; ++lev) {
            fields.setVal(0, lev, WhichSlice::This, "aabs");
        }
        return;
    }

    // write aabs into fields MultiFab
    for ( amrex::MFIter mfi(fields.getSlices(0), DfltMfi); mfi.isValid(); ++mfi ){
        const Array3<const amrex::Real> laser_arr = m_slices.const_array(mfi);
        const Array2<amrex::Real> field_arr =
            fields.getSlices(0).array(mfi, Comps[WhichSlice::This]["aabs"]);

        const amrex::Real poff_field_x = GetPosOffset(0, field_geom[0], field_geom[0].Domain());
        const amrex::Real poff_field_y = GetPosOffset(1, field_geom[0], field_geom[0].Domain());
        const amrex::Real poff_laser_x = GetPosOffset(0, m_laser_geom_3D, m_laser_geom_3D.Domain());
        const amrex::Real poff_laser_y = GetPosOffset(1, m_laser_geom_3D, m_laser_geom_3D.Domain());

        const amrex::Real dx_field = field_geom[0].CellSize(0);
        const amrex::Real dy_field = field_geom[0].CellSize(1);
        const amrex::Real dx_laser_inv = m_laser_geom_3D.InvCellSize(0);
        const amrex::Real dy_laser_inv = m_laser_geom_3D.InvCellSize(1);

        const int x_lo = m_slice_box.smallEnd(0);
        const int x_hi = m_slice_box.bigEnd(0);
        const int y_lo = m_slice_box.smallEnd(1);
        const int y_hi = m_slice_box.bigEnd(1);

        amrex::ParallelFor(
            amrex::TypeList<amrex::CompileTimeOptions<0, 1, 2, 3>>{},
            {m_interp_order},
            mfi.growntilebox(),
            [=] AMREX_GPU_DEVICE(int i, int j, int, auto interp_order) noexcept {
                using namespace WhichLaserSlice;

                const amrex::Real x = i * dx_field + poff_field_x;
                const amrex::Real y = j * dy_field + poff_field_y;

                const amrex::Real xmid = (x - poff_laser_x) * dx_laser_inv;
                const amrex::Real ymid = (y - poff_laser_y) * dy_laser_inv;

                amrex::Real aabs = 0;

                // interpolate from laser grid to fields grid
                for (int iy=0; iy<=interp_order; ++iy) {
                    for (int ix=0; ix<=interp_order; ++ix) {
                        auto [shape_x, cell_x] =
                            compute_single_shape_factor<false, interp_order>(xmid, ix);
                        auto [shape_y, cell_y] =
                            compute_single_shape_factor<false, interp_order>(ymid, iy);

                        if (x_lo <= cell_x && cell_x <= x_hi && y_lo <= cell_y && cell_y <= y_hi) {
                            aabs += shape_x*shape_y*abssq(laser_arr(cell_x, cell_y, n00j00_r),
                                                          laser_arr(cell_x, cell_y, n00j00_i));
                        }
                    }
                }

                field_arr(i,j) = aabs;
            });
    }

    // interpolate aabs to higher MR levels
    for (int lev=1; lev<current_N_level; ++lev) {
        fields.LevelUp(field_geom, lev, WhichSlice::This, "aabs");
    }
}

void
MultiLaser::SetInitialChi (const MultiPlasma& multi_plasma)
{
    HIPACE_PROFILE("MultiLaser::SetInitialChi()");

    for ( amrex::MFIter mfi(m_slices, DfltMfi); mfi.isValid(); ++mfi ){
        Array2<amrex::Real> laser_arr_chi = m_slices.array(mfi, WhichLaserSlice::chi_initial);

        // put chi from the plasma density function on the laser grid as if it were deposited there,
        // this works even outside the field grid
        // note that the effect of temperature / non-zero u is ignored here
        for (auto& plasma : multi_plasma.m_all_plasmas) {

            const PhysConst pc = get_phys_const();
            const amrex::Real c_t = pc.c * Hipace::m_physical_time;
            amrex::Real chi_factor = plasma.GetCharge() * plasma.GetCharge() * pc.mu0 / plasma.GetMass();
            if (plasma.m_can_ionize) {
                chi_factor *= plasma.m_init_ion_lev * plasma.m_init_ion_lev;
            }

            auto density_func = plasma.m_density_func;

            const amrex::Real poff_laser_x = GetPosOffset(0, m_laser_geom_3D, m_laser_geom_3D.Domain());
            const amrex::Real poff_laser_y = GetPosOffset(1, m_laser_geom_3D, m_laser_geom_3D.Domain());

            const amrex::Real dx_laser = m_laser_geom_3D.CellSize(0);
            const amrex::Real dy_laser = m_laser_geom_3D.CellSize(1);

            amrex::ParallelFor(mfi.growntilebox(),
                [=] AMREX_GPU_DEVICE(int i, int j, int) noexcept {
                    const amrex::Real x = i * dx_laser + poff_laser_x;
                    const amrex::Real y = j * dy_laser + poff_laser_y;

                    laser_arr_chi(i, j) += density_func(x, y, c_t) * chi_factor;
                });
        }
    }
}

void
MultiLaser::InterpolateChi (const Fields& fields, amrex::Geometry const& geom_field_lev0)
{
    HIPACE_PROFILE("MultiLaser::InterpolateChi()");

    for ( amrex::MFIter mfi(m_slices, DfltMfi); mfi.isValid(); ++mfi ){
        Array3<amrex::Real> laser_arr = m_slices.array(mfi);
        Array2<const amrex::Real> field_arr_chi =
            fields.getSlices(0).array(mfi, Comps[WhichSlice::This]["chi"]);

        const amrex::Real poff_laser_x = GetPosOffset(0, m_laser_geom_3D, m_laser_geom_3D.Domain());
        const amrex::Real poff_laser_y = GetPosOffset(1, m_laser_geom_3D, m_laser_geom_3D.Domain());
        const amrex::Real poff_field_x = GetPosOffset(0, geom_field_lev0, geom_field_lev0.Domain());
        const amrex::Real poff_field_y = GetPosOffset(1, geom_field_lev0, geom_field_lev0.Domain());

        const amrex::Real dx_laser = m_laser_geom_3D.CellSize(0);
        const amrex::Real dy_laser = m_laser_geom_3D.CellSize(1);
        const amrex::Real dx_laser_inv = m_laser_geom_3D.InvCellSize(0);
        const amrex::Real dy_laser_inv = m_laser_geom_3D.InvCellSize(1);
        const amrex::Real dx_field = geom_field_lev0.CellSize(0);
        const amrex::Real dy_field = geom_field_lev0.CellSize(1);
        const amrex::Real dx_field_inv = geom_field_lev0.InvCellSize(0);
        const amrex::Real dy_field_inv = geom_field_lev0.InvCellSize(1);

        amrex::Box field_box = fields.getSlices(0)[mfi].box();
        // Even in the valid domain,
        // chi near the boundaries is incorrect due to >0 deposition order.
        field_box.grow(-2*Fields::m_slices_nguards);

        const amrex::Real pos_x_lo = field_box.smallEnd(0) * dx_field + poff_field_x;
        const amrex::Real pos_x_hi = field_box.bigEnd(0) * dx_field + poff_field_x;
        const amrex::Real pos_y_lo = field_box.smallEnd(1) * dy_field + poff_field_y;
        const amrex::Real pos_y_hi = field_box.bigEnd(1) * dy_field + poff_field_y;

        // the indexes of the laser box where the fields box ends
        const int x_lo = amrex::Math::ceil((pos_x_lo - poff_laser_x) * dx_laser_inv);
        const int x_hi = amrex::Math::floor((pos_x_hi - poff_laser_x) * dx_laser_inv);
        const int y_lo = amrex::Math::ceil((pos_y_lo - poff_laser_y) * dy_laser_inv);
        const int y_hi = amrex::Math::floor((pos_y_hi - poff_laser_y) * dy_laser_inv);

        amrex::ParallelFor(
            amrex::TypeList<amrex::CompileTimeOptions<0, 1, 2, 3>>{},
            {m_interp_order},
            mfi.growntilebox(),
            [=] AMREX_GPU_DEVICE(int i, int j, int, auto interp_order) noexcept {
                const amrex::Real x = i * dx_laser + poff_laser_x;
                const amrex::Real y = j * dy_laser + poff_laser_y;

                const amrex::Real xmid = (x - poff_field_x) * dx_field_inv;
                const amrex::Real ymid = (y - poff_field_y) * dy_field_inv;

                amrex::Real chi = 0;

                if (x_lo <= i && i <= x_hi && y_lo <= j && j <= y_hi) {
                    // interpolate chi from fields to laser
                    for (int iy=0; iy<=interp_order; ++iy) {
                        for (int ix=0; ix<=interp_order; ++ix) {
                            auto [shape_x, cell_x] =
                                compute_single_shape_factor<false, interp_order>(xmid, ix);
                            auto [shape_y, cell_y] =
                                compute_single_shape_factor<false, interp_order>(ymid, iy);

                            chi += shape_x*shape_y*field_arr_chi(cell_x, cell_y);
                        }
                    }
                } else {
                    // get initial chi outside the fields box
                    chi = laser_arr(i, j, WhichLaserSlice::chi_initial);
                }

                laser_arr(i, j, WhichLaserSlice::chi) = chi;
            });
    }
}

void
MultiLaser::AdvanceSlice (const int islice, const Fields& fields, amrex::Real dt, int step,
                          amrex::Geometry const& geom_field_lev0)
{

    if (!UseLaser(islice)) return;

    InterpolateChi(fields, geom_field_lev0);

    if (m_solver_type == "multigrid") {
        AdvanceSliceMG(dt, step);
    } else if (m_solver_type == "fft") {
        AdvanceSliceFFT(dt, step);
    } else {
        amrex::Abort("laser.solver_type must be fft or multigrid");
    }
}

void
MultiLaser::AdvanceSliceMG (amrex::Real dt, int step)
{

    HIPACE_PROFILE("MultiLaser::AdvanceSliceMG()");

    using namespace amrex::literals;
    using Complex = amrex::GpuComplex<amrex::Real>;
    constexpr Complex I(0.,1.);

    const amrex::Real dx = m_laser_geom_3D.CellSize(0);
    const amrex::Real dy = m_laser_geom_3D.CellSize(1);
    const amrex::Real dz = m_laser_geom_3D.CellSize(2);

    const PhysConst phc = get_phys_const();
    const amrex::Real c = phc.c;
    const amrex::Real k0 = 2.*MathConst::pi/m_lambda0;
    const bool do_avg_rhs = m_MG_average_rhs;

    amrex::FArrayBox rhs_mg;
    amrex::FArrayBox acoeff_real;
    amrex::Real acoeff_real_scalar = 0._rt;
    amrex::Real acoeff_imag_scalar = 0._rt;

    amrex::Real djn {0.};

    for ( amrex::MFIter mfi(m_slices, DfltMfi); mfi.isValid(); ++mfi ){
        const amrex::Box& bx = mfi.tilebox();
        const int imin = bx.smallEnd(0);
        const int imax = bx.bigEnd  (0);
        const int jmin = bx.smallEnd(1);
        const int jmax = bx.bigEnd  (1);

        // need one ghost cell for 2^n-1 MG solve
        acoeff_real.resize(mfi.growntilebox(amrex::IntVect{1, 1, 0}), 1, amrex::The_Arena());
        rhs_mg.resize(mfi.growntilebox(amrex::IntVect{1, 1, 0}), 2, amrex::The_Arena());
        Array3<amrex::Real> arr = m_slices.array(mfi);
        Array3<amrex::Real> rhs_mg_arr = rhs_mg.array();
        Array3<amrex::Real> acoeff_real_arr = acoeff_real.array();

        // Calculate phase terms. 0 if !m_use_phase
        amrex::Real tj00 = 0.;
        amrex::Real tjp1 = 0.;
        amrex::Real tjp2 = 0.;

        if (m_use_phase) {
            int const Nx = bx.length(0);
            int const Ny = bx.length(1);

            // Get the central point.
            int const imid = (Nx+1)/2;
            int const jmid = (Ny+1)/2;

            // Calculate complex arguments (theta) needed
            // Just once, on axis, as done in Wake-T
            // This is done with a reduce operation, returning the sum of the four elements nearest
            // the axis (both real and imag parts, and for the 3 arrays relevant) ...
            amrex::ReduceOps<
                amrex::ReduceOpSum, amrex::ReduceOpSum, amrex::ReduceOpSum,
                amrex::ReduceOpSum, amrex::ReduceOpSum, amrex::ReduceOpSum> reduce_op;
            amrex::ReduceData<
                amrex::Real, amrex::Real, amrex::Real,
                amrex::Real, amrex::Real, amrex::Real> reduce_data(reduce_op);
            using ReduceTuple = typename decltype(reduce_data)::Type;
            reduce_op.eval(bx, reduce_data,
                [=] AMREX_GPU_DEVICE (int i, int j, int) -> ReduceTuple
                {
                    using namespace WhichLaserSlice;
                    // Even number of transverse cells: average 2 cells
                    // Odd number of cells: only keep central one
                    const bool do_keep_x = Nx % 2 == 0 ?
                        i == imid-1 || i == imid : i == imid;
                    const bool do_keep_y = Ny % 2 == 0 ?
                        j == jmid-1 || j == jmid : j == jmid;
                    if ( do_keep_x && do_keep_y ) {
                        return {
                            arr(i, j, n00j00_r), arr(i, j, n00j00_i),
                            arr(i, j, n00jp1_r), arr(i, j, n00jp1_i),
                            arr(i, j, n00jp2_r), arr(i, j, n00jp2_i)
                        };
                    } else {
                        return {0._rt, 0._rt, 0._rt, 0._rt, 0._rt, 0._rt};
                    }
                });
            // ... and taking the argument of the resulting complex number.
            ReduceTuple hv = reduce_data.value(reduce_op);
            tj00 = std::atan2(amrex::get<1>(hv), amrex::get<0>(hv));
            tjp1 = std::atan2(amrex::get<3>(hv), amrex::get<2>(hv));
            tjp2 = std::atan2(amrex::get<5>(hv), amrex::get<4>(hv));
        }

        amrex::Real dt1 = tj00 - tjp1;
        amrex::Real dt2 = tjp1 - tjp2;
        if (dt1 <-1.5_rt*MathConst::pi) dt1 += 2._rt*MathConst::pi;
        if (dt1 > 1.5_rt*MathConst::pi) dt1 -= 2._rt*MathConst::pi;
        if (dt2 <-1.5_rt*MathConst::pi) dt2 += 2._rt*MathConst::pi;
        if (dt2 > 1.5_rt*MathConst::pi) dt2 -= 2._rt*MathConst::pi;
        Complex exp1 = amrex::exp(I*(tj00-tjp1));
        Complex exp2 = amrex::exp(I*(tj00-tjp2));

        // D_j^n as defined in Benedetti's 2017 paper
        djn = ( -3._rt*dt1 + dt2 ) / (2._rt*dz);
        acoeff_real_scalar = step == 0 ? 6._rt/(c*dt*dz)
            : 3._rt/(c*dt*dz) + 2._rt/(c*c*dt*dt);
        acoeff_imag_scalar = step == 0 ? -4._rt * ( k0 + djn ) / (c*dt)
            : -2._rt * ( k0 + djn ) / (c*dt);

        amrex::ParallelFor(
            bx, 1,
            [=] AMREX_GPU_DEVICE(int i, int j, int, int) noexcept
            {
                using namespace WhichLaserSlice;
                // Transverse Laplacian of real and imaginary parts of A_j^n-1
                amrex::Real lapR, lapI;
                if (step == 0) {
                    lapR = i>imin && i<imax && j>jmin && j<jmax ?
                        (arr(i+1, j, n00j00_r)+arr(i-1, j, n00j00_r)-2._rt*arr(i, j, n00j00_r))/(dx*dx) +
                        (arr(i, j+1, n00j00_r)+arr(i, j-1, n00j00_r)-2._rt*arr(i, j, n00j00_r))/(dy*dy) : 0._rt;
                    lapI = i>imin && i<imax && j>jmin && j<jmax ?
                        (arr(i+1, j, n00j00_i)+arr(i-1, j, n00j00_i)-2._rt*arr(i, j, n00j00_i))/(dx*dx) +
                        (arr(i, j+1, n00j00_i)+arr(i, j-1, n00j00_i)-2._rt*arr(i, j, n00j00_i))/(dy*dy) : 0._rt;
                } else {
                    lapR = i>imin && i<imax && j>jmin && j<jmax ?
                        (arr(i+1, j, nm1j00_r)+arr(i-1, j, nm1j00_r)-2._rt*arr(i, j, nm1j00_r))/(dx*dx) +
                        (arr(i, j+1, nm1j00_r)+arr(i, j-1, nm1j00_r)-2._rt*arr(i, j, nm1j00_r))/(dy*dy) : 0._rt;
                    lapI = i>imin && i<imax && j>jmin && j<jmax ?
                        (arr(i+1, j, nm1j00_i)+arr(i-1, j, nm1j00_i)-2._rt*arr(i, j, nm1j00_i))/(dx*dx) +
                        (arr(i, j+1, nm1j00_i)+arr(i, j-1, nm1j00_i)-2._rt*arr(i, j, nm1j00_i))/(dy*dy) : 0._rt;
                }
                const Complex lapA = lapR + I*lapI;
                const Complex an00j00 = arr(i, j, n00j00_r) + I * arr(i, j, n00j00_i);
                const Complex anp1jp1 = arr(i, j, np1jp1_r) + I * arr(i, j, np1jp1_i);
                const Complex anp1jp2 = arr(i, j, np1jp2_r) + I * arr(i, j, np1jp2_i);
                acoeff_real_arr(i,j,0) = do_avg_rhs ?
                    acoeff_real_scalar + arr(i, j, chi) : acoeff_real_scalar;

                Complex rhs;
                if (step == 0) {
                    // First time step: non-centered push to go
                    // from step 0 to step 1 without knowing -1.
                    const Complex an00jp1 = arr(i, j, n00jp1_r) + I * arr(i, j, n00jp1_i);
                    const Complex an00jp2 = arr(i, j, n00jp2_r) + I * arr(i, j, n00jp2_i);
                    rhs =
                        + 8._rt/(c*dt*dz)*(-anp1jp1+an00jp1)*exp1
                        + 2._rt/(c*dt*dz)*(+anp1jp2-an00jp2)*exp2
                        - lapA
                        + ( -6._rt/(c*dt*dz) + 4._rt*I*djn/(c*dt) + I*4._rt*k0/(c*dt) ) * an00j00;
                    if (do_avg_rhs) {
                        rhs += arr(i, j, chi) * an00j00;
                    } else {
                        rhs += arr(i, j, chi) * an00j00 * 2._rt;
                    }
                } else {
                    const Complex anm1jp1 = arr(i, j, nm1jp1_r) + I * arr(i, j, nm1jp1_i);
                    const Complex anm1jp2 = arr(i, j, nm1jp2_r) + I * arr(i, j, nm1jp2_i);
                    const Complex anm1j00 = arr(i, j, nm1j00_r) + I * arr(i, j, nm1j00_i);
                    rhs =
                        + 4._rt/(c*dt*dz)*(-anp1jp1+anm1jp1)*exp1
                        + 1._rt/(c*dt*dz)*(+anp1jp2-anm1jp2)*exp2
                        - 4._rt/(c*c*dt*dt)*an00j00
                        - lapA
                        + ( -3._rt/(c*dt*dz) + 2._rt*I*djn/(c*dt) + 2._rt/(c*c*dt*dt) + I*2._rt*k0/(c*dt) ) * anm1j00;
                    if (do_avg_rhs) {
                        rhs += arr(i, j, chi) * anm1j00;
                    } else {
                        rhs += arr(i, j, chi) * an00j00 * 2._rt;
                    }
                }
                rhs_mg_arr(i,j,0) = rhs.real();
                rhs_mg_arr(i,j,1) = rhs.imag();
            });
    }

    if (!m_mg) {
        m_mg = std::make_unique<hpmg::MultiGrid>(m_laser_geom_3D.CellSize(0),
                                                 m_laser_geom_3D.CellSize(1),
                                                 m_slices.boxArray()[0], 2);
    }

    const int max_iters = 200;
    amrex::MultiFab np1j00 (m_slices, amrex::make_alias, WhichLaserSlice::np1j00_r, 2);
    m_mg->solve2(np1j00[0], rhs_mg, acoeff_real, acoeff_imag_scalar,
                 m_MG_tolerance_rel, m_MG_tolerance_abs, max_iters, m_MG_verbose);
}

void
MultiLaser::AdvanceSliceFFT (const amrex::Real dt, int step)
{

    HIPACE_PROFILE("MultiLaser::AdvanceSliceFFT()");

    using namespace amrex::literals;
    using Complex = amrex::GpuComplex<amrex::Real>;
    constexpr Complex I(0.,1.);

    const amrex::Real dx = m_laser_geom_3D.CellSize(0);
    const amrex::Real dy = m_laser_geom_3D.CellSize(1);
    const amrex::Real dz = m_laser_geom_3D.CellSize(2);

    const PhysConst phc = get_phys_const();
    const amrex::Real c = phc.c;
    const amrex::Real k0 = 2.*MathConst::pi/m_lambda0;

    for ( amrex::MFIter mfi(m_slices, DfltMfi); mfi.isValid(); ++mfi ){
        const amrex::Box& bx = mfi.tilebox();
        const int imin = bx.smallEnd(0);
        const int imax = bx.bigEnd  (0);
        const int jmin = bx.smallEnd(1);
        const int jmax = bx.bigEnd  (1);

        // solution: complex array
        // The right-hand side is computed and stored in rhs
        // Then rhs is Fourier-transformed into rhs_fourier, then multiplied by -1/(k**2+a)
        // rhs_fourier is FFT-back-transformed to sol, and sol is normalized and copied into np1j00.
        Array3<Complex> sol_arr = m_sol.array();
        Array3<Complex> rhs_arr = m_rhs.array();
        amrex::Array4<Complex> rhs_fourier_arr = m_rhs_fourier.array();

        Array3<amrex::Real> arr = m_slices.array(mfi);

        int const Nx = bx.length(0);
        int const Ny = bx.length(1);

        // Get the central point. Useful to get the on-axis phase and calculate kx and ky.
        int const imid = (Nx+1)/2;
        int const jmid = (Ny+1)/2;

        // Calculate phase terms. 0 if !m_use_phase
        amrex::Real tj00 = 0.;
        amrex::Real tjp1 = 0.;
        amrex::Real tjp2 = 0.;

        if (m_use_phase) {
            // Calculate complex arguments (theta) needed
            // Just once, on axis, as done in Wake-T
            // This is done with a reduce operation, returning the sum of the four elements nearest
            // the axis (both real and imag parts, and for the 3 arrays relevant) ...
            amrex::ReduceOps<
                amrex::ReduceOpSum, amrex::ReduceOpSum, amrex::ReduceOpSum,
                amrex::ReduceOpSum, amrex::ReduceOpSum, amrex::ReduceOpSum> reduce_op;
            amrex::ReduceData<
                amrex::Real, amrex::Real, amrex::Real,
                amrex::Real, amrex::Real, amrex::Real> reduce_data(reduce_op);
            using ReduceTuple = typename decltype(reduce_data)::Type;
            reduce_op.eval(bx, reduce_data,
                [=] AMREX_GPU_DEVICE (int i, int j, int) -> ReduceTuple
                {
                    using namespace WhichLaserSlice;
                    // Even number of transverse cells: average 2 cells
                    // Odd number of cells: only keep central one
                    const bool do_keep_x = Nx % 2 == 0 ?
                        i == imid-1 || i == imid : i == imid;
                    const bool do_keep_y = Ny % 2 == 0 ?
                        j == jmid-1 || j == jmid : j == jmid;
                    if ( do_keep_x && do_keep_y ) {
                        return {
                            arr(i, j, n00j00_r), arr(i, j, n00j00_i),
                            arr(i, j, n00jp1_r), arr(i, j, n00jp1_i),
                            arr(i, j, n00jp2_r), arr(i, j, n00jp2_i)
                        };
                    } else {
                        return {0._rt, 0._rt, 0._rt, 0._rt, 0._rt, 0._rt};
                    }
                });
            // ... and taking the argument of the resulting complex number.
            ReduceTuple hv = reduce_data.value(reduce_op);
            tj00 = std::atan2(amrex::get<1>(hv), amrex::get<0>(hv));
            tjp1 = std::atan2(amrex::get<3>(hv), amrex::get<2>(hv));
            tjp2 = std::atan2(amrex::get<5>(hv), amrex::get<4>(hv));
        }

        amrex::Real dt1 = tj00 - tjp1;
        amrex::Real dt2 = tjp1 - tjp2;
        if (dt1 <-1.5_rt*MathConst::pi) dt1 += 2._rt*MathConst::pi;
        if (dt1 > 1.5_rt*MathConst::pi) dt1 -= 2._rt*MathConst::pi;
        if (dt2 <-1.5_rt*MathConst::pi) dt2 += 2._rt*MathConst::pi;
        if (dt2 > 1.5_rt*MathConst::pi) dt2 -= 2._rt*MathConst::pi;
        Complex exp1 = amrex::exp(I*(tj00-tjp1));
        Complex exp2 = amrex::exp(I*(tj00-tjp2));

        // D_j^n as defined in Benedetti's 2017 paper
        amrex::Real djn = ( -3._rt*dt1 + dt2 ) / (2._rt*dz);
        amrex::ParallelFor(
            bx, 1,
            [=] AMREX_GPU_DEVICE(int i, int j, int, int) noexcept
            {
                using namespace WhichLaserSlice;
                // Transverse Laplacian of real and imaginary parts of A_j^n-1
                amrex::Real lapR, lapI;
                if (step == 0) {
                    lapR = i>imin && i<imax && j>jmin && j<jmax ?
                        (arr(i+1, j, n00j00_r)+arr(i-1, j, n00j00_r)-2._rt*arr(i, j, n00j00_r))/(dx*dx) +
                        (arr(i, j+1, n00j00_r)+arr(i, j-1, n00j00_r)-2._rt*arr(i, j, n00j00_r))/(dy*dy) : 0._rt;
                    lapI = i>imin && i<imax && j>jmin && j<jmax ?
                        (arr(i+1, j, n00j00_i)+arr(i-1, j, n00j00_i)-2._rt*arr(i, j, n00j00_i))/(dx*dx) +
                        (arr(i, j+1, n00j00_i)+arr(i, j-1, n00j00_i)-2._rt*arr(i, j, n00j00_i))/(dy*dy) : 0._rt;
                } else {
                    lapR = i>imin && i<imax && j>jmin && j<jmax ?
                        (arr(i+1, j, nm1j00_r)+arr(i-1, j, nm1j00_r)-2._rt*arr(i, j, nm1j00_r))/(dx*dx) +
                        (arr(i, j+1, nm1j00_r)+arr(i, j-1, nm1j00_r)-2._rt*arr(i, j, nm1j00_r))/(dy*dy) : 0._rt;
                    lapI = i>imin && i<imax && j>jmin && j<jmax ?
                        (arr(i+1, j, nm1j00_i)+arr(i-1, j, nm1j00_i)-2._rt*arr(i, j, nm1j00_i))/(dx*dx) +
                        (arr(i, j+1, nm1j00_i)+arr(i, j-1, nm1j00_i)-2._rt*arr(i, j, nm1j00_i))/(dy*dy) : 0._rt;
                }
                const Complex lapA = lapR + I*lapI;
                const Complex an00j00 = arr(i, j, n00j00_r) + I * arr(i, j, n00j00_i);
                const Complex anp1jp1 = arr(i, j, np1jp1_r) + I * arr(i, j, np1jp1_i);
                const Complex anp1jp2 = arr(i, j, np1jp2_r) + I * arr(i, j, np1jp2_i);
                Complex rhs;
                if (step == 0) {
                    // First time step: non-centered push to go
                    // from step 0 to step 1 without knowing -1.
                    const Complex an00jp1 = arr(i, j, n00jp1_r) + I * arr(i, j, n00jp1_i);
                    const Complex an00jp2 = arr(i, j, n00jp2_r) + I * arr(i, j, n00jp2_i);
                    rhs =
                        + 8._rt/(c*dt*dz)*(-anp1jp1+an00jp1)*exp1
                        + 2._rt/(c*dt*dz)*(+anp1jp2-an00jp2)*exp2
                        + 2._rt * arr(i, j, chi) * an00j00
                        - lapA
                        + ( -6._rt/(c*dt*dz) + 4._rt*I*djn/(c*dt) + I*4._rt*k0/(c*dt) ) * an00j00;
                } else {
                    const Complex anm1jp1 = arr(i, j, nm1jp1_r) + I * arr(i, j, nm1jp1_i);
                    const Complex anm1jp2 = arr(i, j, nm1jp2_r) + I * arr(i, j, nm1jp2_i);
                    const Complex anm1j00 = arr(i, j, nm1j00_r) + I * arr(i, j, nm1j00_i);
                    rhs =
                        + 4._rt/(c*dt*dz)*(-anp1jp1+anm1jp1)*exp1
                        + 1._rt/(c*dt*dz)*(+anp1jp2-anm1jp2)*exp2
                        - 4._rt/(c*c*dt*dt)*an00j00
                        + 2._rt * arr(i, j, chi) * an00j00
                        - lapA
                        + ( -3._rt/(c*dt*dz) + 2._rt*I*djn/(c*dt) + 2._rt/(c*c*dt*dt) + I*2._rt*k0/(c*dt) ) * anm1j00;
                }
                rhs_arr(i,j,0) = rhs;
            });

        // Transform rhs to Fourier space
        m_forward_fft.Execute();

        // Multiply by appropriate factors in Fourier space
        amrex::Real dkx = 2.*MathConst::pi/m_laser_geom_3D.ProbLength(0);
        amrex::Real dky = 2.*MathConst::pi/m_laser_geom_3D.ProbLength(1);
        // acoeff_imag is supposed to be a nx*ny array.
        // For the sake of simplicity, we evaluate it on-axis only.
        const Complex acoeff =
            step == 0 ? 6._rt/(c*dt*dz) - I * 4._rt * ( k0 + djn ) / (c*dt) :
             3._rt/(c*dt*dz) + 2._rt/(c*c*dt*dt) - I * 2._rt * ( k0 + djn ) / (c*dt);
        amrex::ParallelFor(
            bx,
            [=] AMREX_GPU_DEVICE(int i, int j, int k) noexcept {
                // divide rhs_fourier by -(k^2+a)
                amrex::Real kx = (i<imid) ? dkx*i : dkx*(i-Nx);
                amrex::Real ky = (j<jmid) ? dky*j : dky*(j-Ny);
                const Complex inv_k2a = abs(kx*kx + ky*ky + acoeff) > 0. ?
                    1._rt/(kx*kx + ky*ky + acoeff) : 0.;
                rhs_fourier_arr(i,j,k,0) *= -inv_k2a;
            });

        // Transform rhs to Fourier space to get solution in sol
        m_backward_fft.Execute();

        // Normalize and store solution in np1j00[0]. Guard cells are filled with 0s.
        amrex::Box grown_bx = bx;
        grown_bx.grow(m_slices_nguards);
        const amrex::Real inv_numPts = 1./bx.numPts();
        amrex::ParallelFor(
            grown_bx,
            [=] AMREX_GPU_DEVICE(int i, int j, int) noexcept {
                using namespace WhichLaserSlice;
                if (i>=imin && i<=imax && j>=jmin && j<=jmax) {
                    arr(i, j, np1j00_r) = sol_arr(i,j,0).real() * inv_numPts;
                    arr(i, j, np1j00_i) = sol_arr(i,j,0).imag() * inv_numPts;
                } else {
                    arr(i, j, np1j00_r) = 0._rt;
                    arr(i, j, np1j00_i) = 0._rt;
                }
            });
    }
}

void
MultiLaser::InitLaserSlice (const int islice, const int comp)
{
    HIPACE_PROFILE("MultiLaser::InitLaserSlice()");

    using namespace amrex::literals;
    using Complex = amrex::GpuComplex<amrex::Real>;

    // Basic laser parameters and constants
    Complex I(0,1);
    const amrex::Real k0 = 2._rt*MathConst::pi/m_lambda0;

    // Get grid properties
    const amrex::Real poff_x = GetPosOffset(0, m_laser_geom_3D, m_laser_geom_3D.Domain());
    const amrex::Real poff_y = GetPosOffset(1, m_laser_geom_3D, m_laser_geom_3D.Domain());
    const amrex::Real poff_z = GetPosOffset(2, m_laser_geom_3D, m_laser_geom_3D.Domain());
    const amrex::GpuArray<amrex::Real, 3> dx_arr = m_laser_geom_3D.CellSizeArray();

#ifdef AMREX_USE_OMP
#pragma omp parallel if (amrex::Gpu::notInLaunchRegion())
#endif
    for ( amrex::MFIter mfi(m_slices, DfltMfiTlng); mfi.isValid(); ++mfi ){
        const amrex::Box& bx = mfi.tilebox();
        amrex::Array4<amrex::Real> const & arr = m_slices.array(mfi);
        // Initialize a Gaussian laser envelope on slice islice
<<<<<<< HEAD
       if(Laser_func_specified){
            // check point
                amrex::ParallelFor(
                    bx,
                    [=] AMREX_GPU_DEVICE(int i, int j, int k)
                    {
                        arr(i, j, k, comp ) += envelope.real();
                        arr(i, j, k, comp + 1 ) += I * envelope.imag();
                    }
                );
        }
        else{
            for (int ilaser=0; ilaser<m_nlasers; ilaser++) {
                const auto& laser = m_all_lasers[ilaser];
                const amrex::Real a0 = laser.m_a0;
                const amrex::Real w0 = laser.m_w0;
                const amrex::Real cep = laser.m_CEP;
                const amrex::Real propagation_angle_yz = laser.m_propagation_angle_yz;
                const amrex::Real PFT_yz = laser.m_PFT_yz - MathConst::pi/2.0;
                const amrex::Real x0 = laser.m_position_mean[0];
                const amrex::Real y0 = laser.m_position_mean[1];
                const amrex::Real z0 = laser.m_position_mean[2];
                const amrex::Real L0 = laser.m_L0;
                const amrex::Real zfoc = laser.m_focal_distance;
                amrex::ParallelFor(
                    bx,
                    [=] AMREX_GPU_DEVICE(int i, int j, int k)
                    {
                        const amrex::Real z = plo[2] + (islice+0.5_rt)*dx_arr[2] - z0;
                        const amrex::Real x = (i+0.5_rt)*dx_arr[0]+plo[0]-x0;
                        const amrex::Real y = (j+0.5_rt)*dx_arr[1]+plo[1]-y0;
=======
        for (int ilaser=0; ilaser<m_nlasers; ilaser++) {
            const auto& laser = m_all_lasers[ilaser];
            const amrex::Real a0 = laser.m_a0;
            const amrex::Real w0 = laser.m_w0;
            const amrex::Real cep = laser.m_CEP;
            const amrex::Real propagation_angle_yz = laser.m_propagation_angle_yz;
            const amrex::Real PFT_yz = laser.m_PFT_yz - MathConst::pi/2.0;
            const amrex::Real x0 = laser.m_position_mean[0];
            const amrex::Real y0 = laser.m_position_mean[1];
            const amrex::Real z0 = laser.m_position_mean[2];
            const amrex::Real L0 = laser.m_L0;
            const amrex::Real zfoc = laser.m_focal_distance;
            amrex::ParallelFor(
                bx,
                [=] AMREX_GPU_DEVICE(int i, int j, int k)
                {
                    const amrex::Real x = i * dx_arr[0] + poff_x - x0;
                    const amrex::Real y = j * dx_arr[1] + poff_y - y0;
                    const amrex::Real z = islice * dx_arr[2] + poff_z - z0;
>>>>>>> 6ee2bdae
                    // Coordinate rotation in yz plane for a laser propagating at an angle.
                        const amrex::Real yp=std::cos(propagation_angle_yz+PFT_yz)*y-std::sin(propagation_angle_yz+PFT_yz)*z;
                        const amrex::Real zp=std::sin(propagation_angle_yz+PFT_yz)*y+std::cos(propagation_angle_yz+PFT_yz)*z;
                    // For first laser, setval to 0.
                        if (ilaser == 0) {
                            arr(i, j, k, comp ) = 0._rt;
                            arr(i, j, k, comp + 1 ) = 0._rt;
                        }
                    // Compute envelope for time step 0
                        Complex diffract_factor = 1._rt + I * (zp-zfoc+z0*std::cos(propagation_angle_yz)) \
                        * 2._rt/( k0 * w0 * w0 );
                        Complex inv_complex_waist_2 = 1._rt /( w0 * w0 * diffract_factor );
                        Complex prefactor = a0/diffract_factor;
                        Complex time_exponent = zp*zp/(L0*L0);
                        Complex stcfactor = prefactor * amrex::exp( - time_exponent );
                        Complex exp_argument = - ( x*x + yp*yp ) * inv_complex_waist_2;
                        Complex envelope = stcfactor * amrex::exp( exp_argument ) * \
                            amrex::exp(I * yp * k0 * propagation_angle_yz + cep);
                        arr(i, j, k, comp ) += envelope.real();
                        arr(i, j, k, comp + 1 ) += envelope.imag();
                    }
                );
            }
        }
    }
}

void
MultiLaser::InSituComputeDiags (int step, amrex::Real time, int islice,
                                int max_step, amrex::Real max_time)
{
    if (!UseLaser(islice)) return;
    if (!utils::doDiagnostics(m_insitu_period, step, max_step, time, max_time)) return;
    HIPACE_PROFILE("MultiLaser::InSituComputeDiags()");

    using namespace amrex::literals;
    using Complex = amrex::GpuComplex<amrex::Real>;

    AMREX_ALWAYS_ASSERT(m_insitu_rdata.size()>0 && m_insitu_sum_rdata.size()>0 &&
                        m_insitu_cdata.size()>0);

    const int nslices = m_laser_geom_3D.Domain().length(2);
    const int laser_slice = islice - m_laser_geom_3D.Domain().smallEnd(2);
    const amrex::Real poff_x = GetPosOffset(0, m_laser_geom_3D, m_laser_geom_3D.Domain());
    const amrex::Real poff_y = GetPosOffset(1, m_laser_geom_3D, m_laser_geom_3D.Domain());
    const amrex::Real dx = m_laser_geom_3D.CellSize(0);
    const amrex::Real dy = m_laser_geom_3D.CellSize(1);
    const amrex::Real dxdydz = dx * dy * m_laser_geom_3D.CellSize(2);

    const int xmid_lo = m_laser_geom_3D.Domain().smallEnd(0) + (m_laser_geom_3D.Domain().length(0) - 1) / 2;
    const int xmid_hi = m_laser_geom_3D.Domain().smallEnd(0) + (m_laser_geom_3D.Domain().length(0)) / 2;
    const int ymid_lo = m_laser_geom_3D.Domain().smallEnd(1) + (m_laser_geom_3D.Domain().length(1) - 1) / 2;
    const int ymid_hi = m_laser_geom_3D.Domain().smallEnd(1) + (m_laser_geom_3D.Domain().length(1)) / 2;
    const amrex::Real mid_factor = (xmid_lo == xmid_hi ? 1._rt : 0.5_rt)
                                 * (ymid_lo == ymid_hi ? 1._rt : 0.5_rt);

    amrex::TypeMultiplier<amrex::ReduceOps, amrex::ReduceOpMax, amrex::ReduceOpSum[m_insitu_nrp-1+m_insitu_ncp]> reduce_op;
    amrex::TypeMultiplier<amrex::ReduceData, amrex::Real[m_insitu_nrp], Complex[m_insitu_ncp]> reduce_data(reduce_op);
    using ReduceTuple = typename decltype(reduce_data)::Type;

    for ( amrex::MFIter mfi(m_slices, DfltMfi); mfi.isValid(); ++mfi ) {
        Array3<amrex::Real const> const arr = m_slices.const_array(mfi);
        reduce_op.eval(
            mfi.tilebox(), reduce_data,
            [=] AMREX_GPU_DEVICE (int i, int j, int) -> ReduceTuple
            {
                using namespace WhichLaserSlice;
                const amrex::Real areal = arr(i,j, n00j00_r);
                const amrex::Real aimag = arr(i,j, n00j00_i);
                const amrex::Real aabssq = abssq(areal, aimag);

                const amrex::Real x = i * dx + poff_x;
                const amrex::Real y = j * dy + poff_y;

                const bool is_on_axis = (i==xmid_lo || i==xmid_hi) && (j==ymid_lo || j==ymid_hi);
                const Complex aaxis{is_on_axis ? areal : 0._rt, is_on_axis ? aimag : 0._rt};

                return {            // Tuple contains:
                    aabssq,         // 0    max(|a|^2)
                    aabssq,         // 1    [|a|^2]
                    aabssq*x,       // 2    [|a|^2*x]
                    aabssq*x*x,     // 3    [|a|^2*x*x]
                    aabssq*y,       // 4    [|a|^2*y]
                    aabssq*y*y,     // 5    [|a|^2*y*y]
                    aaxis           // 6    axis(a)
                };
            });
    }

    ReduceTuple a = reduce_data.value();

    amrex::constexpr_for<0, m_insitu_nrp>(
        [&] (auto idx) {
            if (idx == 0) {
                m_insitu_rdata[laser_slice + idx * nslices] = amrex::get<idx>(a);
                m_insitu_sum_rdata[idx] = std::max(m_insitu_sum_rdata[idx], amrex::get<idx>(a));
            } else {
                m_insitu_rdata[laser_slice + idx * nslices] = amrex::get<idx>(a)*dxdydz;
                m_insitu_sum_rdata[idx] += amrex::get<idx>(a)*dxdydz;
            }
        }
    );

    amrex::constexpr_for<0, m_insitu_ncp>(
        [&] (auto idx) {
            m_insitu_cdata[laser_slice + idx * nslices] = amrex::get<m_insitu_nrp+idx>(a) * mid_factor;
        }
    );
}

void
MultiLaser::InSituWriteToFile (int step, amrex::Real time, int max_step, amrex::Real max_time)
{
    if (!m_use_laser) return;
    if (!utils::doDiagnostics(m_insitu_period, step, max_step, time, max_time)) return;
    HIPACE_PROFILE("MultiLaser::InSituWriteToFile()");

#ifdef HIPACE_USE_OPENPMD
    // create subdirectory
    openPMD::auxiliary::create_directories(m_insitu_file_prefix);
#endif

    // zero pad the rank number;
    std::string::size_type n_zeros = 4;
    std::string rank_num = std::to_string(amrex::ParallelDescriptor::MyProc());
    std::string pad_rank_num = std::string(n_zeros-std::min(rank_num.size(), n_zeros),'0')+rank_num;

    // open file
    std::ofstream ofs{m_insitu_file_prefix + "/reduced_laser." + pad_rank_num + ".txt",
        std::ofstream::out | std::ofstream::app | std::ofstream::binary};

    const int nslices_int = m_laser_geom_3D.Domain().length(2);
    const std::size_t nslices = static_cast<std::size_t>(nslices_int);
    const int is_normalized_units = Hipace::m_normalized_units;

    // specify the structure of the data later available in python
    // avoid pointers to temporary objects as second argument, stack variables are ok
    const amrex::Vector<insitu_utils::DataNode> all_data{
        {"time"     , &time},
        {"step"     , &step},
        {"n_slices" , &nslices_int},
        {"z_lo"     , &m_laser_geom_3D.ProbLo()[2]},
        {"z_hi"     , &m_laser_geom_3D.ProbHi()[2]},
        {"is_normalized_units", &is_normalized_units},
        {"max(|a|^2)"     , &m_insitu_rdata[0], nslices},
        {"[|a|^2]"        , &m_insitu_rdata[1*nslices], nslices},
        {"[|a|^2*x]"      , &m_insitu_rdata[2*nslices], nslices},
        {"[|a|^2*x*x]"    , &m_insitu_rdata[3*nslices], nslices},
        {"[|a|^2*y]"      , &m_insitu_rdata[4*nslices], nslices},
        {"[|a|^2*y*y]"    , &m_insitu_rdata[5*nslices], nslices},
        {"axis(a)"        , &m_insitu_cdata[0], nslices},
        {"integrated", {
            {"max(|a|^2)"     , &m_insitu_sum_rdata[0]},
            {"[|a|^2]"        , &m_insitu_sum_rdata[1]},
            {"[|a|^2*x]"      , &m_insitu_sum_rdata[2]},
            {"[|a|^2*x*x]"    , &m_insitu_sum_rdata[3]},
            {"[|a|^2*y]"      , &m_insitu_sum_rdata[4]},
            {"[|a|^2*y*y]"    , &m_insitu_sum_rdata[5]}
        }}
    };

    if (ofs.tellp() == 0) {
        // write JSON header containing a NumPy structured datatype
        insitu_utils::write_header(all_data, ofs);
    }

    // write binary data according to datatype in header
    insitu_utils::write_data(all_data, ofs);

    // close file
    ofs.close();
    // assert no file errors
#ifdef HIPACE_USE_OPENPMD
    AMREX_ALWAYS_ASSERT_WITH_MESSAGE(ofs, "Error while writing insitu laser diagnostics");
#else
    AMREX_ALWAYS_ASSERT_WITH_MESSAGE(ofs, "Error while writing insitu laser diagnostics. "
        "Maybe the specified subdirectory does not exist");
#endif

    // reset arrays for insitu data
    for (auto& x : m_insitu_rdata) x = 0.;
    for (auto& x : m_insitu_sum_rdata) x = 0.;
    for (auto& x : m_insitu_cdata) x = 0.;
}<|MERGE_RESOLUTION|>--- conflicted
+++ resolved
@@ -1139,7 +1139,6 @@
         const amrex::Box& bx = mfi.tilebox();
         amrex::Array4<amrex::Real> const & arr = m_slices.array(mfi);
         // Initialize a Gaussian laser envelope on slice islice
-<<<<<<< HEAD
        if(Laser_func_specified){
             // check point
                 amrex::ParallelFor(
@@ -1148,6 +1147,32 @@
                     {
                         arr(i, j, k, comp ) += envelope.real();
                         arr(i, j, k, comp + 1 ) += I * envelope.imag();
+        for (int ilaser=0; ilaser<m_nlasers; ilaser++) {
+            const auto& laser = m_all_lasers[ilaser];
+            const amrex::Real a0 = laser.m_a0;
+            const amrex::Real w0 = laser.m_w0;
+            const amrex::Real cep = laser.m_CEP;
+            const amrex::Real propagation_angle_yz = laser.m_propagation_angle_yz;
+            const amrex::Real PFT_yz = laser.m_PFT_yz - MathConst::pi/2.0;
+            const amrex::Real x0 = laser.m_position_mean[0];
+            const amrex::Real y0 = laser.m_position_mean[1];
+            const amrex::Real z0 = laser.m_position_mean[2];
+            const amrex::Real L0 = laser.m_L0;
+            const amrex::Real zfoc = laser.m_focal_distance;
+            amrex::ParallelFor(
+                bx,
+                [=] AMREX_GPU_DEVICE(int i, int j, int k)
+                {
+                    const amrex::Real z = plo[2] + (islice+0.5_rt)*dx_arr[2] - z0;
+                    const amrex::Real x = (i+0.5_rt)*dx_arr[0]+plo[0]-x0;
+                    const amrex::Real y = (j+0.5_rt)*dx_arr[1]+plo[1]-y0;
+                    // Coordinate rotation in yz plane for a laser propagating at an angle.
+                    const amrex::Real yp=std::cos(propagation_angle_yz+PFT_yz)*y-std::sin(propagation_angle_yz+PFT_yz)*z;
+                    const amrex::Real zp=std::sin(propagation_angle_yz+PFT_yz)*y+std::cos(propagation_angle_yz+PFT_yz)*z;
+                    // For first laser, setval to 0.
+                    if (ilaser == 0) {
+                        arr(i, j, k, comp ) = 0._rt;
+                        arr(i, j, k, comp + 1 ) = 0._rt;
                     }
                 );
         }
@@ -1171,27 +1196,6 @@
                         const amrex::Real z = plo[2] + (islice+0.5_rt)*dx_arr[2] - z0;
                         const amrex::Real x = (i+0.5_rt)*dx_arr[0]+plo[0]-x0;
                         const amrex::Real y = (j+0.5_rt)*dx_arr[1]+plo[1]-y0;
-=======
-        for (int ilaser=0; ilaser<m_nlasers; ilaser++) {
-            const auto& laser = m_all_lasers[ilaser];
-            const amrex::Real a0 = laser.m_a0;
-            const amrex::Real w0 = laser.m_w0;
-            const amrex::Real cep = laser.m_CEP;
-            const amrex::Real propagation_angle_yz = laser.m_propagation_angle_yz;
-            const amrex::Real PFT_yz = laser.m_PFT_yz - MathConst::pi/2.0;
-            const amrex::Real x0 = laser.m_position_mean[0];
-            const amrex::Real y0 = laser.m_position_mean[1];
-            const amrex::Real z0 = laser.m_position_mean[2];
-            const amrex::Real L0 = laser.m_L0;
-            const amrex::Real zfoc = laser.m_focal_distance;
-            amrex::ParallelFor(
-                bx,
-                [=] AMREX_GPU_DEVICE(int i, int j, int k)
-                {
-                    const amrex::Real x = i * dx_arr[0] + poff_x - x0;
-                    const amrex::Real y = j * dx_arr[1] + poff_y - y0;
-                    const amrex::Real z = islice * dx_arr[2] + poff_z - z0;
->>>>>>> 6ee2bdae
                     // Coordinate rotation in yz plane for a laser propagating at an angle.
                         const amrex::Real yp=std::cos(propagation_angle_yz+PFT_yz)*y-std::sin(propagation_angle_yz+PFT_yz)*z;
                         const amrex::Real zp=std::sin(propagation_angle_yz+PFT_yz)*y+std::cos(propagation_angle_yz+PFT_yz)*z;
