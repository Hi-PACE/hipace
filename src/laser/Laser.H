/* Copyright 2022
 *
 * This file is part of HiPACE++.
 *
 * Authors: MaxThevenet, AlexanderSinn
 * Severin Diederichs, atmyers, Angel Ferran Pousa
 * License: BSD-3-Clause-LBNL
 */

#ifndef LASER_H_
#define LASER_H_

#include <AMReX_Vector.H>
#include <AMReX_RealVect.H>
#include "utils/Constants.H"
#include "utils/Parser.H"
#include <AMReX_FArrayBox.H>

class Laser
{
public:

<<<<<<< HEAD
    Laser (std::string name, amrex::Geometry laser_geom_3D);
=======
    Laser (std::string name);
>>>>>>> 008127e9

    std::string m_name {""};
    /** The way to initialize a laser (from_file/gaussian/parser)*/
    std::string m_laser_init_type = "gaussian";
    amrex::Real m_a0 {0.}; /**< Laser peak normalized amplitude */
    amrex::Real m_w0 {0.}; /**< Laser waist */
    amrex::Real m_CEP {0.}; /**< Laser carrier-envelope phase (CEP) */
    /** Propagation angle of the pulse in the yz plane (0 is the along the z axis) */
    amrex::Real m_propagation_angle_yz {0.};
    /**Pulse front tilt angle of the pulse in yz plane (pi/2 is no PFT)*/
    amrex::Real m_PFT_yz {MathConst::pi/2.0};
    amrex::Real m_L0 {0.}; /**< Laser length (HW 1/e in amplitude) */
    amrex::Real m_tau {0.}; /**< Laser duration (HW 1/e in amplitude) */
    /** Focal distance of the laser pulse */
    amrex::Real m_focal_distance {0.};
    /** Average position of the Gaussian laser pulse */
    amrex::RealVect m_position_mean {0., 0., 0.};
    /** Custom profile*/
    amrex::Parser m_parser_lr;/**< owns data for profile_real_str */
    amrex::Parser m_parser_li;/**< owns data for profile_imag_str */
    /** stores the output function of makeFunctionWithParser for profile_real_str */
    amrex::ParserExecutor<3> m_profile_real;
    /** stores the output function of makeFunctionWithParser for profile_imag_str */
    amrex::ParserExecutor<3> m_profile_imag;

    /** full 3D laser data stored on the host */
    amrex::FArrayBox m_F_input_file;
    /** path to input openPMD file */
    std::string m_input_file_path;
    /** name of the openPMD species in the file */
    std::string m_file_envelope_name = "laserEnvelope";
    /** index of the iteration in the openPMD file */
    int m_file_num_iteration = 0;
    /** Geometry of the laser file, 'rt' or 'xyt' */
    std::string m_file_geometry = "";
    /** this is to pass the value to multilaser */
    amrex::Real m_lambda0 {0.};
    /** \brief Read in a laser from an openPMD file */
    void GetEnvelopeFromFileHelper ();

    /** \brief Read in a laser from an openPMD file */
    template<typename input_type>
    void GetEnvelopeFromFile ();
};

#endif // LASER_H_<|MERGE_RESOLUTION|>--- conflicted
+++ resolved
@@ -19,13 +19,7 @@
 class Laser
 {
 public:
-
-<<<<<<< HEAD
     Laser (std::string name, amrex::Geometry laser_geom_3D);
-=======
-    Laser (std::string name);
->>>>>>> 008127e9
-
     std::string m_name {""};
     /** The way to initialize a laser (from_file/gaussian/parser)*/
     std::string m_laser_init_type = "gaussian";
