/* Copyright 2022
 *
 * This file is part of HiPACE++.
 *
 * Authors: Weiqun Zhang
 * License: BSD-3-Clause-LBNL
 */
#include "HpMultiGrid.H"
#include <algorithm>

using namespace amrex;

namespace hpmg {

namespace {

constexpr int n_cell_single = 32; // switch to single block when box is smaller than this

Box valid_domain_box (Box const& domain)
{
    return domain.cellCentered() ? domain : amrex::grow(domain, IntVect(-1,-1,0));
}

template <typename T, typename U>
AMREX_GPU_DEVICE AMREX_FORCE_INLINE
void restrict_cc (int i, int j, int n, Array4<T> const& crse, Array4<U> const& fine)
{
    crse(i,j,0,n) = Real(0.25)*(fine(2*i  ,2*j  ,0,n) +
                                fine(2*i+1,2*j  ,0,n) +
                                fine(2*i  ,2*j+1,0,n) +
                                fine(2*i+1,2*j+1,0,n));
}

template <typename T, typename U>
AMREX_GPU_DEVICE AMREX_FORCE_INLINE
void restrict_nd (int i, int j, int n, Array4<T> const& crse, Array4<U> const& fine)
{
    crse(i,j,0,n) = Real(1./16.) * (fine(2*i-1,2*j-1,0,n) +
                           Real(2.)*fine(2*i  ,2*j-1,0,n) +
                                    fine(2*i+1,2*j-1,0,n) +
                           Real(2.)*fine(2*i-1,2*j  ,0,n) +
                           Real(4.)*fine(2*i  ,2*j  ,0,n) +
                           Real(2.)*fine(2*i+1,2*j  ,0,n) +
                                    fine(2*i-1,2*j+1,0,n) +
                           Real(2.)*fine(2*i  ,2*j+1,0,n) +
                                    fine(2*i+1,2*j+1,0,n));
}

template <typename T, typename U>
AMREX_GPU_DEVICE AMREX_FORCE_INLINE
void interpadd_cc (int i, int j, int n, Array4<T> const& fine, Array4<U> const& crse)
{
    int ic = amrex::coarsen(i,2);
    int jc = amrex::coarsen(j,2);
    fine(i,j,0,n) += crse(ic,jc,0,n);
}

template <typename T, typename U>
AMREX_GPU_DEVICE AMREX_FORCE_INLINE
void interpadd_nd (int i, int j, int n, Array4<T> const& fine, Array4<U> const& crse)
{
    int ic = amrex::coarsen(i,2);
    int jc = amrex::coarsen(j,2);
    bool i_is_odd = (ic*2 != i);
    bool j_is_odd = (jc*2 != j);
    if (i_is_odd && j_is_odd) {
        fine(i,j,0,n) += (crse(ic  ,jc  ,0,n) +
                          crse(ic+1,jc  ,0,n) +
                          crse(ic  ,jc+1,0,n) +
                          crse(ic+1,jc+1,0,n))*Real(0.25);
    } else if (i_is_odd) {
        fine(i,j,0,n) += (crse(ic  ,jc,0,n) +
                          crse(ic+1,jc,0,n))*Real(0.5);
    } else if (j_is_odd) {
        fine(i,j,0,n) += (crse(ic,jc  ,0,n) +
                          crse(ic,jc+1,0,n))*Real(0.5);
    } else {
        fine(i,j,0,n) += crse(ic,jc,0,n);
    }
}

#if defined(AMREX_USE_CUDA) || defined(AMREX_USE_HIP)

// out of place version used before shared memory gsrb
template <typename T, typename U, typename V>
AMREX_GPU_DEVICE AMREX_FORCE_INLINE
void interpcpy_cc (int i, int j, int n, Array4<T> const& fine_in, Array4<U> const& crse,
                Array4<V> const& fine_out)
{
    int ic = amrex::coarsen(i,2);
    int jc = amrex::coarsen(j,2);
    fine_out(i,j,0,n) = fine_in(i,j,0,n) + crse(ic,jc,0,n);
}

template <typename T, typename U, typename V>
AMREX_GPU_DEVICE AMREX_FORCE_INLINE
void interpcpy_nd (int i, int j, int n, Array4<T> const& fine_in, Array4<U> const& crse,
                Array4<V> const& fine_out)
{
    int ic = amrex::coarsen(i,2);
    int jc = amrex::coarsen(j,2);
    bool i_is_odd = (ic*2 != i);
    bool j_is_odd = (jc*2 != j);
    if (i_is_odd && j_is_odd) {
        fine_out(i,j,0,n) = fine_in(i,j,0,n) + (crse(ic  ,jc  ,0,n) +
                                                crse(ic+1,jc  ,0,n) +
                                                crse(ic  ,jc+1,0,n) +
                                                crse(ic+1,jc+1,0,n))*Real(0.25);
    } else if (i_is_odd) {
        fine_out(i,j,0,n) = fine_in(i,j,0,n) + (crse(ic  ,jc,0,n) +
                                                crse(ic+1,jc,0,n))*Real(0.5);
    } else if (j_is_odd) {
        fine_out(i,j,0,n) = fine_in(i,j,0,n) + (crse(ic,jc  ,0,n) +
                                                crse(ic,jc+1,0,n))*Real(0.5);
    } else {
        fine_out(i,j,0,n) = fine_in(i,j,0,n) +  crse(ic,jc,0,n);
    }
}

#endif

AMREX_GPU_DEVICE AMREX_FORCE_INLINE
Real laplacian (int i, int j, int n, int ilo, int jlo, int ihi, int jhi,
                Array4<Real> const& phi, Real facx, Real facy)
{
    Real lap = Real(-2.)*(facx+facy)*phi(i,j,0,n);
    if (i == ilo) {
        lap += facx * (Real(4./3.)*phi(i+1,j,0,n) - Real(2.)*phi(i,j,0,n));
    } else if (i == ihi) {
        lap += facx * (Real(4./3.)*phi(i-1,j,0,n) - Real(2.)*phi(i,j,0,n));
    } else {
        lap += facx * (phi(i-1,j,0,n) + phi(i+1,j,0,n));
    }
    if (j == jlo) {
        lap += facy * (Real(4./3.)*phi(i,j+1,0,n) - Real(2.)*phi(i,j,0,n));
    } else if (j == jhi) {
        lap += facy * (Real(4./3.)*phi(i,j-1,0,n) - Real(2.)*phi(i,j,0,n));
    } else {
        lap += facy * (phi(i,j-1,0,n) + phi(i,j+1,0,n));
    }
    return lap;
}

AMREX_GPU_DEVICE AMREX_FORCE_INLINE
Real residual1 (int i, int j, int n, int ilo, int jlo, int ihi, int jhi,
                Array4<Real> const& phi, Real rhs, Real acf, Real facx, Real facy)
{
    Real lap = laplacian(i,j,n,ilo,jlo,ihi,jhi,phi,facx,facy);
    return rhs + acf*phi(i,j,0,n) - lap;
}

AMREX_GPU_DEVICE AMREX_FORCE_INLINE
Real residual2r (int i, int j, int ilo, int jlo, int ihi, int jhi,
                 Array4<Real> const& phi, Real rhs, Real acf_r, Real acf_i,
                 Real facx, Real facy)
{
    Real lap = laplacian(i,j,0,ilo,jlo,ihi,jhi,phi,facx,facy);
    return rhs + acf_r*phi(i,j,0,0) - acf_i*phi(i,j,0,1) - lap;
}

AMREX_GPU_DEVICE AMREX_FORCE_INLINE
Real residual2i (int i, int j, int ilo, int jlo, int ihi, int jhi,
                 Array4<Real> const& phi, Real rhs, Real acf_r, Real acf_i,
                 Real facx, Real facy)
{
    Real lap = laplacian(i,j,1,ilo,jlo,ihi,jhi,phi,facx,facy);
    return rhs + acf_i*phi(i,j,0,0) + acf_r*phi(i,j,0,1) - lap;
}

AMREX_GPU_DEVICE AMREX_FORCE_INLINE
Real residual3 (int i, int j, int n, int ilo, int jlo, int ihi, int jhi,
                Array4<Real> const& phi, Real rhs, Real facx, Real facy)
{
    Real lap = laplacian(i,j,n,ilo,jlo,ihi,jhi,phi,facx,facy);
    return rhs - lap;
}

// res = rhs - L(phi)
void compute_residual (Box const& box, Array4<Real> const& res,
                       Array4<Real> const& phi, Array4<Real const> const& rhs,
                       Array4<Real const> const& acf, Real dx, Real dy,
                       int system_type)
{
    int const ilo = box.smallEnd(0);
    int const jlo = box.smallEnd(1);
    int const ihi = box.bigEnd(0);
    int const jhi = box.bigEnd(1);
    Real facx = Real(1.)/(dx*dx);
    Real facy = Real(1.)/(dy*dy);
    if (system_type == 1) {
        hpmg::ParallelFor(valid_domain_box(box),
        [=] AMREX_GPU_DEVICE (int i, int j, int) noexcept
        {
            res(i,j,0,0) = residual1(i, j, 0, ilo, jlo, ihi, jhi, phi, rhs(i,j,0,0),
                                     acf(i,j,0), facx, facy);
            res(i,j,0,1) = residual1(i, j, 1, ilo, jlo, ihi, jhi, phi, rhs(i,j,0,1),
                                     acf(i,j,0), facx, facy);
        });
    } else if (system_type == 2) {
        hpmg::ParallelFor(valid_domain_box(box),
        [=] AMREX_GPU_DEVICE (int i, int j, int) noexcept
        {
            res(i,j,0,0) = residual2r(i, j, ilo, jlo, ihi, jhi, phi, rhs(i,j,0,0),
                                      acf(i,j,0,0), acf(i,j,0,1), facx, facy);
            res(i,j,0,1) = residual2i(i, j, ilo, jlo, ihi, jhi, phi, rhs(i,j,0,1),
                                      acf(i,j,0,0), acf(i,j,0,1), facx, facy);
        });
    } else {
        hpmg::ParallelFor(valid_domain_box(box),
        [=] AMREX_GPU_DEVICE (int i, int j, int) noexcept
        {
            res(i,j,0,0) = residual3(i, j, 0, ilo, jlo, ihi, jhi, phi, rhs(i,j,0,0), facx, facy);
        });
    }
}

// is_cell_centered = true: supports both cell centered and node centered solves
// is_cell_centered = false: only supports node centered solves, with higher performance
template<bool is_cell_centered = true>
AMREX_GPU_DEVICE AMREX_FORCE_INLINE
void gs1 (int i, int j, int n, int ilo, int jlo, int ihi, int jhi,
          Array4<Real> const& phi, Real rhs, Real acf, Real facx, Real facy)
{
    Real lap;
    Real c0 = -(acf+Real(2.)*(facx+facy));
    if (is_cell_centered && i == ilo) {
        lap = facx * Real(4./3.)*phi(i+1,j,0,n);
        c0 -= Real(2.)*facx;
    } else if (is_cell_centered && i == ihi) {
        lap = facx * Real(4./3.)*phi(i-1,j,0,n);
        c0 -= Real(2.)*facx;
    } else {
        lap = facx * (phi(i-1,j,0,n) + phi(i+1,j,0,n));
    }
    if (is_cell_centered && j == jlo) {
        lap += facy * Real(4./3.)*phi(i,j+1,0,n);
        c0 -= Real(2.)*facy;
    } else if (is_cell_centered && j == jhi) {
        lap += facy * Real(4./3.)*phi(i,j-1,0,n);
        c0 -= Real(2.)*facy;
    } else {
        lap += facy * (phi(i,j-1,0,n) + phi(i,j+1,0,n));
    }
    phi(i,j,0,n) = (rhs - lap) / c0;
    // bit faster version with slightly different results:
    // const Real c0_inv = Real(1.) / c0;
    // phi(i,j,0,n) = (rhs - lap) * c0_inv;
}

AMREX_GPU_DEVICE AMREX_FORCE_INLINE
void gs2 (int i, int j, int ilo, int jlo, int ihi, int jhi,
          Array4<Real> const& phi, Real rhs_r, Real rhs_i,
          Real ar, Real ai, Real facx, Real facy)
{
    Real lap[2];
    Real c0 = Real(-2.)*(facx+facy);
    if (i == ilo) {
        lap[0] = facx * Real(4./3.)*phi(i+1,j,0,0);
        lap[1] = facx * Real(4./3.)*phi(i+1,j,0,1);
        c0 -= Real(2.)*facx;
    } else if (i == ihi) {
        lap[0] = facx * Real(4./3.)*phi(i-1,j,0,0);
        lap[1] = facx * Real(4./3.)*phi(i-1,j,0,1);
        c0 -= Real(2.)*facx;
    } else {
        lap[0] = facx * (phi(i-1,j,0,0) + phi(i+1,j,0,0));
        lap[1] = facx * (phi(i-1,j,0,1) + phi(i+1,j,0,1));
    }
    if (j == jlo) {
        lap[0] += facy * Real(4./3.)*phi(i,j+1,0,0);
        lap[1] += facy * Real(4./3.)*phi(i,j+1,0,1);
        c0 -= Real(2.)*facy;
    } else if (j == jhi) {
        lap[0] += facy * Real(4./3.)*phi(i,j-1,0,0);
        lap[1] += facy * Real(4./3.)*phi(i,j-1,0,1);
        c0 -= Real(2.)*facy;
    } else {
        lap[0] += facy * (phi(i,j-1,0,0) + phi(i,j+1,0,0));
        lap[1] += facy * (phi(i,j-1,0,1) + phi(i,j+1,0,1));
    }
    Real c[2] = {c0-ar, -ai};
    Real cmag = Real(1.)/(c[0]*c[0] + c[1]*c[1]);
    phi(i,j,0,0) = ((rhs_r-lap[0])*c[0] + (rhs_i-lap[1])*c[1]) * cmag;
    phi(i,j,0,1) = ((rhs_i-lap[1])*c[0] - (rhs_r-lap[0])*c[1]) * cmag;
}

void gsrb (int icolor, Box const& box, Array4<Real> const& phi,
           Array4<Real const> const& rhs, Array4<Real const> const& acf,
           Real dx, Real dy, int system_type)
{
    int const ilo = box.smallEnd(0);
    int const jlo = box.smallEnd(1);
    int const ihi = box.bigEnd(0);
    int const jhi = box.bigEnd(1);
    Real facx = Real(1.)/(dx*dx);
    Real facy = Real(1.)/(dy*dy);
    if (system_type == 1) {
        hpmg::ParallelFor(valid_domain_box(box),
        [=] AMREX_GPU_DEVICE (int i, int j, int) noexcept
        {
            if ((i+j+icolor)%2 == 0) {
                gs1(i, j, 0, ilo, jlo, ihi, jhi, phi, rhs(i,j,0,0), acf(i,j,0), facx, facy);
                gs1(i, j, 1, ilo, jlo, ihi, jhi, phi, rhs(i,j,0,1), acf(i,j,0), facx, facy);
            }
        });
    } else if (system_type == 2) {
        hpmg::ParallelFor(valid_domain_box(box),
        [=] AMREX_GPU_DEVICE (int i, int j, int) noexcept
        {
            if ((i+j+icolor)%2 == 0) {
                gs2(i, j, ilo, jlo, ihi, jhi, phi, rhs(i,j,0,0), rhs(i,j,0,1),
                    acf(i,j,0,0), acf(i,j,0,1), facx, facy);
            }
        });
    } else {
        hpmg::ParallelFor(valid_domain_box(box),
        [=] AMREX_GPU_DEVICE (int i, int j, int) noexcept
        {
            if ((i+j+icolor)%2 == 0) {
                gs1(i, j, 0, ilo, jlo, ihi, jhi, phi, rhs(i,j,0,0), Real(0.), facx, facy);
            }
        });
    }
}

#if defined(AMREX_USE_CUDA) || defined(AMREX_USE_HIP)

// do multiple gsrb iterations in GPU shared memory with many ghost cells
template<bool zero_init, bool compute_residual, bool is_cell_centered>
void gsrb_shared_st1 (Box const& box, Array4<Real> const& phi_out, Array4<Real const> const& rhs,
                      Array4<Real const> const& acf, Array4<Real> const& res, Real dx, Real dy)
{
    constexpr int tilesize_x = 64;
    constexpr int tilesize_y = 32;
    constexpr int thread_tilesize = 32;
    constexpr int tilesize_array_x = tilesize_x + 2;
    constexpr int tilesize_array_y = tilesize_y + 2;
    constexpr int niter = 4;
    constexpr int edge_offset = niter - !compute_residual;
    constexpr int final_tilesize_x = tilesize_x - 2*edge_offset;
    constexpr int final_tilesize_y = tilesize_y - 2*edge_offset;
    static_assert(zero_init || !compute_residual, "Cannot initialize phi from an array "
        "and compute the residual because the same array is used for both operations.");

    // box for the bounds of the arrays
    int const ilo = box.smallEnd(0);
    int const jlo = box.smallEnd(1);
    int const ihi = box.bigEnd(0);
    int const jhi = box.bigEnd(1);
    Real facx = Real(1.)/(dx*dx);
    Real facy = Real(1.)/(dy*dy);

    // box for the bounds of the ParallelFor loop this kernel replaces
    const Box loop_box = valid_domain_box(box);
    int const ilo_loop = loop_box.smallEnd(0);
    int const jlo_loop = loop_box.smallEnd(1);
    int const ihi_loop = loop_box.bigEnd(0);
    int const jhi_loop = loop_box.bigEnd(1);
    const int num_blocks_x = (loop_box.length(0) + final_tilesize_x - 1)/final_tilesize_x;
    const int num_blocks_y = (loop_box.length(1) + final_tilesize_y - 1)/final_tilesize_y;

    amrex::launch<thread_tilesize*thread_tilesize>(num_blocks_x*num_blocks_y, amrex::Gpu::gpuStream(),
        [=] AMREX_GPU_DEVICE() noexcept
        {
            // allocate static shared memory
            __shared__ Real phi_ptr[tilesize_array_x*tilesize_array_y*2];

            const int iblock_y = blockIdx.x / num_blocks_x;
            const int iblock_x = blockIdx.x - iblock_y * num_blocks_x;

            const int tile_begin_x = iblock_x * final_tilesize_x - edge_offset - 1 + ilo_loop;
            const int tile_begin_y = iblock_y * final_tilesize_y - edge_offset - 1 + jlo_loop;

            const int tile_end_x = tile_begin_x + tilesize_array_x;
            const int tile_end_y = tile_begin_y + tilesize_array_y;

            // make Array4 reference shared memory tile
            Array4<Real> phi_shared(phi_ptr, {tile_begin_x, tile_begin_y, 0},
                                             {tile_end_x, tile_end_y, 1}, 2);

            if (zero_init) {
                for (int s = threadIdx.x; s < tilesize_array_x*tilesize_array_y*2; s+=blockDim.x) {
                    phi_ptr[s] = Real(0.);
                }
            } else {
                for (int s = threadIdx.x; s < tilesize_array_x*tilesize_array_y; s+=blockDim.x) {
                    int sy = s / tilesize_array_x;
                    int sx = s - sy * tilesize_array_x;
                    sx += tile_begin_x;
                    sy += tile_begin_y;
                    if (ilo_loop <= sx && sx <= ihi_loop &&
                        jlo_loop <= sy && sy <= jhi_loop) {
                        phi_shared(sx, sy, 0, 0) = res(sx, sy, 0, 0);
                        phi_shared(sx, sy, 0, 1) = res(sx, sy, 0, 1);
                    } else {
                        phi_shared(sx, sy, 0, 0) = Real(0.);
                        phi_shared(sx, sy, 0, 1) = Real(0.);
                    }
                }
            }

            int ithread_y = threadIdx.x / tilesize_x;
            const int ithread_x = threadIdx.x - ithread_y * tilesize_x;
            ithread_y *= 2;

            const int i = tile_begin_x + 1 + ithread_x;
            const int j = tile_begin_y + 1 + ithread_y;

            Real rhs0_num[2] = {0., 0.};
            Real rhs1_num[2] = {0., 0.};
            Real acf_num[2] = {0., 0.};

            for (int nj=0; nj<=1; ++nj) {
                if (ilo_loop <= i && i <= ihi_loop &&
                    jlo_loop <= j+nj && j+nj <= jhi_loop) {
                    // load rhs and acf into registers to avoid memory accesses in the gs iterations
                    rhs0_num[nj] = rhs(i, j+nj, 0, 0);
                    rhs1_num[nj] = rhs(i, j+nj, 0, 1);
                    acf_num[nj] = acf(i, j+nj, 0);
                }
            }

            __syncthreads();

            for (int icolor=0; icolor<niter; ++icolor) {
                // Do 4 Gauss–Seidel iterations.
                // Every thread updates elements (i,j) and (i,j+1). When updating the elements
                // in the checkerboard pattern every thread can pick the correct element instead
                // of every second thread doing nothing.
                // Note that this makes the memory access of phi_shared non coalesced,
                // this is ok for shared memory.
                const int shift = (i + j + icolor) & 1;
                const int j_loc = j + shift;
                const Real rhs0_loc = shift ? rhs0_num[1] : rhs0_num[0];
                const Real rhs1_loc = shift ? rhs1_num[1] : rhs1_num[0];
                const Real acf_loc = shift ? acf_num[1] : acf_num[0];
                if (ilo_loop <= i && i <= ihi_loop &&
                    jlo_loop <= j_loc && j_loc <= jhi_loop) {
                    gs1<is_cell_centered>(i, j_loc, 0, ilo, jlo, ihi, jhi, phi_shared,
                                          rhs0_loc, acf_loc, facx, facy);
                    gs1<is_cell_centered>(i, j_loc, 1, ilo, jlo, ihi, jhi, phi_shared,
                                          rhs1_loc, acf_loc, facx, facy);
                }
                __syncthreads();
            }

            for (int nj=0; nj<=1; ++nj) {
                if (ilo_loop <= i && i <= ihi_loop &&
                    jlo_loop <= j+nj && j+nj <= jhi_loop &&
                    edge_offset <= ithread_x && ithread_x < tilesize_x - edge_offset &&
                    edge_offset <= ithread_y+nj && ithread_y+nj < tilesize_y - edge_offset) {
                    // store results in global memory but only in the shrunken box
                    // where the result is correct

                    if (compute_residual) {
                        // fuse with compute_residual kernel and reuse phi_shared
                        // at the cost of one extra ghost cell in each direction
                        res(i, j+nj, 0, 0) = residual1(
                                                i, j+nj, 0, ilo, jlo, ihi, jhi, phi_shared,
                                                rhs0_num[nj], acf_num[nj], facx, facy);
                        res(i, j+nj, 0, 1) = residual1(
                                                i, j+nj, 1, ilo, jlo, ihi, jhi, phi_shared,
                                                rhs1_num[nj], acf_num[nj], facx, facy);
                    }

                    phi_out(i, j+nj, 0, 0) = phi_shared(i, j+nj, 0, 0);
                    phi_out(i, j+nj, 0, 1) = phi_shared(i, j+nj, 0, 1);
                }
            }
        });
}

#endif

void restriction (Box const& box, Array4<Real> const& crse, Array4<Real const> const& fine,
                  int num_comps)
{
    if (box.cellCentered()) {
        hpmg::ParallelFor(box, num_comps, [=] AMREX_GPU_DEVICE (int i, int j, int, int n) noexcept
        {
            restrict_cc(i,j,n,crse,fine);
        });
    } else {
        hpmg::ParallelFor(valid_domain_box(box), num_comps,
        [=] AMREX_GPU_DEVICE (int i, int j, int, int n) noexcept
        {
            restrict_nd(i,j,n,crse,fine);
        });
    }
}

void interpolation (Box const& box, Array4<Real> const& fine, Array4<Real const> const& crse,
                    int num_comps)
{
    if (box.cellCentered()) {
        hpmg::ParallelFor(box, num_comps, [=] AMREX_GPU_DEVICE (int i, int j, int, int n) noexcept
        {
            interpadd_cc(i,j,n,fine,crse);
        });
    } else {
        hpmg::ParallelFor(valid_domain_box(box), num_comps,
        [=] AMREX_GPU_DEVICE (int i, int j, int, int n) noexcept
        {
            interpadd_nd(i,j,n,fine,crse);
        });
    }
}

#if defined(AMREX_USE_CUDA) || defined(AMREX_USE_HIP)

void interpolation_outofplace (Box const& box, Array4<Real const> const& fine_in,
                               Array4<Real const> const& crse, Array4<Real> const& fine_out,
                               int num_comps)
{
    if (box.cellCentered()) {
        hpmg::ParallelFor(box, num_comps, [=] AMREX_GPU_DEVICE (int i, int j, int, int n) noexcept
        {
            interpcpy_cc(i,j,n,fine_in,crse,fine_out);
        });
    } else {
        hpmg::ParallelFor(valid_domain_box(box), num_comps,
        [=] AMREX_GPU_DEVICE (int i, int j, int, int n) noexcept
        {
            interpcpy_nd(i,j,n,fine_in,crse,fine_out);
        });
    }
}

#endif

#if defined(AMREX_USE_GPU)

#if defined(AMREX_USE_DPCPP)
#define HPMG_SYNCTHREADS item.barrier(sycl::access::fence_space::global_and_local)
#else
#define HPMG_SYNCTHREADS __syncthreads()
#endif

template <int NS, int system_type, typename FGS, typename FRES>
void bottomsolve_gpu (Real dx0, Real dy0, Array4<Real> const* acf,
                      Array4<Real> const* res, Array4<Real> const* cor,
                      Array4<Real> const* rescor, int nlevs, int corner_offset,
                      FGS&& fgs, FRES&& fres)
{
    static_assert(n_cell_single*n_cell_single <= 1024, "n_cell_single is too big");
#if defined(AMREX_USE_DPCPP)
    amrex::launch(1, 1024, Gpu::gpuStream(),
    [=] (sycl::nd_item<1> const& item) noexcept
#else
    amrex::launch_global<1024><<<1, 1024, 0, Gpu::gpuStream()>>>(
    [=] AMREX_GPU_DEVICE () noexcept
#endif
    {
        Real facx = Real(1.)/(dx0*dx0);
        Real facy = Real(1.)/(dy0*dy0);
        int lenx = cor[0].end.x - cor[0].begin.x - 2*corner_offset;
        int leny = cor[0].end.y - cor[0].begin.y - 2*corner_offset;
        int ncells = lenx*leny;
#if defined(AMREX_USE_DPCPP)
        const int icell = item.get_local_linear_id();
#else
        const int icell = threadIdx.x;
#endif
        int j = icell /   lenx;
        int i = icell - j*lenx;
        j += cor[0].begin.y + corner_offset;
        i += cor[0].begin.x + corner_offset;

        for (int ilev = 0; ilev < nlevs-1; ++ilev) {
            if (icell < ncells) {
                if (system_type == 1 || system_type == 2) {
                    cor[ilev](i,j,0,0) = Real(0.);
                    cor[ilev](i,j,0,1) = Real(0.);
                } else {
                    cor[ilev](i,j,0,0) = Real(0.);
                }
            }
            HPMG_SYNCTHREADS;

            for (int is = 0; is < 4; ++is) {
                if (icell < ncells) {
                    if ((i+j+is)%2 == 0) {
                        fgs(i, j,
                            cor[ilev].begin.x, cor[ilev].begin.y,
                            cor[ilev].end.x-1, cor[ilev].end.y-1,
                            cor[ilev], res[ilev], acf[ilev],
                            facx, facy);
                    }
                }
                HPMG_SYNCTHREADS;
            }

            if (icell < ncells) {
                fres(i, j,
                     rescor[ilev],
                     cor[ilev].begin.x, cor[ilev].begin.y,
                     cor[ilev].end.x-1, cor[ilev].end.y-1,
                     cor[ilev],
                     res[ilev],
                     acf[ilev], facx, facy);
            }
            HPMG_SYNCTHREADS;

            lenx = cor[ilev+1].end.x - cor[ilev+1].begin.x - 2*corner_offset;
            leny = cor[ilev+1].end.y - cor[ilev+1].begin.y - 2*corner_offset;
            ncells = lenx*leny;
            if (icell < ncells) {
                j = icell /   lenx;
                i = icell - j*lenx;
                j += cor[ilev+1].begin.y + corner_offset;
                i += cor[ilev+1].begin.x + corner_offset;
                if (corner_offset == 0) {
                    if (system_type == 1 || system_type == 2) {
                        restrict_cc(i,j,0,res[ilev+1],rescor[ilev]);
                        restrict_cc(i,j,1,res[ilev+1],rescor[ilev]);
                    } else {
                        restrict_cc(i,j,0,res[ilev+1],rescor[ilev]);
                    }
                } else {
                    if (system_type == 1 || system_type == 2) {
                        restrict_nd(i,j,0,res[ilev+1],rescor[ilev]);
                        restrict_nd(i,j,1,res[ilev+1],rescor[ilev]);
                    } else {
                        restrict_nd(i,j,0,res[ilev+1],rescor[ilev]);
                    }
                }
            }
            HPMG_SYNCTHREADS;

            facx *= Real(0.25);
            facy *= Real(0.25);
        }

        // bottom
        {
            const int ilev = nlevs-1;
            if (icell < ncells) {
                if (system_type == 1 || system_type == 2) {
                    cor[ilev](i,j,0,0) = Real(0.);
                    cor[ilev](i,j,0,1) = Real(0.);
                } else {
                    cor[ilev](i,j,0,0) = Real(0.);
                }
            }
            HPMG_SYNCTHREADS;

            for (int is = 0; is < NS; ++is) {
                if (icell < ncells) {
                    if ((i+j+is)%2 == 0) {
                        fgs(i, j,
                            cor[ilev].begin.x, cor[ilev].begin.y,
                            cor[ilev].end.x-1, cor[ilev].end.y-1,
                            cor[ilev], res[ilev], acf[ilev],
                            facx, facy);
                    }
                }
                HPMG_SYNCTHREADS;
            }
        }

        for (int ilev = nlevs-2; ilev >=0; --ilev) {
            lenx = cor[ilev].end.x - cor[ilev].begin.x - 2*corner_offset;
            leny = cor[ilev].end.y - cor[ilev].begin.y - 2*corner_offset;
            ncells = lenx*leny;
            facx *= Real(4.);
            facy *= Real(4.);

            if (icell < ncells) {
                j = icell /   lenx;
                i = icell - j*lenx;
                j += cor[ilev].begin.y + corner_offset;
                i += cor[ilev].begin.x + corner_offset;
                if (corner_offset == 0) {
                    if (system_type == 1 || system_type == 2) {
                        interpadd_cc(i, j, 0, cor[ilev], cor[ilev+1]);
                        interpadd_cc(i, j, 1, cor[ilev], cor[ilev+1]);
                    } else {
                        interpadd_cc(i, j, 0, cor[ilev], cor[ilev+1]);
                    }
                } else {
                    if (system_type == 1 || system_type == 2) {
                        interpadd_nd(i, j, 0, cor[ilev], cor[ilev+1]);
                        interpadd_nd(i, j, 1, cor[ilev], cor[ilev+1]);
                    } else {
                        interpadd_nd(i, j, 0, cor[ilev], cor[ilev+1]);
                    }
                }
            }

            for (int is = 0; is < 4; ++is) {
                HPMG_SYNCTHREADS;
                if (icell < ncells) {
                    if ((i+j+is)%2 == 0) {
                        fgs(i, j,
                            cor[ilev].begin.x, cor[ilev].begin.y,
                            cor[ilev].end.x-1, cor[ilev].end.y-1,
                            cor[ilev], res[ilev], acf[ilev],
                            facx, facy);
                    }
                }
            }
        }
    });
}

#endif // AMREX_USE_GPU

} // namespace {}

MultiGrid::MultiGrid (Real dx, Real dy, Box a_domain, int a_system_type)
    : m_system_type(a_system_type), m_dx(dx), m_dy(dy)
{
    int tmp_num_comps[m_num_system_types] = {2, 2, 1};
    m_num_comps = tmp_num_comps[m_system_type-1];
    int tmp_num_comps_acf[m_num_system_types] = {1, 2, 0};
    m_num_comps_acf = tmp_num_comps_acf[m_system_type-1];

    IntVect const a_domain_len = a_domain.length();

    AMREX_ALWAYS_ASSERT(a_domain_len[2] == 1 && a_domain.cellCentered() &&
                        a_domain_len[0]%2 == a_domain_len[1]%2);

    IndexType const index_type = (a_domain_len[0]%2 == 0) ?
        IndexType::TheCellType() : IndexType(IntVect(1,1,0));
    m_domain.push_back(amrex::makeSlab(Box{{0,0,0}, a_domain_len-1, index_type}, 2, 0));
    if (!index_type.cellCentered()) {
        m_domain[0].growHi(0,2).growHi(1,2);
        m_boundary_condition_offset = 1.;
        m_boundary_condition_factor = 1.;
    } else {
        m_boundary_condition_offset = 0.5;
        m_boundary_condition_factor = 8./3.;
    }
    IntVect const min_width = index_type.cellCentered() ? IntVect(2,2,1) : IntVect(4,4,1);
    for (int i = 0; i < 30; ++i) {
        if (m_domain.back().coarsenable(IntVect(2,2,1), min_width)) {
            m_domain.push_back(amrex::coarsen(m_domain.back(),IntVect(2,2,1)));
        } else {
            break;
        }
    }
    m_max_level = m_domain.size()-1;
#if defined(AMREX_USE_GPU)
    auto r = std::find_if(std::begin(m_domain), std::end(m_domain),
                          [=] (Box const& b) -> bool
                              { return b.volume() <= n_cell_single*n_cell_single; });
    m_single_block_level_begin = std::distance(std::begin(m_domain), r);
    m_single_block_level_begin = std::max(1, m_single_block_level_begin);
    if (m_single_block_level_begin > m_max_level) {
        m_single_block_level_begin = m_max_level;
        m_use_single_block_kernel = false;
        amrex::Print() << "hpmg: WARNING domain of size "
            << a_domain_len[0] << " " << a_domain_len[1]
            << " cannot be coarsened enough times to be solved efficiently.\n"
            << "hpmg: Size of the final MG level: "
            << m_domain[m_max_level].length(0) << " " << m_domain[m_max_level].length(1) << ".\n"
            << "hpmg: Please consider using a domain size of the form '2^n', '3*2^n', '2^n+1' or '3*n^2+1'.\n";
    }
#else
    m_single_block_level_begin = m_max_level;
#endif

    m_num_mg_levels = m_max_level+1;
    m_num_single_block_levels = m_num_mg_levels - m_single_block_level_begin;

    if (m_num_single_block_levels > 0) {
        m_h_array4.reserve(nfabvs*m_num_single_block_levels);
    }

    m_acf.reserve(m_num_mg_levels);
    for (int ilev = 0; ilev < m_num_mg_levels; ++ilev) {
        m_acf.emplace_back(m_domain[ilev], m_num_comps_acf);
        if (ilev >= m_single_block_level_begin) {
            m_h_array4.push_back(m_acf[ilev].array());
        }
    }

    m_res.reserve(m_num_mg_levels);
    for (int ilev = 0; ilev < m_num_mg_levels; ++ilev) {
        m_res.emplace_back(m_domain[ilev], m_num_comps);
        if (!index_type.cellCentered()) {
            m_res[ilev].template setVal<RunOn::Device>(0);
        }
        if (ilev >= m_single_block_level_begin) {
            m_h_array4.push_back(m_res[ilev].array());
        }
    }

    m_cor.reserve(m_num_mg_levels);
    for (int ilev = 0; ilev < m_num_mg_levels; ++ilev) {
        m_cor.emplace_back(m_domain[ilev], m_num_comps);
        if (!index_type.cellCentered()) {
            m_cor[ilev].template setVal<RunOn::Device>(0);
        }
        if (ilev >= m_single_block_level_begin) {
            m_h_array4.push_back(m_cor[ilev].array());
        }
    }

    m_rescor.reserve(m_num_mg_levels);
    for (int ilev = 0; ilev < m_num_mg_levels; ++ilev) {
        m_rescor.emplace_back(m_domain[ilev], m_num_comps);
        if (!index_type.cellCentered()) {
            m_rescor[ilev].template setVal<RunOn::Device>(0);
        }
        if (ilev >= m_single_block_level_begin) {
            m_h_array4.push_back(m_rescor[ilev].array());
        }
    }

    if (!m_h_array4.empty()) {
        m_d_array4.resize(m_h_array4.size());
        Gpu::copyAsync(Gpu::hostToDevice, m_h_array4.begin(), m_h_array4.end(),
                       m_d_array4.begin());
        m_acf_a = m_d_array4.data();
        m_res_a = m_acf_a + m_num_single_block_levels;
        m_cor_a = m_res_a + m_num_single_block_levels;
        m_rescor_a = m_cor_a + m_num_single_block_levels;
    }
}

void
MultiGrid::solve1 (FArrayBox& a_sol, FArrayBox const& a_rhs, FArrayBox const& a_acf,
                   Real const tol_rel, Real const tol_abs, int const nummaxiter,
                   int const verbose)
{
    HIPACE_PROFILE("hpmg::MultiGrid::solve1()");
    AMREX_ALWAYS_ASSERT(m_system_type == 1);

    FArrayBox afab(center_box(a_acf.box(), m_domain.front()), 1, a_acf.dataPtr());

    auto const& array_m_acf = m_acf[0].array();
    auto const& array_a_acf = afab.const_array();
    hpmg::ParallelFor(m_acf[0].box(),
        [=] AMREX_GPU_DEVICE (int i, int j, int) noexcept
        {
            array_m_acf(i,j,0) = array_a_acf(i,j,0);
        });

    average_down_acoef();

    solve_doit(a_sol, a_rhs, tol_rel, tol_abs, nummaxiter, verbose);
}

void
MultiGrid::solve2 (amrex::FArrayBox& sol, amrex::FArrayBox const& rhs,
                   amrex::Real const acoef_real, amrex::Real const acoef_imag,
                   amrex::Real const tol_rel, amrex::Real const tol_abs,
                   int const nummaxiter, int const verbose)
{
    HIPACE_PROFILE("hpmg::MultiGrid::solve2()");
    AMREX_ALWAYS_ASSERT(m_system_type == 2);

    auto const& array_m_acf = m_acf[0].array();

    hpmg::ParallelFor(m_acf[0].box(),
        [=] AMREX_GPU_DEVICE (int i, int j, int) noexcept
        {
            array_m_acf(i,j,0,0) = acoef_real;
            array_m_acf(i,j,0,1) = acoef_imag;
        });

    average_down_acoef();

    solve_doit(sol, rhs, tol_rel, tol_abs, nummaxiter, verbose);
}

void
MultiGrid::solve2 (amrex::FArrayBox& sol, amrex::FArrayBox const& rhs,
                   amrex::Real const acoef_real, amrex::FArrayBox const& acoef_imag,
                   amrex::Real const tol_rel, amrex::Real const tol_abs,
                   int const nummaxiter, int const verbose)
{
    HIPACE_PROFILE("hpmg::MultiGrid::solve2()");
    AMREX_ALWAYS_ASSERT(m_system_type == 2);

    auto const& array_m_acf = m_acf[0].array();

    amrex::FArrayBox ifab(center_box(acoef_imag.box(), m_domain.front()), 1, acoef_imag.dataPtr());
    auto const& ai = ifab.const_array();
    hpmg::ParallelFor(m_acf[0].box(),
        [=] AMREX_GPU_DEVICE (int i, int j, int) noexcept
        {
            array_m_acf(i,j,0,0) = acoef_real;
            array_m_acf(i,j,0,1) = ai(i,j,0);
        });

    average_down_acoef();

    solve_doit(sol, rhs, tol_rel, tol_abs, nummaxiter, verbose);
}

void
MultiGrid::solve2 (amrex::FArrayBox& sol, amrex::FArrayBox const& rhs,
                   amrex::FArrayBox const& acoef_real, amrex::Real const acoef_imag,
                   amrex::Real const tol_rel, amrex::Real const tol_abs,
                   int const nummaxiter, int const verbose)
{
    HIPACE_PROFILE("hpmg::MultiGrid::solve2()");
    AMREX_ALWAYS_ASSERT(m_system_type == 2);

    auto const& array_m_acf = m_acf[0].array();

    amrex::FArrayBox rfab(center_box(acoef_real.box(), m_domain.front()), 1, acoef_real.dataPtr());
    auto const& ar = rfab.const_array();
    hpmg::ParallelFor(m_acf[0].box(),
        [=] AMREX_GPU_DEVICE (int i, int j, int) noexcept
        {
            array_m_acf(i,j,0,0) = ar(i,j,0);
            array_m_acf(i,j,0,1) = acoef_imag;
        });

    average_down_acoef();

    solve_doit(sol, rhs, tol_rel, tol_abs, nummaxiter, verbose);
}

void
MultiGrid::solve2 (amrex::FArrayBox& sol, amrex::FArrayBox const& rhs,
                   amrex::FArrayBox const& acoef_real, amrex::FArrayBox const& acoef_imag,
                   amrex::Real const tol_rel, amrex::Real const tol_abs,
                   int const nummaxiter, int const verbose)
{
    HIPACE_PROFILE("hpmg::MultiGrid::solve2()");
    AMREX_ALWAYS_ASSERT(m_system_type == 2);

    auto const& array_m_acf = m_acf[0].array();

    amrex::FArrayBox rfab(center_box(acoef_real.box(), m_domain.front()), 1, acoef_real.dataPtr());
    amrex::FArrayBox ifab(center_box(acoef_imag.box(), m_domain.front()), 1, acoef_imag.dataPtr());
    auto const& ar = rfab.const_array();
    auto const& ai = ifab.const_array();
    hpmg::ParallelFor(m_acf[0].box(),
        [=] AMREX_GPU_DEVICE (int i, int j, int) noexcept
        {
            array_m_acf(i,j,0,0) = ar(i,j,0);
            array_m_acf(i,j,0,1) = ai(i,j,0);
        });

    average_down_acoef();

    solve_doit(sol, rhs, tol_rel, tol_abs, nummaxiter, verbose);
}

void
MultiGrid::solve3 (FArrayBox& a_sol, FArrayBox const& a_rhs,
                   Real const tol_rel, Real const tol_abs, int const nummaxiter,
                   int const verbose)
{
    HIPACE_PROFILE("hpmg::MultiGrid::solve3()");
    AMREX_ALWAYS_ASSERT(m_system_type == 3);

    solve_doit(a_sol, a_rhs, tol_rel, tol_abs, nummaxiter, verbose);
}


void
MultiGrid::solve_doit (FArrayBox& a_sol, FArrayBox const& a_rhs,
                       Real const tol_rel, Real const tol_abs, int const nummaxiter,
                       int const verbose)
{
    AMREX_ALWAYS_ASSERT(a_sol.nComp() >= m_num_comps && a_rhs.nComp() >= m_num_comps);

    m_sol = FArrayBox(center_box(a_sol.box(), m_domain.front()), m_num_comps, a_sol.dataPtr());
    m_rhs = FArrayBox(center_box(a_rhs.box(), m_domain.front()), m_num_comps, a_rhs.dataPtr());

    compute_residual(m_domain[0], m_res[0].array(), m_sol.array(),
                     m_rhs.const_array(), m_acf[0].const_array(), m_dx, m_dy,
                     m_system_type);

    Real resnorm0, rhsnorm0;
    {
        ReduceOps<ReduceOpMax,ReduceOpMax> reduce_op;
        ReduceData<Real,Real> reduce_data(reduce_op);
        using ReduceTuple = typename decltype(reduce_data)::Type;
        const auto& array_res = m_res[0].const_array();
        const auto& array_rhs = m_rhs.const_array();
        reduce_op.eval(valid_domain_box(m_domain[0]), m_num_comps, reduce_data,
            [=] AMREX_GPU_DEVICE (int i, int j, int, int n) noexcept -> ReduceTuple
            {
                return {std::abs(array_res(i,j,0,n)), std::abs(array_rhs(i,j,0,n))};
            });

        auto hv = reduce_data.value(reduce_op);
        resnorm0 = amrex::get<0>(hv);
        rhsnorm0 = amrex::get<1>(hv);
    }
    if (verbose >= 1) {
        amrex::Print() << "hpmg: Initial rhs               = " << rhsnorm0 << "\n"
                       << "hpmg: Initial residual (resid0) = " << resnorm0 << "\n";
    }

    Real max_norm;
    std::string norm_name;
    if (rhsnorm0 >= resnorm0) {
        norm_name = "bnorm";
        max_norm = rhsnorm0;
    } else {
        norm_name = "resid0";
        max_norm = resnorm0;
    }
    const Real res_target = std::max(tol_abs, std::max(tol_rel,Real(1.e-16))*max_norm);

    if (resnorm0 <= res_target) {
        if (verbose >= 1) {
            amrex::Print() << "hpmg: No iterations needed\n";
        }
    } else {
        Real norminf = 0.;
        bool converged = true;

        for (int iter = 0; iter < nummaxiter; ++iter) {

            converged = false;

            vcycle();

            compute_residual(m_domain[0], m_res[0].array(), m_sol.array(),
                             m_rhs.const_array(), m_acf[0].const_array(), m_dx, m_dy,
                             m_system_type);

            Real const* pres0 = m_res[0].dataPtr();
            norminf = Reduce::Max<Real>(m_domain[0].numPts()*m_num_comps,
                                        [=] AMREX_GPU_DEVICE (Long i) -> Real
                                        {
                                            return std::abs(pres0[i]);
                                        });
            if (verbose >= 2) {
                amrex::Print() << "hpmg: Iteration " << std::setw(3) << iter+1 << " resid/"
                               << norm_name << " = " << norminf/max_norm << "\n";
            }

            converged = (norminf <= res_target);
            if (converged) {
                if (verbose >= 1) {
                    amrex::Print() << "hpmg: Final Iter. " << iter+1
                                   << " resid, resid/" << norm_name << " = "
                                   << norminf << ", " << norminf/max_norm << "\n";
                }
                break;
            } else if (norminf > Real(1.e20)*max_norm) {
                if (verbose > 0) {
                    amrex::Print() << "hpmg: Failing to converge after " << iter+1 << " iterations."
                                   << " resid, resid/" << norm_name << " = "
                                   << norminf << ", " << norminf/max_norm << "\n";
                  }
                  amrex::Abort("hpmg failing so lets stop here");
            }
        }

        if (!converged) {
            if (verbose > 0) {
                amrex::Print() << "hpmg: Failed to converge after " << nummaxiter << " iterations."
                               << " resid, resid/" << norm_name << " = "
                               << norminf << ", " << norminf/max_norm << "\n";
            }
            amrex::Abort("hpmg failed");
        }
    }
}

void
MultiGrid::vcycle ()
{
#if defined(AMREX_USE_CUDA)
    if (!m_cuda_graph_vcycle_created) {
    cudaStreamBeginCapture(Gpu::gpuStream(), cudaStreamCaptureModeGlobal);
#endif

    for (int ilev = 0; ilev < m_single_block_level_begin; ++ilev) {

        Real fac = static_cast<Real>(1 << ilev);
        Real dx = m_dx * fac;
        Real dy = m_dy * fac;

#if defined(AMREX_USE_CUDA) || defined(AMREX_USE_HIP)
        if (m_system_type == 1) {
            if (m_domain[ilev].cellCentered()) {
                gsrb_shared_st1<true, true, true>(
                    m_domain[ilev], m_cor[ilev].array(), m_res[ilev].const_array(),
                    m_acf[ilev].const_array(), m_rescor[ilev].array(), dx, dy);
            } else {
                gsrb_shared_st1<true, true, false>(
                    m_domain[ilev], m_cor[ilev].array(), m_res[ilev].const_array(),
                    m_acf[ilev].const_array(), m_rescor[ilev].array(), dx, dy);
            }
        } else
#endif
        {
            Real * pcor = m_cor[ilev].dataPtr();
            hpmg::ParallelFor(m_domain[ilev].numPts()*m_num_comps,
                              [=] AMREX_GPU_DEVICE (Long i) noexcept { pcor[i] = Real(0.); });

            for (int is = 0; is < 4; ++is) {
                gsrb(is, m_domain[ilev], m_cor[ilev].array(),
                    m_res[ilev].const_array(), m_acf[ilev].const_array(), dx, dy,
                    m_system_type);
            }

            // rescor = res - L(cor)
            compute_residual(m_domain[ilev], m_rescor[ilev].array(), m_cor[ilev].array(),
                             m_res[ilev].const_array(), m_acf[ilev].const_array(), dx, dy,
                             m_system_type);
        }

        // res[ilev+1] = R(rescor[ilev])
        restriction(m_domain[ilev+1], m_res[ilev+1].array(), m_rescor[ilev].const_array(), m_num_comps);
    }

    bottomsolve();

    for (int ilev = m_single_block_level_begin-1; ilev >= 0; --ilev) {

        Real fac = static_cast<Real>(1 << ilev);
        Real dx = m_dx * fac;
        Real dy = m_dy * fac;


#if defined(AMREX_USE_CUDA) || defined(AMREX_USE_HIP)
        if (m_system_type == 1) {
            // cor[ilev] += I(cor[ilev+1])
            interpolation_outofplace(m_domain[ilev], m_cor[ilev].const_array(),
                                     m_cor[ilev+1].const_array(), m_rescor[ilev].array(), m_num_comps);

            if (m_domain[ilev].cellCentered()) {
                gsrb_shared_st1<false, false, true>(
                    m_domain[ilev], m_cor[ilev].array(), m_res[ilev].const_array(),
                    m_acf[ilev].const_array(), m_rescor[ilev].array(), dx, dy);
            } else {
                gsrb_shared_st1<false, false, false>(
                    m_domain[ilev], m_cor[ilev].array(), m_res[ilev].const_array(),
                    m_acf[ilev].const_array(), m_rescor[ilev].array(), dx, dy);
            }
        } else
#endif
        {
            // cor[ilev] += I(cor[ilev+1])
            interpolation(m_domain[ilev], m_cor[ilev].array(), m_cor[ilev+1].const_array(), m_num_comps);

            for (int is = 0; is < 4; ++is) {
                gsrb(is, m_domain[ilev], m_cor[ilev].array(),
                    m_res[ilev].const_array(), m_acf[ilev].const_array(), dx, dy,
                    m_system_type);
            }
        }
    }

#if defined(AMREX_USE_CUDA)
    cudaStreamEndCapture(Gpu::gpuStream(), &m_cuda_graph_vcycle);
    cudaGraphInstantiate(&m_cuda_graph_exe_vcycle, m_cuda_graph_vcycle, NULL, NULL, 0);
    m_cuda_graph_vcycle_created = true;
    }
    cudaGraphLaunch(m_cuda_graph_exe_vcycle, Gpu::gpuStream());
#endif

    auto const& sol = m_sol.array();
    auto const& cor = m_cor[0].const_array();
    hpmg::ParallelFor(valid_domain_box(m_domain[0]), m_num_comps,
    [=] AMREX_GPU_DEVICE (int i, int j, int, int n) noexcept
    {
        sol(i,j,0,n) += cor(i,j,0,n);
    });
}

void
MultiGrid::bottomsolve ()
{
    constexpr int nsweeps = 16;
    Real fac = static_cast<Real>(1 << m_single_block_level_begin);
    Real dx0 = m_dx * fac;
    Real dy0 = m_dy * fac;
#if defined(AMREX_USE_GPU)
<<<<<<< HEAD
    int nlevs = m_num_single_block_levels;
    int const corner_offset = m_domain[0].cellCentered() ? 0 : 1;

    if (m_system_type == 1) {
        bottomsolve_gpu<nsweeps,1>(dx0, dy0, m_acf_a, m_res_a, m_cor_a, m_rescor_a, nlevs, corner_offset,
            [] AMREX_GPU_DEVICE (int i, int j, int ilo, int jlo, int ihi, int jhi,
                                  Array4<Real> const& phi, Array4<Real> const& rhs,
                                  Array4<Real> const& acf, Real facx, Real facy)
            {
                Real a = acf(i,j,0);
                gs1(i, j, 0, ilo, jlo, ihi, jhi, phi, rhs(i,j,0,0), a, facx, facy);
                gs1(i, j, 1, ilo, jlo, ihi, jhi, phi, rhs(i,j,0,1), a, facx, facy);
            },
            [] AMREX_GPU_DEVICE (int i, int j, Array4<Real> const& res,
                                  int ilo, int jlo, int ihi, int jhi,
                                  Array4<Real> const& phi, Array4<Real> const& rhs,
                                  Array4<Real> const& acf, Real facx, Real facy)
            {
                Real a = acf(i,j,0);
                res(i,j,0,0) = residual1(i, j, 0, ilo, jlo, ihi, jhi, phi, rhs(i,j,0,0), a, facx, facy);
                res(i,j,0,1) = residual1(i, j, 1, ilo, jlo, ihi, jhi, phi, rhs(i,j,0,1), a, facx, facy);
            });
    } else if (m_system_type == 2) {
        bottomsolve_gpu<nsweeps,2>(dx0, dy0, m_acf_a, m_res_a, m_cor_a, m_rescor_a, nlevs, corner_offset,
            [] AMREX_GPU_DEVICE (int i, int j, int ilo, int jlo, int ihi, int jhi,
                                  Array4<Real> const& phi, Array4<Real> const& rhs,
                                  Array4<Real> const& acf, Real facx, Real facy)
            {
                Real ar = acf(i,j,0,0);
                Real ai = acf(i,j,0,1);
                gs2(i, j, ilo, jlo, ihi, jhi, phi, rhs(i,j,0,0), rhs(i,j,0,1), ar, ai, facx, facy);
            },
            [] AMREX_GPU_DEVICE (int i, int j, Array4<Real> const& res,
                                  int ilo, int jlo, int ihi, int jhi,
                                  Array4<Real> const& phi, Array4<Real> const& rhs,
                                  Array4<Real> const& acf, Real facx, Real facy)
            {
                Real ar = acf(i,j,0,0);
                Real ai = acf(i,j,0,1);
                res(i,j,0,0) = residual2r(i, j, ilo, jlo, ihi, jhi, phi, rhs(i,j,0,0), ar, ai, facx, facy);
                res(i,j,0,1) = residual2i(i, j, ilo, jlo, ihi, jhi, phi, rhs(i,j,0,1), ar, ai, facx, facy);
            });
    } else {
        bottomsolve_gpu<nsweeps,3>(dx0, dy0, m_acf_a, m_res_a, m_cor_a, m_rescor_a, nlevs, corner_offset,
            [] AMREX_GPU_DEVICE (int i, int j, int ilo, int jlo, int ihi, int jhi,
                                  Array4<Real> const& phi, Array4<Real> const& rhs,
                                  Array4<Real> const&, Real facx, Real facy)
            {
                gs1(i, j, 0, ilo, jlo, ihi, jhi, phi, rhs(i,j,0,0), Real(0.), facx, facy);
            },
            [] AMREX_GPU_DEVICE (int i, int j, Array4<Real> const& res,
                                  int ilo, int jlo, int ihi, int jhi,
                                  Array4<Real> const& phi, Array4<Real> const& rhs,
                                  Array4<Real> const&, Real facx, Real facy)
            {
                res(i,j,0,0) = residual3(i, j, 0, ilo, jlo, ihi, jhi, phi, rhs(i,j,0,0), facx, facy);
            });
    }
#else
    const int ilev = m_single_block_level_begin;
    m_cor[ilev].setVal(Real(0.));
    for (int is = 0; is < nsweeps; ++is) {
        gsrb(is, m_domain[ilev], m_cor[ilev].array(),
             m_res[ilev].const_array(), m_acf[ilev].const_array(), dx0, dy0,
             m_system_type);
    }
=======
    if (m_use_single_block_kernel) {
        Array4<amrex::Real> const* acf = m_acf_a;
        Array4<amrex::Real> const* res = m_res_a;
        Array4<amrex::Real> const* cor = m_cor_a;
        Array4<amrex::Real> const* rescor = m_rescor_a;
        int nlevs = m_num_single_block_levels;
        int const corner_offset = m_domain[0].cellCentered() ? 0 : 1;

        if (m_system_type == 1) {
            bottomsolve_gpu<nsweeps>(dx0, dy0, acf, res, cor, rescor, nlevs, corner_offset,
                [=] AMREX_GPU_DEVICE (int i, int j, int ilo, int jlo, int ihi, int jhi,
                                    Array4<Real> const& phi, Real rhs0, Real rhs1,
                                    Array4<Real> const& acf, Real facx, Real facy)
                {
                    Real a = acf(i,j,0);
                    gs1(i, j, 0, ilo, jlo, ihi, jhi, phi, rhs0, a, facx, facy);
                    gs1(i, j, 1, ilo, jlo, ihi, jhi, phi, rhs1, a, facx, facy);
                },
                [=] AMREX_GPU_DEVICE (int i, int j, Real& res0, Real& res1,
                                    int ilo, int jlo, int ihi, int jhi,
                                    Array4<Real> const& phi, Real rhs0, Real rhs1,
                                    Array4<Real> const& acf, Real facx, Real facy)
                {
                    Real a = acf(i,j,0);
                    res0 = residual1(i, j, 0, ilo, jlo, ihi, jhi, phi, rhs0, a, facx, facy);
                    res1 = residual1(i, j, 1, ilo, jlo, ihi, jhi, phi, rhs1, a, facx, facy);
                });
        } else {
            bottomsolve_gpu<nsweeps>(dx0, dy0, acf, res, cor, rescor, nlevs, corner_offset,
                [=] AMREX_GPU_DEVICE (int i, int j, int ilo, int jlo, int ihi, int jhi,
                                    Array4<Real> const& phi, Real rhs0, Real rhs1,
                                    Array4<Real> const& acf, Real facx, Real facy)
                {
                    Real ar = acf(i,j,0,0);
                    Real ai = acf(i,j,0,1);
                    gs2(i, j, ilo, jlo, ihi, jhi, phi, rhs0, rhs1, ar, ai, facx, facy);
                },
                [=] AMREX_GPU_DEVICE (int i, int j, Real& res0, Real& res1,
                                    int ilo, int jlo, int ihi, int jhi,
                                    Array4<Real> const& phi, Real rhs_r, Real rhs_i,
                                    Array4<Real> const& acf, Real facx, Real facy)
                {
                    Real ar = acf(i,j,0,0);
                    Real ai = acf(i,j,0,1);
                    res0 = residual2r(i, j, ilo, jlo, ihi, jhi, phi, rhs_r, ar, ai, facx, facy);
                    res1 = residual2i(i, j, ilo, jlo, ihi, jhi, phi, rhs_i, ar, ai, facx, facy);
                });
        }
    } else
>>>>>>> 12eaba99
#endif
    {
        const int ilev = m_single_block_level_begin;
        m_cor[ilev].setVal<amrex::RunOn::Device>(Real(0.));
        // Use numsweeps equal to the box length rounded up to an even number for large boxes
        int numsweeps = std::max(nsweeps, (m_cor[ilev].box().length().max() + 1) / 2 * 2);
        for (int is = 0; is < numsweeps; ++is) {
            gsrb(is, m_domain[ilev], m_cor[ilev].array(),
                m_res[ilev].const_array(), m_acf[ilev].const_array(), dx0, dy0,
                m_system_type);
        }
    }
}

#if defined(AMREX_USE_GPU)
namespace {
    template <typename F>
    void avgdown_acf (Array4<Real> const* acf, int ncomp, int nlevels, F&& f)
    {
#if defined(AMREX_USE_DPCPP)
        amrex::launch(1, 1024, Gpu::gpuStream(),
        [=] (sycl::nd_item<1> const& item) noexcept
#else
        amrex::launch_global<1024><<<1, 1024, 0, Gpu::gpuStream()>>>(
        [=] AMREX_GPU_DEVICE () noexcept
#endif
        {
            for (int ilev = 1; ilev < nlevels; ++ilev) {
                const int lenx = acf[ilev].end.x - acf[ilev].begin.x;
                const int leny = acf[ilev].end.y - acf[ilev].begin.y;
                const int ncells = lenx*leny;
#if defined(AMREX_USE_DPCPP)
                for (int icell = item.get_local_range(0)*item.get_group_linear_id()
                         + item.get_local_linear_id(),
                         stride = item.get_local_range(0)*item.get_group_range(0);
#else
                for (int icell = blockDim.x*blockIdx.x+threadIdx.x, stride = blockDim.x*gridDim.x;
#endif
                     icell < ncells; icell += stride) {
                    int j = icell /   lenx;
                    int i = icell - j*lenx;
                    j += acf[ilev].begin.y;
                    i += acf[ilev].begin.x;
                    for (int n = 0; n < ncomp; ++n) {
                        f(i,j,n,acf[ilev],acf[ilev-1]);
                    }
                }
                HPMG_SYNCTHREADS;
            }
        });
    }
}
#endif

void
MultiGrid::average_down_acoef ()
{
#if defined(AMREX_USE_CUDA)
    if (!m_cuda_graph_acf_created) {
    cudaStreamBeginCapture(Gpu::gpuStream(), cudaStreamCaptureModeGlobal);
#endif

    for (int ilev = 1; ilev <= m_single_block_level_begin; ++ilev) {
        auto const& crse = m_acf[ilev].array();
        auto const& fine = m_acf[ilev-1].const_array();
        if (m_domain[ilev].cellCentered()) {
            hpmg::ParallelFor(m_domain[ilev], m_num_comps_acf,
            [=] AMREX_GPU_DEVICE (int i, int j, int, int n) noexcept
            {
                restrict_cc(i,j,n,crse,fine);
            });
        } else {
            hpmg::ParallelFor(valid_domain_box(m_domain[ilev]), m_num_comps_acf,
            [=] AMREX_GPU_DEVICE (int i, int j, int, int n) noexcept
            {
                restrict_nd(i,j,n,crse,fine);
            });
        }
    }

#if defined(AMREX_USE_GPU)
    if (m_num_single_block_levels > 1) {
        if (m_domain[0].cellCentered()) {
            avgdown_acf(m_acf_a, m_num_comps_acf, m_num_single_block_levels,
                        [] AMREX_GPU_DEVICE (int i, int j, int n, Array4<Real> const& crse,
                                             Array4<Real> const& fine) noexcept
                        {
                            restrict_cc(i,j,n,crse,fine);
                        });
        } else {
            avgdown_acf(m_acf_a, m_num_comps_acf, m_num_single_block_levels,
                        [] AMREX_GPU_DEVICE (int i, int j, int n, Array4<Real> const& crse,
                                             Array4<Real> const& fine) noexcept
                        {
                            if (i == crse.begin.x ||
                                j == crse.begin.y ||
                                i == crse.end.x-1 ||
                                j == crse.end.y-1) {
                                crse(i,j,0,n) = Real(0.);
                            } else {
                                restrict_nd(i,j,n,crse,fine);
                            }
                        });
        }
    }
#endif

#if defined(AMREX_USE_CUDA)
    cudaStreamEndCapture(Gpu::gpuStream(), &m_cuda_graph_acf);
    cudaGraphInstantiate(&m_cuda_graph_exe_acf, m_cuda_graph_acf, NULL, NULL, 0);
    m_cuda_graph_acf_created = true;
    }
    cudaGraphLaunch(m_cuda_graph_exe_acf, Gpu::gpuStream());
#endif
}

MultiGrid::~MultiGrid ()
{
#if defined(AMREX_USE_CUDA)
    if (m_cuda_graph_acf_created) {
        cudaGraphDestroy(m_cuda_graph_acf);
        cudaGraphExecDestroy(m_cuda_graph_exe_acf);
    }
    if (m_cuda_graph_vcycle_created) {
        cudaGraphDestroy(m_cuda_graph_vcycle);
        cudaGraphExecDestroy(m_cuda_graph_exe_vcycle);
    }
#endif
}

}<|MERGE_RESOLUTION|>--- conflicted
+++ resolved
@@ -1170,124 +1170,66 @@
     Real dx0 = m_dx * fac;
     Real dy0 = m_dy * fac;
 #if defined(AMREX_USE_GPU)
-<<<<<<< HEAD
-    int nlevs = m_num_single_block_levels;
-    int const corner_offset = m_domain[0].cellCentered() ? 0 : 1;
-
-    if (m_system_type == 1) {
-        bottomsolve_gpu<nsweeps,1>(dx0, dy0, m_acf_a, m_res_a, m_cor_a, m_rescor_a, nlevs, corner_offset,
-            [] AMREX_GPU_DEVICE (int i, int j, int ilo, int jlo, int ihi, int jhi,
-                                  Array4<Real> const& phi, Array4<Real> const& rhs,
-                                  Array4<Real> const& acf, Real facx, Real facy)
-            {
-                Real a = acf(i,j,0);
-                gs1(i, j, 0, ilo, jlo, ihi, jhi, phi, rhs(i,j,0,0), a, facx, facy);
-                gs1(i, j, 1, ilo, jlo, ihi, jhi, phi, rhs(i,j,0,1), a, facx, facy);
-            },
-            [] AMREX_GPU_DEVICE (int i, int j, Array4<Real> const& res,
-                                  int ilo, int jlo, int ihi, int jhi,
-                                  Array4<Real> const& phi, Array4<Real> const& rhs,
-                                  Array4<Real> const& acf, Real facx, Real facy)
-            {
-                Real a = acf(i,j,0);
-                res(i,j,0,0) = residual1(i, j, 0, ilo, jlo, ihi, jhi, phi, rhs(i,j,0,0), a, facx, facy);
-                res(i,j,0,1) = residual1(i, j, 1, ilo, jlo, ihi, jhi, phi, rhs(i,j,0,1), a, facx, facy);
-            });
-    } else if (m_system_type == 2) {
-        bottomsolve_gpu<nsweeps,2>(dx0, dy0, m_acf_a, m_res_a, m_cor_a, m_rescor_a, nlevs, corner_offset,
-            [] AMREX_GPU_DEVICE (int i, int j, int ilo, int jlo, int ihi, int jhi,
-                                  Array4<Real> const& phi, Array4<Real> const& rhs,
-                                  Array4<Real> const& acf, Real facx, Real facy)
-            {
-                Real ar = acf(i,j,0,0);
-                Real ai = acf(i,j,0,1);
-                gs2(i, j, ilo, jlo, ihi, jhi, phi, rhs(i,j,0,0), rhs(i,j,0,1), ar, ai, facx, facy);
-            },
-            [] AMREX_GPU_DEVICE (int i, int j, Array4<Real> const& res,
-                                  int ilo, int jlo, int ihi, int jhi,
-                                  Array4<Real> const& phi, Array4<Real> const& rhs,
-                                  Array4<Real> const& acf, Real facx, Real facy)
-            {
-                Real ar = acf(i,j,0,0);
-                Real ai = acf(i,j,0,1);
-                res(i,j,0,0) = residual2r(i, j, ilo, jlo, ihi, jhi, phi, rhs(i,j,0,0), ar, ai, facx, facy);
-                res(i,j,0,1) = residual2i(i, j, ilo, jlo, ihi, jhi, phi, rhs(i,j,0,1), ar, ai, facx, facy);
-            });
-    } else {
-        bottomsolve_gpu<nsweeps,3>(dx0, dy0, m_acf_a, m_res_a, m_cor_a, m_rescor_a, nlevs, corner_offset,
-            [] AMREX_GPU_DEVICE (int i, int j, int ilo, int jlo, int ihi, int jhi,
-                                  Array4<Real> const& phi, Array4<Real> const& rhs,
-                                  Array4<Real> const&, Real facx, Real facy)
-            {
-                gs1(i, j, 0, ilo, jlo, ihi, jhi, phi, rhs(i,j,0,0), Real(0.), facx, facy);
-            },
-            [] AMREX_GPU_DEVICE (int i, int j, Array4<Real> const& res,
-                                  int ilo, int jlo, int ihi, int jhi,
-                                  Array4<Real> const& phi, Array4<Real> const& rhs,
-                                  Array4<Real> const&, Real facx, Real facy)
-            {
-                res(i,j,0,0) = residual3(i, j, 0, ilo, jlo, ihi, jhi, phi, rhs(i,j,0,0), facx, facy);
-            });
-    }
-#else
-    const int ilev = m_single_block_level_begin;
-    m_cor[ilev].setVal(Real(0.));
-    for (int is = 0; is < nsweeps; ++is) {
-        gsrb(is, m_domain[ilev], m_cor[ilev].array(),
-             m_res[ilev].const_array(), m_acf[ilev].const_array(), dx0, dy0,
-             m_system_type);
-    }
-=======
     if (m_use_single_block_kernel) {
-        Array4<amrex::Real> const* acf = m_acf_a;
-        Array4<amrex::Real> const* res = m_res_a;
-        Array4<amrex::Real> const* cor = m_cor_a;
-        Array4<amrex::Real> const* rescor = m_rescor_a;
         int nlevs = m_num_single_block_levels;
         int const corner_offset = m_domain[0].cellCentered() ? 0 : 1;
 
         if (m_system_type == 1) {
-            bottomsolve_gpu<nsweeps>(dx0, dy0, acf, res, cor, rescor, nlevs, corner_offset,
-                [=] AMREX_GPU_DEVICE (int i, int j, int ilo, int jlo, int ihi, int jhi,
-                                    Array4<Real> const& phi, Real rhs0, Real rhs1,
-                                    Array4<Real> const& acf, Real facx, Real facy)
+            bottomsolve_gpu<nsweeps,1>(dx0, dy0, m_acf_a, m_res_a, m_cor_a, m_rescor_a, nlevs, corner_offset,
+                [] AMREX_GPU_DEVICE (int i, int j, int ilo, int jlo, int ihi, int jhi,
+                                      Array4<Real> const& phi, Array4<Real> const& rhs,
+                                      Array4<Real> const& acf, Real facx, Real facy)
                 {
                     Real a = acf(i,j,0);
-                    gs1(i, j, 0, ilo, jlo, ihi, jhi, phi, rhs0, a, facx, facy);
-                    gs1(i, j, 1, ilo, jlo, ihi, jhi, phi, rhs1, a, facx, facy);
+                    gs1(i, j, 0, ilo, jlo, ihi, jhi, phi, rhs(i,j,0,0), a, facx, facy);
+                    gs1(i, j, 1, ilo, jlo, ihi, jhi, phi, rhs(i,j,0,1), a, facx, facy);
                 },
-                [=] AMREX_GPU_DEVICE (int i, int j, Real& res0, Real& res1,
-                                    int ilo, int jlo, int ihi, int jhi,
-                                    Array4<Real> const& phi, Real rhs0, Real rhs1,
-                                    Array4<Real> const& acf, Real facx, Real facy)
+                [] AMREX_GPU_DEVICE (int i, int j, Array4<Real> const& res,
+                                      int ilo, int jlo, int ihi, int jhi,
+                                      Array4<Real> const& phi, Array4<Real> const& rhs,
+                                      Array4<Real> const& acf, Real facx, Real facy)
                 {
                     Real a = acf(i,j,0);
-                    res0 = residual1(i, j, 0, ilo, jlo, ihi, jhi, phi, rhs0, a, facx, facy);
-                    res1 = residual1(i, j, 1, ilo, jlo, ihi, jhi, phi, rhs1, a, facx, facy);
+                    res(i,j,0,0) = residual1(i, j, 0, ilo, jlo, ihi, jhi, phi, rhs(i,j,0,0), a, facx, facy);
+                    res(i,j,0,1) = residual1(i, j, 1, ilo, jlo, ihi, jhi, phi, rhs(i,j,0,1), a, facx, facy);
                 });
-        } else {
-            bottomsolve_gpu<nsweeps>(dx0, dy0, acf, res, cor, rescor, nlevs, corner_offset,
-                [=] AMREX_GPU_DEVICE (int i, int j, int ilo, int jlo, int ihi, int jhi,
-                                    Array4<Real> const& phi, Real rhs0, Real rhs1,
-                                    Array4<Real> const& acf, Real facx, Real facy)
+        } else if (m_system_type == 2) {
+            bottomsolve_gpu<nsweeps,2>(dx0, dy0, m_acf_a, m_res_a, m_cor_a, m_rescor_a, nlevs, corner_offset,
+                [] AMREX_GPU_DEVICE (int i, int j, int ilo, int jlo, int ihi, int jhi,
+                                      Array4<Real> const& phi, Array4<Real> const& rhs,
+                                      Array4<Real> const& acf, Real facx, Real facy)
                 {
                     Real ar = acf(i,j,0,0);
                     Real ai = acf(i,j,0,1);
-                    gs2(i, j, ilo, jlo, ihi, jhi, phi, rhs0, rhs1, ar, ai, facx, facy);
+                    gs2(i, j, ilo, jlo, ihi, jhi, phi, rhs(i,j,0,0), rhs(i,j,0,1), ar, ai, facx, facy);
                 },
-                [=] AMREX_GPU_DEVICE (int i, int j, Real& res0, Real& res1,
-                                    int ilo, int jlo, int ihi, int jhi,
-                                    Array4<Real> const& phi, Real rhs_r, Real rhs_i,
-                                    Array4<Real> const& acf, Real facx, Real facy)
+                [] AMREX_GPU_DEVICE (int i, int j, Array4<Real> const& res,
+                                      int ilo, int jlo, int ihi, int jhi,
+                                      Array4<Real> const& phi, Array4<Real> const& rhs,
+                                      Array4<Real> const& acf, Real facx, Real facy)
                 {
                     Real ar = acf(i,j,0,0);
                     Real ai = acf(i,j,0,1);
-                    res0 = residual2r(i, j, ilo, jlo, ihi, jhi, phi, rhs_r, ar, ai, facx, facy);
-                    res1 = residual2i(i, j, ilo, jlo, ihi, jhi, phi, rhs_i, ar, ai, facx, facy);
+                    res(i,j,0,0) = residual2r(i, j, ilo, jlo, ihi, jhi, phi, rhs(i,j,0,0), ar, ai, facx, facy);
+                    res(i,j,0,1) = residual2i(i, j, ilo, jlo, ihi, jhi, phi, rhs(i,j,0,1), ar, ai, facx, facy);
                 });
+        } else {
+            bottomsolve_gpu<nsweeps,3>(dx0, dy0, m_acf_a, m_res_a, m_cor_a, m_rescor_a, nlevs, corner_offset,
+                [] AMREX_GPU_DEVICE (int i, int j, int ilo, int jlo, int ihi, int jhi,
+                                      Array4<Real> const& phi, Array4<Real> const& rhs,
+                                      Array4<Real> const&, Real facx, Real facy)
+                {
+                    gs1(i, j, 0, ilo, jlo, ihi, jhi, phi, rhs(i,j,0,0), Real(0.), facx, facy);
+                },
+                [] AMREX_GPU_DEVICE (int i, int j, Array4<Real> const& res,
+                                      int ilo, int jlo, int ihi, int jhi,
+                                      Array4<Real> const& phi, Array4<Real> const& rhs,
+                                      Array4<Real> const&, Real facx, Real facy)
+                {
+                    res(i,j,0,0) = residual3(i, j, 0, ilo, jlo, ihi, jhi, phi, rhs(i,j,0,0), facx, facy);
+                });
         }
     } else
->>>>>>> 12eaba99
 #endif
     {
         const int ilev = m_single_block_level_begin;
