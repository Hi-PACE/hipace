#ifndef HIPACE_BeamParticleContainer_H_
#define HIPACE_BeamParticleContainer_H_

#include "profiles/GetInitialDensity.H"
#include "profiles/GetInitialMomentum.H"
#include <AMReX_AmrParticles.H>
#include <AMReX_Particles.H>
#include <AMReX_AmrCore.H>

/** \brief Map names and indices for beam particles attributes (SoA data) */
struct BeamIdx
{
    enum {
        w = 0,      // weight
        ux, uy, uz, // momentum
        nattribs
    };
};

/** \brief Container for particles of 1 beam species. */
class BeamParticleContainer
    : public amrex::ParticleContainer<0, 0, BeamIdx::nattribs>
{
public:
    /** Constructor */
    explicit BeamParticleContainer (amrex::AmrCore* amr_core, std::string name) :
        amrex::ParticleContainer<0,0,BeamIdx::nattribs>(amr_core->GetParGDB()),
        m_name(name)
    {
        ReadParameters();
    }

    /** Read parameters in the input file */
    void ReadParameters ();

    /** Allocate data for the beam particles and initialize particles with requested beam profile
     */
    void InitData (const amrex::Geometry& geom);

    /** Initialize a beam with a fix number of particles per cell */
    void InitBeamFixedPPC (
        const amrex::IntVect&  a_num_particles_per_cell,
        const GetInitialDensity& get_density,
        const GetInitialMomentum& get_momentum,
        const amrex::Geometry& a_geom,
        const amrex::Real     a_zmin,
        const amrex::Real     a_zmax,
        const amrex::Real     a_radius);

    /** Initialize a beam with a fix number of particles, and fixed weight */
    void InitBeamFixedWeight (int num_to_add,
                              const GetInitialMomentum& get_momentum,
                              const amrex::RealVect pos_mean,
                              const amrex::RealVect pos_std,
                              const amrex::Real total_charge,
                              const bool do_symmetrize,
                              const amrex::Real dx_per_dzeta,
                              const amrex::Real dy_per_dzeta);

    /** Initialize a beam from an external input file using openPMD and HDF5 */
    void InitBeamFromFileHelper (std::string input_file,
                                 bool coordinates_specified,
                                 amrex::Array<std::string, AMREX_SPACEDIM> file_coordinates_xyz,
                                 const amrex::Geometry& geom,
                                 const amrex::Real n_0);

    /** Checks the input file first to determine its Datatype*/
    template<typename input_type>
    void InitBeamFromFile (std::string input_file,
                           bool coordinates_specified,
                           amrex::Array<std::string, AMREX_SPACEDIM> file_coordinates_xyz,
                           const amrex::Geometry& geom,
                           const amrex::Real n_0);

    /** Loop over beams and pass total number of beam particles on upstream ranks */
    void NotifyNumParticles (MPI_Comm a_comm_z);

    /** Loop over beams and receive total number of beam particles on upstream ranks */
    void WaitNumParticles (MPI_Comm a_comm_z);

    std::string get_name () {return m_name;};
    bool m_do_z_push {true}; /**< Pushing beam particles in z direction */
    /** Number of particles on upstream rank (required for IO) */
    int m_num_particles_on_upstream_ranks {0};

    unsigned long long m_total_num_particles {0};

    int get_upstream_n_part () {return m_num_particles_on_upstream_ranks;};

    unsigned long long get_total_num_particles () {return m_total_num_particles;};
private:
    std::string m_name; /**< name of the species */
    amrex::Real m_zmin; /**< Min longitudinal position of the can beam */
    amrex::Real m_zmax; /**< Max longitudinal position of the can beam */
    amrex::Real m_radius; /**< Radius of the can beam */
    amrex::IntVect m_ppc {1, 1, 1}; /**< Number of particles per cell in each direction */
    /** Average position of the Gaussian beam. Only used for a fixed-weight beam */
    amrex::RealVect m_position_mean {0., 0., 0.};
    /** Width of the Gaussian beam. Only used for a fixed-weight beam */
    amrex::RealVect m_position_std {0., 0., 0.};
    amrex::Real m_dx_per_dzeta {0.}; /**< tilt in x direction */
    amrex::Real m_dy_per_dzeta {0.}; /**< tilt in y direction */
    /** injection type, fixed_width or fixed_ppc */
    std::string m_injection_type;
    int m_num_particles; /**< Number of particles for fixed-weigth Gaussian beam */
    amrex::Real m_total_charge; /**< Total beam charge for fixed-weight Gaussian beam */
    amrex::Real m_density; /**< Peak density for fixed-weight Gaussian beam */
    bool m_do_symmetrize {0}; /**< Option to symmetrize the beam */
<<<<<<< HEAD
    /** Density of plasma to convert from_file beam to normalized units */
    amrex::Real m_plasma_density;
=======
    amrex::Real m_plasma_density;
    /** Density of plasma to convert from_file beam to normalized units */
>>>>>>> 15466b70
    std::string m_input_file; /**< Path to bean input file */
    /** Coordinates used in input file, are converted to Hipace Coordinates x y z respectively */
    amrex::Array<std::string, AMREX_SPACEDIM> m_file_coordinates_xyz;
};

/** \brief Iterator over boxes in a particle container */
class BeamParticleIterator : public amrex::ParIter<0,0,BeamIdx::nattribs>
{
public:
    using amrex::ParIter<0,0,BeamIdx::nattribs>::ParIter;
    /** Constructor */
    BeamParticleIterator (ContainerType& pc, int level): ParIter(pc, level) {}
};

#endif<|MERGE_RESOLUTION|>--- conflicted
+++ resolved
@@ -106,13 +106,8 @@
     amrex::Real m_total_charge; /**< Total beam charge for fixed-weight Gaussian beam */
     amrex::Real m_density; /**< Peak density for fixed-weight Gaussian beam */
     bool m_do_symmetrize {0}; /**< Option to symmetrize the beam */
-<<<<<<< HEAD
     /** Density of plasma to convert from_file beam to normalized units */
     amrex::Real m_plasma_density;
-=======
-    amrex::Real m_plasma_density;
-    /** Density of plasma to convert from_file beam to normalized units */
->>>>>>> 15466b70
     std::string m_input_file; /**< Path to bean input file */
     /** Coordinates used in input file, are converted to Hipace Coordinates x y z respectively */
     amrex::Array<std::string, AMREX_SPACEDIM> m_file_coordinates_xyz;
