#ifndef HIPACE_BeamParticleContainer_H_
#define HIPACE_BeamParticleContainer_H_

#include "profiles/GetInitialDensity.H"
#include "profiles/GetInitialMomentum.H"
#include <AMReX_AmrParticles.H>
#include <AMReX_Particles.H>
#include <AMReX_AmrCore.H>

enum struct ConvertDirection{HIPACE_to_SI, SI_to_HIPACE};

/** \brief Map names and indices for beam particles attributes (SoA data) */
struct BeamIdx
{
    enum {
        w = 0,      // weight
        ux, uy, uz, // momentum
        nattribs
    };
};

/** \brief Container for particles of 1 beam species. */
class BeamParticleContainer
    : public amrex::ParticleContainer<0, 0, BeamIdx::nattribs>
{
public:
    /** Constructor */
    explicit BeamParticleContainer (amrex::AmrCore* amr_core, std::string name) :
        amrex::ParticleContainer<0,0,BeamIdx::nattribs>(amr_core->GetParGDB()),
        m_name(name)
    {
        ReadParameters();
    }

    /** Read parameters in the input file */
    void ReadParameters ();

    /** Allocate data for the beam particles and initialize particles with requested beam profile
     */
    void InitData (const amrex::Geometry& geom);

    /** Initialize a beam with a fix number of particles per cell */
    void InitBeamFixedPPC (
        const amrex::IntVect&  a_num_particles_per_cell,
        const GetInitialDensity& get_density,
        const GetInitialMomentum& get_momentum,
        const amrex::Geometry& a_geom,
        const amrex::Real     a_zmin,
        const amrex::Real     a_zmax,
        const amrex::Real     a_radius);

    /** Initialize a beam with a fix number of particles, and fixed weight */
    void InitBeamFixedWeight (int num_to_add,
                              const GetInitialMomentum& get_momentum,
                              const amrex::RealVect pos_mean,
                              const amrex::RealVect pos_std,
                              const amrex::Real total_charge,
                              const bool do_symmetrize,
                              const amrex::Real dx_per_dzeta,
                              const amrex::Real dy_per_dzeta);

#ifdef HIPACE_USE_OPENPMD
    /** Checks the input file first to determine its Datatype*/
<<<<<<< HEAD
    void InitBeamFromFileHelper (const std::string input_file,
                                 const bool coordinates_specified,
                                 const amrex::Array<std::string, AMREX_SPACEDIM> file_coordinates_xyz,
                                 const amrex::Geometry& geom,
                                 amrex::Real n_0,
                                 const int num_iteration,
                                 const std::string species_name,
                                 const bool species_specified);
=======
    void InitBeamFromFileHelper (std::string input_file,
                                 bool coordinates_specified,
                                 amrex::Array<std::string, AMREX_SPACEDIM> file_coordinates_xyz,
                                 const amrex::Geometry& geom,
                                 amrex::Real n_0,
                                 int num_iteration,
                                 std::string species_name,
                                 bool species_specified);
>>>>>>> 76d302a3

    /** Initialize a beam from an external input file using openPMD and HDF5 */
    template<typename input_type>
    void InitBeamFromFile (const std::string input_file,
                           const bool coordinates_specified,
                           const amrex::Array<std::string, AMREX_SPACEDIM> file_coordinates_xyz,
                           const amrex::Geometry& geom,
                           amrex::Real n_0,
<<<<<<< HEAD
                           const int num_iteration,
                           const std::string species_name,
                           const bool species_specified);
=======
                           int num_iteration,
                           std::string species_name,
                           bool species_specified);

    /** Checks the input file first to determine its Datatype*/
    void InitBeamRestartHelper (std::string input_file,
                                int num_iteration,
                                std::string species_name);

    /** Initialize a beam from a previous simulation using openPMD and HDF5 */
    template <typename input_type>
    void InitBeamRestart (std::string input_file,
                          int num_iteration,
                          std::string species_name);
>>>>>>> 76d302a3
#endif

#ifdef AMREX_USE_MPI
    /** Loop over beams and pass total number of beam particles on upstream ranks */
    void NotifyNumParticles (MPI_Comm a_comm_z);

    /** Loop over beams and receive total number of beam particles on upstream ranks */
    void WaitNumParticles (MPI_Comm a_comm_z);

    /** Redistribute the particles on a slice, meaning particles, which left the box are returned
     * periodically and if peridicity = 0, their weight is set to 0
     * \param[in] lev MR level
     */
    void RedistributeSlice (int const lev);
#endif

    std::string get_name () const {return m_name;};
    bool m_do_z_push {true}; /**< Pushing beam particles in z direction */
    /** Number of particles on upstream rank (required for IO) */
    int m_num_particles_on_upstream_ranks {0};

    unsigned long long m_total_num_particles {0};

    int get_upstream_n_part () const {return m_num_particles_on_upstream_ranks;};

    unsigned long long get_total_num_particles () const {return m_total_num_particles;};
private:
    std::string m_name; /**< name of the species */
    amrex::Real m_zmin; /**< Min longitudinal position of the can beam */
    amrex::Real m_zmax; /**< Max longitudinal position of the can beam */
    amrex::Real m_radius; /**< Radius of the can beam */
    amrex::IntVect m_ppc {1, 1, 1}; /**< Number of particles per cell in each direction */
    /** Average position of the Gaussian beam. Only used for a fixed-weight beam */
    amrex::RealVect m_position_mean {0., 0., 0.};
    /** Width of the Gaussian beam. Only used for a fixed-weight beam */
    amrex::RealVect m_position_std {0., 0., 0.};
    amrex::Real m_dx_per_dzeta {0.}; /**< tilt in x direction */
    amrex::Real m_dy_per_dzeta {0.}; /**< tilt in y direction */
    /** injection type, fixed_width or fixed_ppc */
    std::string m_injection_type;
    int m_num_particles; /**< Number of particles for fixed-weigth Gaussian beam */
    amrex::Real m_total_charge; /**< Total beam charge for fixed-weight Gaussian beam */
    amrex::Real m_density; /**< Peak density for fixed-weight Gaussian beam */
    bool m_do_symmetrize {0}; /**< Option to symmetrize the beam */
    /** Density of plasma to convert from_file beam to normalized units */
    amrex::Real m_plasma_density;
    std::string m_input_file; /**< Path to bean input file */
    /** Coordinates used in input file, are converted to Hipace Coordinates x y z respectively */
    amrex::Array<std::string, AMREX_SPACEDIM> m_file_coordinates_xyz;
    int m_num_iteration {0}; /**< the iteration of the openPMD beam */
    std::string m_species_name ; /**< the name of the particle species in the beam file */
};

/** \brief Iterator over boxes in a particle container */
class BeamParticleIterator : public amrex::ParIter<0,0,BeamIdx::nattribs>
{
public:
    using amrex::ParIter<0,0,BeamIdx::nattribs>::ParIter;
    /** Constructor */
    BeamParticleIterator (ContainerType& pc, int level): ParIter(pc, level) {}
};

#endif<|MERGE_RESOLUTION|>--- conflicted
+++ resolved
@@ -61,7 +61,6 @@
 
 #ifdef HIPACE_USE_OPENPMD
     /** Checks the input file first to determine its Datatype*/
-<<<<<<< HEAD
     void InitBeamFromFileHelper (const std::string input_file,
                                  const bool coordinates_specified,
                                  const amrex::Array<std::string, AMREX_SPACEDIM> file_coordinates_xyz,
@@ -70,16 +69,6 @@
                                  const int num_iteration,
                                  const std::string species_name,
                                  const bool species_specified);
-=======
-    void InitBeamFromFileHelper (std::string input_file,
-                                 bool coordinates_specified,
-                                 amrex::Array<std::string, AMREX_SPACEDIM> file_coordinates_xyz,
-                                 const amrex::Geometry& geom,
-                                 amrex::Real n_0,
-                                 int num_iteration,
-                                 std::string species_name,
-                                 bool species_specified);
->>>>>>> 76d302a3
 
     /** Initialize a beam from an external input file using openPMD and HDF5 */
     template<typename input_type>
@@ -88,26 +77,9 @@
                            const amrex::Array<std::string, AMREX_SPACEDIM> file_coordinates_xyz,
                            const amrex::Geometry& geom,
                            amrex::Real n_0,
-<<<<<<< HEAD
                            const int num_iteration,
                            const std::string species_name,
                            const bool species_specified);
-=======
-                           int num_iteration,
-                           std::string species_name,
-                           bool species_specified);
-
-    /** Checks the input file first to determine its Datatype*/
-    void InitBeamRestartHelper (std::string input_file,
-                                int num_iteration,
-                                std::string species_name);
-
-    /** Initialize a beam from a previous simulation using openPMD and HDF5 */
-    template <typename input_type>
-    void InitBeamRestart (std::string input_file,
-                          int num_iteration,
-                          std::string species_name);
->>>>>>> 76d302a3
 #endif
 
 #ifdef AMREX_USE_MPI
