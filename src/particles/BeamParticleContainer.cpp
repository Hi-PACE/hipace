--- conflicted
+++ resolved
@@ -211,121 +211,100 @@
     HIPACE_PROFILE("BeamParticleContainer::InSituComputeDiags");
 
     using namespace amrex::literals;
-<<<<<<< HEAD
-=======
     PhysConst const phys_const = get_phys_const();
     const amrex::Real clightsq = 1.0_rt/(phys_const.c*phys_const.c);
 
     auto const& ptaos = this->GetArrayOfStructs();
     const auto& pos_structs = ptaos.begin() + box_offset;
-
-    // ParticleType const* aos = ptaos().data();
     auto const& soa = this->GetStructOfArrays();
     const auto  wp = soa.GetRealData(BeamIdx::w).data() + box_offset;
     const auto uxp = soa.GetRealData(BeamIdx::ux).data() + box_offset;
     const auto uyp = soa.GetRealData(BeamIdx::uy).data() + box_offset;
     const auto uzp = soa.GetRealData(BeamIdx::uz).data() + box_offset;
 
->>>>>>> c4ca8d55
-
     BeamBins::index_type const * const indices = bins.permutationPtr();
     BeamBins::index_type const * const offsets = bins.offsetsPtr();
     BeamBins::index_type const cell_start = offsets[islice-islice0];
     BeamBins::index_type const cell_stop = offsets[islice-islice0+1];
     int const num_particles = cell_stop-cell_start;
 
-<<<<<<< HEAD
-    amrex::ReduceOps<amrex::ReduceOpSum, amrex::ReduceOpSum, amrex::ReduceOpSum> reduce_op;
-    amrex::ReduceData<int, amrex::Real, amrex::Real> reduce_data(reduce_op);
+    // Tuple contains:
+    // 0: np
+    // 1: sum(weights)
+    // 2: <x>
+    // 3: <x**2>
+    // 4: <y>
+    // 5: <y**2>
+    // 6: <ux>
+    // 7: <ux**2>
+    // 8: <uy>
+    // 9: <uy**2>
+    //10: <x*ux>
+    //11: <y*uy>
+    //12: <ga>
+    //13: <ga**2>
+    amrex::ReduceOps<amrex::ReduceOpSum, amrex::ReduceOpSum, amrex::ReduceOpSum,
+                     amrex::ReduceOpSum, amrex::ReduceOpSum, amrex::ReduceOpSum,
+                     amrex::ReduceOpSum, amrex::ReduceOpSum, amrex::ReduceOpSum,
+                     amrex::ReduceOpSum, amrex::ReduceOpSum, amrex::ReduceOpSum,
+                     amrex::ReduceOpSum, amrex::ReduceOpSum> reduce_op;
+    amrex::ReduceData<int, amrex::Real, amrex::Real, amrex::Real,
+                      amrex::Real, amrex::Real, amrex::Real, amrex::Real,
+                      amrex::Real, amrex::Real, amrex::Real, amrex::Real,
+                      amrex::Real, amrex::Real> reduce_data(reduce_op);
     using ReduceTuple = typename decltype(reduce_data)::Type;
-
     reduce_op.eval(
         num_particles, reduce_data,
         [=] AMREX_GPU_DEVICE (int i) -> ReduceTuple
         {
-            return {1,1._rt,2._rt};
-        });
-    ReduceTuple a = reduce_data.value();
-    m_insitu_idata[m_insitu_inp*islice  ] = amrex::get<0>(a);
-    m_insitu_rdata[m_insitu_rnp*islice  ] = amrex::get<1>(a);
-    m_insitu_rdata[m_insitu_rnp*islice+1] = amrex::get<2>(a);
-=======
-    amrex::Gpu::DeviceVector<amrex::Real> device_rdata;
-    amrex::Gpu::DeviceVector<int> device_idata;
-    device_rdata.resize(m_insitu_rnp+8); // additionally averages of (x-xm)**2, (y-ym)**2,
-                                         // uxm, uym, (ux-uxm)**2, (uy-uym)**2,
-    device_idata.resize(m_insitu_inp+8); //  (x - xm)*(ux - uxm), (y - y)*(uy - uym)
-    for (int i=0; i<m_insitu_rnp+8; i++) device_rdata[i] = 0._rt;
-    for (int i=0; i<m_insitu_inp+8; i++) device_idata[i] = 0._rt;
-
-    amrex::Real* AMREX_RESTRICT p_rdata = device_rdata.data();
-    int* AMREX_RESTRICT p_idata = device_idata.data();
-    amrex::ParallelFor(
-        num_particles,
-        [=] AMREX_GPU_DEVICE (long idx) {
-            const int ip = indices[cell_start+idx];
-
-            // Skip invalid particles
+            const int ip = indices[cell_start+i];
             if (pos_structs[ip].id() < 0) return;
-
             const amrex::Real gamma = std::sqrt(1.0_rt + uxp[ip]*uxp[ip]*clightsq
                                                        + uyp[ip]*uyp[ip]*clightsq
                                                        + uzp[ip]*uzp[ip]*clightsq);
-
-            amrex::Gpu::Atomic::Add(&p_rdata[0], gamma); // sum of gamma
-            amrex::Gpu::Atomic::Add(&p_rdata[1], pos_structs[ip].pos(0)); // sum of x
-            amrex::Gpu::Atomic::Add(&p_rdata[2], pos_structs[ip].pos(1)); //sum of y
-            amrex::Gpu::Atomic::Add(&p_rdata[6], uxp[ip]); // sum of ux
-            amrex::Gpu::Atomic::Add(&p_rdata[7], uyp[ip]); // sum of uy
-            amrex::Gpu::Atomic::Add(&p_idata[0], 1); // sum of weights
+            return {1,
+                    wp[ip],
+                    wp[ip]*pos_structs[ip].pos(0),
+                    wp[ip]*pos_structs[ip].pos(0)*pos_structs[ip].pos(0),
+                    wp[ip]*pos_structs[ip].pos(1),
+                    wp[ip]*pos_structs[ip].pos(1)*pos_structs[ip].pos(1),
+                    wp[ip]*uxp[ip],
+                    wp[ip]*uxp[ip]*uxp[ip],
+                    wp[ip]*uyp[ip],
+                    wp[ip]*uyp[ip]*uyp[ip],
+                    wp[ip]*pos_structs[ip].pos(0)*uxp[ip],
+                    wp[ip]*pos_structs[ip].pos(1)*uyp[ip],
+                    wp[ip]*gamma,
+                    wp[ip]*gamma*gamma,
+            };
         });
-    amrex::Gpu::Device::synchronize();
-
-    if (p_idata[0] < std::numeric_limits<amrex::Real>::epsilon()) return; // return if no valid particles
-    // sums to averages
-    for (int i=0; i<m_insitu_rnp+8; i++) p_rdata[i] = p_rdata[i] / p_idata[0];
-
-    amrex::ParallelFor(
-        num_particles,
-        [=] AMREX_GPU_DEVICE (long idx) {
-            const int ip = indices[cell_start+idx];
-
-            // Skip invalid particles
-            if (pos_structs[ip].id() < 0) return;
-
-            const amrex::Real gamma = std::sqrt(1.0_rt + uxp[ip]*uxp[ip]*clightsq
-                                                       + uyp[ip]*uyp[ip]*clightsq
-                                                       + uzp[ip]*uzp[ip]*clightsq);
-
-            amrex::Gpu::Atomic::Add(&p_rdata[5], (gamma - p_rdata[0])*(gamma - p_rdata[0]) ); // sum of (gamma-gammam)^2
-            amrex::Gpu::Atomic::Add(&p_rdata[8], (pos_structs[ip].pos(0) - p_rdata[1] )*
-                                                 (pos_structs[ip].pos(0) - p_rdata[1] )); // sum of (x-xm)^2
-            amrex::Gpu::Atomic::Add(&p_rdata[9], (pos_structs[ip].pos(1) - p_rdata[2] )*
-                                                 (pos_structs[ip].pos(1) - p_rdata[2] )); // sum of (y-ym)^2
-            amrex::Gpu::Atomic::Add(&p_rdata[10], (uxp[ip] - p_rdata[6] )* (uxp[ip] - p_rdata[6] )); // sum of (ux-uxm)^2
-            amrex::Gpu::Atomic::Add(&p_rdata[11], (uyp[ip] - p_rdata[7] )* (uyp[ip] - p_rdata[7] )); // sum of (uy-uym)^2
-            // cross terms for emittance
-            amrex::Gpu::Atomic::Add(&p_rdata[12], (pos_structs[ip].pos(0) - p_rdata[1] )* (uxp[ip] - p_rdata[6] )); // sum of (x-xm)*(ux-uxm)
-            amrex::Gpu::Atomic::Add(&p_rdata[13], (pos_structs[ip].pos(1) - p_rdata[2] )* (uyp[ip] - p_rdata[7] )); // sum of (y-ym)*(uy-uym)
-        });
-    amrex::Gpu::Device::synchronize();
-    p_rdata[5] = std::sqrt(p_rdata[5] / p_idata[0]); // rms energy spread
-    p_rdata[8] = p_rdata[8] / p_idata[0]; // variance in x
-    p_rdata[9] = p_rdata[9] / p_idata[0]; // variance in y
-    p_rdata[10] = p_rdata[10] / p_idata[0]; // variance in ux
-    p_rdata[11] = p_rdata[11] / p_idata[0]; // variance in uy
-    p_rdata[12] = p_rdata[10] / p_idata[0]; // <x-ux>
-    p_rdata[13] = p_rdata[11] / p_idata[0]; // <y-uy>
-
-    for (int i=0; i<m_insitu_rnp; i++) m_insitu_rdata[m_insitu_rnp*islice+i] = p_rdata[i];
-    for (int i=0; i<m_insitu_inp; i++) m_insitu_idata[m_insitu_inp*islice+i] = p_idata[i];
-
-    // calculating the emittance = sqrt( <x><ux> - <x-ux>^2 )
-    m_insitu_rdata[m_insitu_rnp*islice+3] = std::sqrt( std::abs( (p_rdata[8] * p_rdata[10]
-                                                                 - p_rdata[12]*p_rdata[12] ) ) ); // in x
-    m_insitu_rdata[m_insitu_rnp*islice+4] = std::sqrt( std::abs( (p_rdata[9] * p_rdata[11]
-                                                              - p_rdata[13]*p_rdata[13] ) ) ); // in y
->>>>>>> c4ca8d55
+    ReduceTuple a = reduce_data.value();
+    const int np            = amrex::get< 0>(a);
+    const amrex::Real sum_w0= amrex::get< 1>(a);
+    const amrex::Real sum_w = sum_w0 < std::numeric_limits<amrex::Real>::epsilon() ? 1._rt : sum_w0;
+    const amrex::Real xm    = amrex::get< 2>(a)/sum_w;
+    const amrex::Real x2m   = amrex::get< 3>(a)/sum_w;
+    const amrex::Real ym    = amrex::get< 4>(a)/sum_w;
+    const amrex::Real y2m   = amrex::get< 5>(a)/sum_w;
+    const amrex::Real uxm   = amrex::get< 6>(a)/sum_w;
+    const amrex::Real ux2m  = amrex::get< 7>(a)/sum_w;
+    const amrex::Real uym   = amrex::get< 8>(a)/sum_w;
+    const amrex::Real uy2m  = amrex::get< 9>(a)/sum_w;
+    const amrex::Real xuxm  = amrex::get<10>(a)/sum_w;
+    const amrex::Real yuym  = amrex::get<11>(a)/sum_w;
+    const amrex::Real gam   = amrex::get<12>(a)/sum_w;
+    const amrex::Real ga2m  = amrex::get<13>(a)/sum_w;
+
+    m_insitu_idata[m_insitu_inp*islice  ] = np;
+
+    m_insitu_rdata[m_insitu_rnp*islice  ] = gam;
+    m_insitu_rdata[m_insitu_rnp*islice+1] = xm;
+    m_insitu_rdata[m_insitu_rnp*islice+2] = ym;
+    m_insitu_rdata[m_insitu_rnp*islice+3] =
+        std::sqrt( std::abs( (x2m-xm*xm) * (ux2m-uxm*uxm) - (xuxm-xm*uxm) * (xuxm-xm*uxm) ) );
+    m_insitu_rdata[m_insitu_rnp*islice+4] =
+        std::sqrt( std::abs( (y2m-ym*ym) * (uy2m-uym*uym) - (yuym-ym*uym) * (yuym-ym*uym) ) );
+    m_insitu_rdata[m_insitu_rnp*islice+5] = std::sqrt( std::abs( ga2m - gam*gam ) );
 }
 
 void
