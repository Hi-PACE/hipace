/* Copyright 2020-2022
 *
 * This file is part of HiPACE++.
 *
 * Authors: AlexanderSinn, Andrew Myers, Axel Huebl, MaxThevenet
 * Severin Diederichs, Weiqun Zhang
 * License: BSD-3-Clause-LBNL
 */
#include "PlasmaParticleContainer.H"
#include "utils/Constants.H"
#include "particles/particles_utils/ParticleUtil.H"
#include "Hipace.H"
#include "utils/HipaceProfilerWrapper.H"
#include "utils/IonizationEnergiesTable.H"
#include <cmath>

void
PlasmaParticleContainer::
InitParticles (const amrex::IntVect& a_num_particles_per_cell,
               const amrex::RealVect& a_u_std,
               const amrex::RealVect& a_u_mean,
               const amrex::Real a_radius,
               const amrex::Real a_hollow_core_radius)
{
    HIPACE_PROFILE("PlasmaParticleContainer::InitParticles");
    using namespace amrex::literals;
    clearParticles();
    const int lev = 0;
    const auto dx = ParticleGeom(lev).CellSizeArray();
    const auto plo = ParticleGeom(lev).ProbLoArray();
    const amrex::RealBox a_bounds = ParticleGeom(lev).ProbDomain();

    const int depos_order_1 = Hipace::m_depos_order_xy + 1;
    const bool outer_depos_loop = Hipace::m_outer_depos_loop;

    const int num_ppc = AMREX_D_TERM( a_num_particles_per_cell[0],
                                      *a_num_particles_per_cell[1],
                                      *a_num_particles_per_cell[2]);
    const amrex::Real scale_fac = Hipace::m_normalized_units?
                                  1./num_ppc : dx[0]*dx[1]*dx[2]/num_ppc;


    amrex::IntVect box_nodal{amrex::IndexType::CELL,amrex::IndexType::CELL,amrex::IndexType::CELL};
    amrex::IntVect box_grow{0, 0, 0};
    amrex::Real x_offset = 0._rt;
    amrex::Real y_offset = 0._rt;

    if (ParticleGeom(lev).Domain().length(0) % 2 == 1 && a_num_particles_per_cell[0] % 2 == 1) {
        box_nodal[0] = amrex::IndexType::NODE;
        box_grow[0] = -1;
        x_offset = -0.5_rt;
    }

    if (ParticleGeom(lev).Domain().length(1) % 2 == 1 && a_num_particles_per_cell[1] % 2 == 1) {
        box_nodal[1] = amrex::IndexType::NODE;
        box_grow[1] = -1;
        y_offset = -0.5_rt;
    }

    for(amrex::MFIter mfi = MakeMFIter(lev, DfltMfi); mfi.isValid(); ++mfi)
    {
        const amrex::Box& tile_box  = mfi.tilebox(box_nodal, box_grow);

        const auto lo = amrex::lbound(tile_box);
        const auto hi = amrex::ubound(tile_box);

        UpdateDensityFunction();
        auto density_func = m_density_func;
        const amrex::Real c_light = get_phys_const().c;
        const amrex::Real c_t = c_light * Hipace::m_physical_time;
        const amrex::Real min_density = m_min_density;

        // Count the total number of particles so only one resize is needed
        const amrex::Long total_num_particles = amrex::Reduce::Sum<amrex::Long>(tile_box.numPts(),
            [=] AMREX_GPU_DEVICE (amrex::Long idx) noexcept
            {
                auto [i,j,k] = tile_box.atOffset3d(idx).arr;

                amrex::Long num_particles_cell = 0;
                for (int i_part=0; i_part<num_ppc; ++i_part)
                {
                    amrex::Real r[3];
                    ParticleUtil::get_position_unit_cell(r, a_num_particles_per_cell, i_part);

                    amrex::Real x = plo[0] + (i + r[0] + x_offset)*dx[0];
                    amrex::Real y = plo[1] + (j + r[1] + y_offset)*dx[1];

                    const amrex::Real rsq = x*x + y*y;
                    if (x >= a_bounds.hi(0) || x < a_bounds.lo(0) ||
                        y >= a_bounds.hi(1) || y < a_bounds.lo(1) ||
                        rsq > a_radius*a_radius ||
                        rsq < a_hollow_core_radius*a_hollow_core_radius ||
                        density_func(x, y, c_t) < min_density) continue;

                    num_particles_cell += 1;
                }
                return num_particles_cell;
            });

        auto& particles = GetParticles(lev);
        auto& particle_tile = particles[std::make_pair(mfi.index(), mfi.LocalTileIndex())];

        auto old_size = particle_tile.size();
        auto new_size = old_size + total_num_particles;
        particle_tile.resize(new_size);

        int pid = ParticleType::NextID();
        ParticleType::NextID(pid + total_num_particles);

        // The loop over particles is outside the loop over cells
        // so that particles in the same cell are far apart.
        // This makes current deposition faster.
        for (int i_part=0; i_part<num_ppc; ++i_part)
        {
            amrex::Gpu::DeviceVector<unsigned int> counts(tile_box.numPts(), 0);
            unsigned int* pcount = counts.dataPtr();

            amrex::Gpu::DeviceVector<unsigned int> offsets(tile_box.numPts());
            unsigned int* poffset = offsets.dataPtr();

            amrex::ParallelFor(tile_box,
            [=] AMREX_GPU_DEVICE (int i, int j, int k) noexcept
            {
                amrex::Real r[3];

                ParticleUtil::get_position_unit_cell(r, a_num_particles_per_cell, i_part);

                amrex::Real x = plo[0] + (i + r[0] + x_offset)*dx[0];
                amrex::Real y = plo[1] + (j + r[1] + y_offset)*dx[1];

                const amrex::Real rsq = x*x + y*y;
                if (x >= a_bounds.hi(0) || x < a_bounds.lo(0) ||
                    y >= a_bounds.hi(1) || y < a_bounds.lo(1) ||
                    rsq > a_radius*a_radius ||
                    rsq < a_hollow_core_radius*a_hollow_core_radius ||
                    density_func(x, y, c_t) < min_density) return;

                int ix = i - lo.x;
                int iy = j - lo.y;
                int iz = k - lo.z;
                int nx = hi.x-lo.x+1;
                int ny = hi.y-lo.y+1;
                int nz = hi.z-lo.z+1;
                unsigned int uix = amrex::min(nx-1,amrex::max(0,ix));
                unsigned int uiy = amrex::min(ny-1,amrex::max(0,iy));
                unsigned int uiz = amrex::min(nz-1,amrex::max(0,iz));

                unsigned int cellid = 0;
                if (outer_depos_loop) {
                    // ordering of axes from fastest to slowest:
                    // x/depos_order_1 to match deposition
                    // x%depos_order_1
                    // y
                    // z (not used)
                    // ppc
                    cellid = (uiz * ny + uiy) * nx +
                    uix/depos_order_1 + ((uix%depos_order_1)*nx+depos_order_1-1)/depos_order_1;
                } else {
                    // ordering of axes from fastest to slowest:
                    // x
                    // y
                    // z (not used)
                    // ppc
                    cellid = (uiz * ny + uiy) * nx + uix;
                }

                pcount[cellid] = 1;
            });

            unsigned int num_to_add =
                amrex::Scan::ExclusiveSum(counts.size(), counts.data(), offsets.data());

            if (num_to_add == 0) continue;

            auto arrdata = particle_tile.GetStructOfArrays().realarray();
            auto int_arrdata = particle_tile.GetStructOfArrays().intarray();

            const int init_ion_lev = m_init_ion_lev;

            amrex::ParallelForRNG(tile_box,
            [=] AMREX_GPU_DEVICE (int i, int j, int k, const amrex::RandomEngine& engine) noexcept
            {
                int ix = i - lo.x;
                int iy = j - lo.y;
                int iz = k - lo.z;
                int nx = hi.x-lo.x+1;
                int ny = hi.y-lo.y+1;
                int nz = hi.z-lo.z+1;
                unsigned int uix = amrex::min(nx-1,amrex::max(0,ix));
                unsigned int uiy = amrex::min(ny-1,amrex::max(0,iy));
                unsigned int uiz = amrex::min(nz-1,amrex::max(0,iz));

                unsigned int cellid = 0;
                if (outer_depos_loop) {
                    cellid = (uiz * ny + uiy) * nx +
                    uix/depos_order_1 + ((uix%depos_order_1)*nx+depos_order_1-1)/depos_order_1;
                } else {
                    cellid = (uiz * ny + uiy) * nx + uix;
                }

                const amrex::Long pidx = poffset[cellid] - poffset[0] + old_size;

                amrex::Real r[3] = {0.,0.,0.};

                ParticleUtil::get_position_unit_cell(r, a_num_particles_per_cell, i_part);

                amrex::Real x = plo[0] + (i + r[0] + x_offset)*dx[0];
                amrex::Real y = plo[1] + (j + r[1] + y_offset)*dx[1];
                amrex::Real z = plo[2] + (k + r[2])*dx[2];

                const amrex::Real rsq = x*x + y*y;
                if (x >= a_bounds.hi(0) || x < a_bounds.lo(0) ||
                    y >= a_bounds.hi(1) || y < a_bounds.lo(1) ||
                    rsq > a_radius*a_radius ||
                    rsq < a_hollow_core_radius*a_hollow_core_radius ||
                    density_func(x, y, c_t) < min_density) return;

                amrex::Real u[3] = {0.,0.,0.};
                ParticleUtil::get_gaussian_random_momentum(u, a_u_mean, a_u_std, engine);

<<<<<<< HEAD
                arrdata[PlasmaIdx::id       ][pidx] = pid + int(pidx);
                arrdata[PlasmaIdx::cpu      ][pidx] = procID;
                arrdata[PlasmaIdx::x        ][pidx] = x;
                arrdata[PlasmaIdx::y        ][pidx] = y;
                arrdata[PlasmaIdx::z        ][pidx] = z;
=======
                ParticleType& p = pstruct[pidx];
                p.id()   = pid + int(pidx);
                p.cpu()  = 0; // level 0
                p.pos(0) = x;
                p.pos(1) = y;
                p.pos(2) = z;
>>>>>>> 4707da41

                arrdata[PlasmaIdx::w        ][pidx] = scale_fac * density_func(x, y, c_t);
                arrdata[PlasmaIdx::ux       ][pidx] = u[0] * c_light;
                arrdata[PlasmaIdx::uy       ][pidx] = u[1] * c_light;
                arrdata[PlasmaIdx::psi][pidx] = std::sqrt(1._rt+u[0]*u[0]+u[1]*u[1]+u[2]*u[2])-u[2];
                arrdata[PlasmaIdx::x_prev   ][pidx] = x;
                arrdata[PlasmaIdx::y_prev   ][pidx] = y;
                arrdata[PlasmaIdx::ux_half_step][pidx] = u[0] * c_light;
                arrdata[PlasmaIdx::uy_half_step][pidx] = u[1] * c_light;
                arrdata[PlasmaIdx::psi_half_step][pidx] = arrdata[PlasmaIdx::psi][pidx];
#ifdef HIPACE_USE_AB5_PUSH
#ifdef AMREX_USE_GPU
#pragma unroll
#endif
                for (int iforce = PlasmaIdx::Fx1; iforce <= PlasmaIdx::Fpsi5; ++iforce) {
                    arrdata[iforce][pidx] = 0._rt;
                }
#endif
                int_arrdata[PlasmaIdx::ion_lev][pidx] = init_ion_lev;
            });

            old_size += num_to_add;
        }
    }

    AMREX_ASSERT(OK());
}

void
PlasmaParticleContainer::
InitIonizationModule (const amrex::Geometry& geom,
                      PlasmaParticleContainer* product_pc)
{
    HIPACE_PROFILE("PlasmaParticleContainer::InitIonizationModule()");

    using namespace amrex::literals;

    if (!m_can_ionize) return;
    m_product_pc = product_pc;
    amrex::ParmParse pp(m_name);
    std::string physical_element;
    getWithParser(pp, "element", physical_element);
    AMREX_ALWAYS_ASSERT_WITH_MESSAGE(ion_map_ids.count(physical_element) != 0,
        "There are no ionization energies available for this element. "
        "Please update src/utils/IonizationEnergiesTable.H using write_atomic_data_cpp.py");
    AMREX_ALWAYS_ASSERT_WITH_MESSAGE((std::abs(product_pc->m_charge / m_charge +1) < 1e-3),
        "Ion and Ionization product charges have to be opposite");
    // Get atomic number and ionization energies from file
    const int ion_element_id = ion_map_ids[physical_element];
    const int ion_atomic_number = ion_atomic_numbers[ion_element_id];
    amrex::Vector<amrex::Real> h_ionization_energies(ion_atomic_number);
    const int offset = ion_energy_offsets[ion_element_id];
    for(int i=0; i<ion_atomic_number; i++){
        h_ionization_energies[i] = table_ionization_energies[i+offset];
    }
    // Compute ADK prefactors (See Chen, JCP 236 (2013), equation (2))
    // For now, we assume l=0 and m=0.
    // The approximate expressions are used,
    // without Gamma function
    const PhysConst phys_const = make_constants_SI();
    const amrex::Real alpha = 0.0072973525693_rt;
    const amrex::Real r_e = 2.8179403227e-15_rt;
    const amrex::Real a3 = alpha * alpha * alpha;
    const amrex::Real a4 = a3 * alpha;
    const amrex::Real wa = a3 * phys_const.c / r_e;
    const amrex::Real Ea = phys_const.m_e * phys_const.c * phys_const.c / phys_const.q_e * a4 / r_e;
    const amrex::Real UH = table_ionization_energies[0];
    const amrex::Real l_eff = std::sqrt(UH/h_ionization_energies[0]) - 1._rt;
    // partial dx calculation for QSA
    auto dx = geom.CellSizeArray();
    const amrex::Real dt = dx[2] / phys_const.c;

    m_adk_power.resize(ion_atomic_number);
    m_adk_prefactor.resize(ion_atomic_number);
    m_adk_exp_prefactor.resize(ion_atomic_number);

    amrex::Real* AMREX_RESTRICT ionization_energies = h_ionization_energies.data();
    amrex::Real* AMREX_RESTRICT p_adk_power = m_adk_power.data();
    amrex::Real* AMREX_RESTRICT p_adk_prefactor = m_adk_prefactor.data();
    amrex::Real* AMREX_RESTRICT p_adk_exp_prefactor = m_adk_exp_prefactor.data();

    for (int i=0; i<ion_atomic_number; ++i)
    {
        const amrex::Real n_eff = (i+1) * std::sqrt(UH/ionization_energies[i]);
        const amrex::Real C2 = std::pow(2,2*n_eff)/(n_eff*std::tgamma(n_eff+l_eff+1)
                         * std::tgamma(n_eff-l_eff));
        p_adk_power[i] = -(2*n_eff - 1);
        const amrex::Real Uion = ionization_energies[i];
        p_adk_prefactor[i] = dt * wa * C2 * ( Uion/(2*UH) )
            * std::pow(2*std::pow((Uion/UH),3./2)*Ea,2*n_eff - 1);
        p_adk_exp_prefactor[i] = -2./3 * std::pow( Uion/UH,3./2) * Ea;
    }
}<|MERGE_RESOLUTION|>--- conflicted
+++ resolved
@@ -218,20 +218,11 @@
                 amrex::Real u[3] = {0.,0.,0.};
                 ParticleUtil::get_gaussian_random_momentum(u, a_u_mean, a_u_std, engine);
 
-<<<<<<< HEAD
                 arrdata[PlasmaIdx::id       ][pidx] = pid + int(pidx);
-                arrdata[PlasmaIdx::cpu      ][pidx] = procID;
+                arrdata[PlasmaIdx::cpu      ][pidx] = 0; // level 0
                 arrdata[PlasmaIdx::x        ][pidx] = x;
                 arrdata[PlasmaIdx::y        ][pidx] = y;
                 arrdata[PlasmaIdx::z        ][pidx] = z;
-=======
-                ParticleType& p = pstruct[pidx];
-                p.id()   = pid + int(pidx);
-                p.cpu()  = 0; // level 0
-                p.pos(0) = x;
-                p.pos(1) = y;
-                p.pos(2) = z;
->>>>>>> 4707da41
 
                 arrdata[PlasmaIdx::w        ][pidx] = scale_fac * density_func(x, y, c_t);
                 arrdata[PlasmaIdx::ux       ][pidx] = u[0] * c_light;
