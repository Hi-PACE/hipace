/* Copyright 2020-2022
 *
 * This file is part of HiPACE++.
 *
 * Authors: AlexanderSinn, Andrew Myers, Axel Huebl, MaxThevenet
 * Severin Diederichs, Weiqun Zhang
 * License: BSD-3-Clause-LBNL
 */
#include "PlasmaParticleContainer.H"
#include "utils/Constants.H"
#include "particles/particles_utils/ParticleUtil.H"
#include "Hipace.H"
#include "utils/HipaceProfilerWrapper.H"
#include "utils/IonizationEnergiesTable.H"
#include <cmath>

void
PlasmaParticleContainer::
InitParticles (const amrex::IntVect& a_num_particles_per_cell,
               const amrex::RealVect& a_u_std,
               const amrex::RealVect& a_u_mean,
               const amrex::Real a_radius,
               const amrex::Real a_hollow_core_radius)
{
    HIPACE_PROFILE("PlasmaParticleContainer::InitParticles");
    using namespace amrex::literals;
    clearParticles();
    const int lev = 0;
    const auto dx = ParticleGeom(lev).CellSizeArray();
    const auto plo = ParticleGeom(lev).ProbLoArray();
    const amrex::RealBox a_bounds = ParticleGeom(lev).ProbDomain();

    const int reproducible_temperature = m_reproducible_temperature;
    const int depos_order_1 = Hipace::m_depos_order_xy + 1;
    const bool outer_depos_loop = Hipace::m_outer_depos_loop;

    const int num_ppc = AMREX_D_TERM( a_num_particles_per_cell[0],
                                      *a_num_particles_per_cell[1],
                                      *a_num_particles_per_cell[2]);
<<<<<<< HEAD
    amrex::Real scale_fac = Hipace::m_normalized_units ?
        1./num_ppc : dx[0]*dx[1]*dx[2]/num_ppc;

=======
    amrex::Real scale_fac = Hipace::m_normalized_units ? 1./num_ppc : dx[0]*dx[1]*dx[2]/num_ppc;
>>>>>>> 006e5a9f

    amrex::IntVect box_nodal{amrex::IndexType::CELL,amrex::IndexType::CELL,amrex::IndexType::CELL};
    amrex::IntVect box_grow{0, 0, 0};
    amrex::Real x_offset = 0._rt;
    amrex::Real y_offset = 0._rt;

    if (ParticleGeom(lev).Domain().length(0) % 2 == 1 && a_num_particles_per_cell[0] % 2 == 1) {
        box_nodal[0] = amrex::IndexType::NODE;
        box_grow[0] = -1;
        x_offset = -0.5_rt;
    }

    if (ParticleGeom(lev).Domain().length(1) % 2 == 1 && a_num_particles_per_cell[1] % 2 == 1) {
        box_nodal[1] = amrex::IndexType::NODE;
        box_grow[1] = -1;
        y_offset = -0.5_rt;
    }

    for(amrex::MFIter mfi = MakeMFIter(lev, DfltMfi); mfi.isValid(); ++mfi)
    {
        const amrex::Box& tile_box  = mfi.tilebox(box_nodal, box_grow);

        const auto lo = amrex::lbound(tile_box);
        const auto hi = amrex::ubound(tile_box);

        UpdateDensityFunction();
        auto density_func = m_density_func;
        const amrex::Real c_light = get_phys_const().c;
        const amrex::Real c_t = c_light * Hipace::m_physical_time;
        const amrex::Real min_density = m_min_density;

        // Count the total number of particles so only one resize is needed
        amrex::Long total_num_particles = amrex::Reduce::Sum<amrex::Long>(tile_box.numPts(),
            [=] AMREX_GPU_DEVICE (amrex::Long idx) noexcept
            {
                auto [i,j,k] = tile_box.atOffset3d(idx).arr;

                amrex::Long num_particles_cell = 0;
                for (int i_part=0; i_part<num_ppc; ++i_part)
                {
                    amrex::Real r[3];
                    ParticleUtil::get_position_unit_cell(r, a_num_particles_per_cell, i_part);

                    amrex::Real x = plo[0] + (i + r[0] + x_offset)*dx[0];
                    amrex::Real y = plo[1] + (j + r[1] + y_offset)*dx[1];

                    const amrex::Real rsq = x*x + y*y;
                    if (x >= a_bounds.hi(0) || x < a_bounds.lo(0) ||
                        y >= a_bounds.hi(1) || y < a_bounds.lo(1) ||
                        rsq > a_radius*a_radius ||
                        rsq < a_hollow_core_radius*a_hollow_core_radius ||
                        density_func(x, y, c_t) <= min_density) continue;

                    num_particles_cell += 1;
                }
                return num_particles_cell;
            });

        if (m_do_symmetrize) {
            total_num_particles *= 4;
            scale_fac /= 4.;
<<<<<<< HEAD
        } else if (reproducible_temperature) {
            total_num_particles *= 2*reproducible_temperature;
            scale_fac /= 2.*reproducible_temperature;
=======
>>>>>>> 006e5a9f
        }

        auto& particles = GetParticles(lev);
        auto& particle_tile = particles[std::make_pair(mfi.index(), mfi.LocalTileIndex())];

        auto old_size = particle_tile.GetArrayOfStructs().size();
        const auto new_size = old_size + total_num_particles;
        particle_tile.resize(new_size);

        const int pid = ParticleType::NextID();
        ParticleType::NextID(pid + total_num_particles);

        ParticleType* pstruct = particle_tile.GetArrayOfStructs()().data();
        auto arrdata = particle_tile.GetStructOfArrays().realarray();
        auto int_arrdata = particle_tile.GetStructOfArrays().intarray();
        const int init_ion_lev = m_init_ion_lev;

        // The loop over particles is outside the loop over cells
        // so that particles in the same cell are far apart.
        // This makes current deposition faster.
        for (int i_part=0; i_part<num_ppc; ++i_part)
        {
            amrex::Gpu::DeviceVector<unsigned int> counts(tile_box.numPts(), 0);
            unsigned int* pcount = counts.dataPtr();

            amrex::Gpu::DeviceVector<unsigned int> offsets(tile_box.numPts());
            unsigned int* poffset = offsets.dataPtr();

            amrex::ParallelFor(tile_box,
            [=] AMREX_GPU_DEVICE (int i, int j, int k) noexcept
            {
                amrex::Real r[3];

                ParticleUtil::get_position_unit_cell(r, a_num_particles_per_cell, i_part);

                amrex::Real x = plo[0] + (i + r[0] + x_offset)*dx[0];
                amrex::Real y = plo[1] + (j + r[1] + y_offset)*dx[1];

                const amrex::Real rsq = x*x + y*y;
                if (x >= a_bounds.hi(0) || x < a_bounds.lo(0) ||
                    y >= a_bounds.hi(1) || y < a_bounds.lo(1) ||
                    rsq > a_radius*a_radius ||
                    rsq < a_hollow_core_radius*a_hollow_core_radius ||
                    density_func(x, y, c_t) <= min_density) return;

                int ix = i - lo.x;
                int iy = j - lo.y;
                int iz = k - lo.z;
                int nx = hi.x-lo.x+1;
                int ny = hi.y-lo.y+1;
                int nz = hi.z-lo.z+1;
                unsigned int uix = amrex::min(nx-1,amrex::max(0,ix));
                unsigned int uiy = amrex::min(ny-1,amrex::max(0,iy));
                unsigned int uiz = amrex::min(nz-1,amrex::max(0,iz));

                unsigned int cellid = 0;
                if (outer_depos_loop) {
                    // ordering of axes from fastest to slowest:
                    // x/depos_order_1 to match deposition
                    // x%depos_order_1
                    // y
                    // z (not used)
                    // ppc
                    cellid = (uiz * ny + uiy) * nx +
                    uix/depos_order_1 + ((uix%depos_order_1)*nx+depos_order_1-1)/depos_order_1;
                } else {
                    // ordering of axes from fastest to slowest:
                    // x
                    // y
                    // z (not used)
                    // ppc
                    cellid = (uiz * ny + uiy) * nx + uix;
                }

                pcount[cellid] = 1;
            });

            unsigned int num_to_add =
                amrex::Scan::ExclusiveSum(counts.size(), counts.data(), offsets.data());

            if (num_to_add == 0) continue;

            amrex::ParallelForRNG(tile_box,
            [=] AMREX_GPU_DEVICE (int i, int j, int k, const amrex::RandomEngine& engine) noexcept
            {
                int ix = i - lo.x;
                int iy = j - lo.y;
                int iz = k - lo.z;
                int nx = hi.x-lo.x+1;
                int ny = hi.y-lo.y+1;
                int nz = hi.z-lo.z+1;
                unsigned int uix = amrex::min(nx-1,amrex::max(0,ix));
                unsigned int uiy = amrex::min(ny-1,amrex::max(0,iy));
                unsigned int uiz = amrex::min(nz-1,amrex::max(0,iz));

                unsigned int cellid = 0;
                if (outer_depos_loop) {
                    cellid = (uiz * ny + uiy) * nx +
                    uix/depos_order_1 + ((uix%depos_order_1)*nx+depos_order_1-1)/depos_order_1;
                } else {
                    cellid = (uiz * ny + uiy) * nx + uix;
                }

                const amrex::Long pidx = poffset[cellid] - poffset[0] + old_size;

                amrex::Real r[3] = {0.,0.,0.};

                ParticleUtil::get_position_unit_cell(r, a_num_particles_per_cell, i_part);

                amrex::Real x = plo[0] + (i + r[0] + x_offset)*dx[0];
                amrex::Real y = plo[1] + (j + r[1] + y_offset)*dx[1];
                amrex::Real z = plo[2] + (k + r[2])*dx[2];

                const amrex::Real rsq = x*x + y*y;
                if (x >= a_bounds.hi(0) || x < a_bounds.lo(0) ||
                    y >= a_bounds.hi(1) || y < a_bounds.lo(1) ||
                    rsq > a_radius*a_radius ||
                    rsq < a_hollow_core_radius*a_hollow_core_radius ||
                    density_func(x, y, c_t) <= min_density) return;

                amrex::Real u[3] = {0.,0.,0.};
                ParticleUtil::get_gaussian_random_momentum(u, a_u_mean, a_u_std, engine);

                ParticleType& p = pstruct[pidx];
                p.id()   = pid + int(pidx);
                p.cpu()  = 0; // level 0
                p.pos(0) = x;
                p.pos(1) = y;
                p.pos(2) = z;

                arrdata[PlasmaIdx::w        ][pidx] = scale_fac * density_func(x, y, c_t);
                arrdata[PlasmaIdx::ux       ][pidx] = u[0] * c_light;
                arrdata[PlasmaIdx::uy       ][pidx] = u[1] * c_light;
                arrdata[PlasmaIdx::psi][pidx] = std::sqrt(1._rt+u[0]*u[0]+u[1]*u[1]+u[2]*u[2])-u[2];
                arrdata[PlasmaIdx::x_prev   ][pidx] = x;
                arrdata[PlasmaIdx::y_prev   ][pidx] = y;
                arrdata[PlasmaIdx::ux_half_step][pidx] = u[0] * c_light;
                arrdata[PlasmaIdx::uy_half_step][pidx] = u[1] * c_light;
                arrdata[PlasmaIdx::psi_half_step][pidx] = arrdata[PlasmaIdx::psi][pidx];
#ifdef HIPACE_USE_AB5_PUSH
#ifdef AMREX_USE_GPU
#pragma unroll
#endif
                for (int iforce = PlasmaIdx::Fx1; iforce <= PlasmaIdx::Fpsi5; ++iforce) {
                    arrdata[iforce][pidx] = 0._rt;
                }
#endif
                int_arrdata[PlasmaIdx::ion_lev][pidx] = init_ion_lev;
            });

            old_size += num_to_add;
        }
        if (m_do_symmetrize) {

            const amrex::Real x_mid2 = (ParticleGeom(lev).ProbLo(0) + ParticleGeom(lev).ProbHi(0));
            const amrex::Real y_mid2 = (ParticleGeom(lev).ProbLo(1) + ParticleGeom(lev).ProbHi(1));
            const amrex::Long mirror_offset = total_num_particles/4;
            amrex::ParallelFor(mirror_offset,
            [=] AMREX_GPU_DEVICE (amrex::Long pidx) noexcept
            {
                ParticleType& p = pstruct[pidx];
                const amrex::Real x = p.pos(0);
                const amrex::Real y = p.pos(1);
                const amrex::Real x_mirror = x_mid2 - x;
                const amrex::Real y_mirror = y_mid2 - y;

                const amrex::Real x_arr[3] = {x_mirror, x, x_mirror};
                const amrex::Real y_arr[3] = {y, y_mirror, y_mirror};
                const amrex::Real ux_arr[3] = {-1._rt, 1._rt, -1._rt};
                const amrex::Real uy_arr[3] = {1._rt, -1._rt, -1._rt};

#ifdef AMREX_USE_GPU
#pragma unroll
#endif
                for (int imirror=0; imirror<3; ++imirror) {
                    const amrex::Long midx = (imirror+1)*mirror_offset +pidx;
                    pstruct[midx] = p;
                    pstruct[midx].id() = pid + int(midx);
                    pstruct[midx].pos(0) = x_arr[imirror];
                    pstruct[midx].pos(1) = y_arr[imirror];

                    arrdata[PlasmaIdx::w][midx] = arrdata[PlasmaIdx::w][pidx];
                    arrdata[PlasmaIdx::ux][midx] = arrdata[PlasmaIdx::ux][pidx] * ux_arr[imirror];
                    arrdata[PlasmaIdx::uy][midx] = arrdata[PlasmaIdx::uy][pidx] * uy_arr[imirror];
                    arrdata[PlasmaIdx::psi][midx] = arrdata[PlasmaIdx::psi][pidx];
                    arrdata[PlasmaIdx::x_prev][midx] = x_arr[imirror];
                    arrdata[PlasmaIdx::y_prev][midx] = y_arr[imirror];
                    arrdata[PlasmaIdx::ux_half_step][midx] =
                        arrdata[PlasmaIdx::ux_half_step][pidx] * ux_arr[imirror];
                    arrdata[PlasmaIdx::uy_half_step][midx] =
                        arrdata[PlasmaIdx::uy_half_step][pidx] * uy_arr[imirror];
                    arrdata[PlasmaIdx::psi_half_step][midx] =
                        arrdata[PlasmaIdx::psi_half_step][pidx];
#ifdef HIPACE_USE_AB5_PUSH
#ifdef AMREX_USE_GPU
#pragma unroll
#endif
                    for (int iforce = PlasmaIdx::Fx1; iforce <= PlasmaIdx::Fpsi5; ++iforce) {
                        arrdata[iforce][midx] = 0._rt;
                    }
#endif
                    int_arrdata[PlasmaIdx::ion_lev][midx] = int_arrdata[PlasmaIdx::ion_lev][pidx];

                }
            });
        } else if (m_reproducible_temperature) {
            const amrex::Long mirror_offset = total_num_particles/(2*m_reproducible_temperature);
            const amrex::IntVect reproducible_temperature_dim = m_reproducible_temperature_dim;

            amrex::ParallelFor(mirror_offset,
            [=] AMREX_GPU_DEVICE (amrex::Long pidx) noexcept
            {
                ParticleType& p = pstruct[pidx];

                int icount = 0;
                for (int idim=0; idim<3; idim++) {
                    if (!reproducible_temperature_dim[idim]) continue;
                    for (int dir=-1; dir<=1; dir+=2){
                        const amrex::Long midx = icount*mirror_offset + pidx;
                        pstruct[midx] = p;
                        pstruct[midx].id() = pid + int(midx);
                        pstruct[midx].pos(0) = p.pos(0);
                        pstruct[midx].pos(1) = p.pos(1);
                        arrdata[PlasmaIdx::w][midx] = arrdata[PlasmaIdx::w][pidx];

                        const amrex::Real ux = reproducible_temperature_dim[0] ?
                            a_u_std[0]*sqrt(2._rt)*dir : 0._rt;
                        const amrex::Real uy = reproducible_temperature_dim[1] ?
                            a_u_std[1]*sqrt(2._rt)*dir : 0._rt;
                        const amrex::Real uz = reproducible_temperature_dim[2] ?
                            a_u_std[2]*sqrt(2._rt)*dir : 0._rt;
                        arrdata[PlasmaIdx::ux][midx] = ux * c_light;
                        arrdata[PlasmaIdx::uy][midx] = uy * c_light;
                        arrdata[PlasmaIdx::psi][midx] =
                            std::sqrt(1._rt + ux*ux + uy*uy + uz*uz) - uz*dir;
                        arrdata[PlasmaIdx::x_prev][midx] = p.pos(0);
                        arrdata[PlasmaIdx::y_prev][midx] = p.pos(1);
                        arrdata[PlasmaIdx::ux_half_step][midx] = ux;
                        arrdata[PlasmaIdx::uy_half_step][midx] = uz;
                        arrdata[PlasmaIdx::psi_half_step][midx] = arrdata[PlasmaIdx::psi_half_step][pidx];
    #ifdef HIPACE_USE_AB5_PUSH
                        for (int iforce = PlasmaIdx::Fx1; iforce <= PlasmaIdx::Fpsi5; ++iforce) {
                            arrdata[iforce][midx] = 0._rt;
                        }
    #endif
                        int_arrdata[PlasmaIdx::ion_lev][midx] = int_arrdata[PlasmaIdx::ion_lev][pidx];

                        icount++;
                    }
                }
            });
        }
    }
    AMREX_ASSERT(OK());
}

void
PlasmaParticleContainer::
InitIonizationModule (const amrex::Geometry& geom,
                      PlasmaParticleContainer* product_pc)
{
    HIPACE_PROFILE("PlasmaParticleContainer::InitIonizationModule()");

    using namespace amrex::literals;

    if (!m_can_ionize) return;
    m_product_pc = product_pc;
    amrex::ParmParse pp(m_name);
    std::string physical_element;
    getWithParser(pp, "element", physical_element);
    AMREX_ALWAYS_ASSERT_WITH_MESSAGE(ion_map_ids.count(physical_element) != 0,
        "There are no ionization energies available for this element. "
        "Please update src/utils/IonizationEnergiesTable.H using write_atomic_data_cpp.py");
    AMREX_ALWAYS_ASSERT_WITH_MESSAGE((std::abs(product_pc->m_charge / m_charge +1) < 1e-3),
        "Ion and Ionization product charges have to be opposite");
    // Get atomic number and ionization energies from file
    const int ion_element_id = ion_map_ids[physical_element];
    const int ion_atomic_number = ion_atomic_numbers[ion_element_id];
    amrex::Vector<amrex::Real> h_ionization_energies(ion_atomic_number);
    const int offset = ion_energy_offsets[ion_element_id];
    for(int i=0; i<ion_atomic_number; i++){
        h_ionization_energies[i] = table_ionization_energies[i+offset];
    }
    // Compute ADK prefactors (See Chen, JCP 236 (2013), equation (2))
    // For now, we assume l=0 and m=0.
    // The approximate expressions are used,
    // without Gamma function
    const PhysConst phys_const = make_constants_SI();
    const amrex::Real alpha = 0.0072973525693_rt;
    const amrex::Real r_e = 2.8179403227e-15_rt;
    const amrex::Real a3 = alpha * alpha * alpha;
    const amrex::Real a4 = a3 * alpha;
    const amrex::Real wa = a3 * phys_const.c / r_e;
    const amrex::Real Ea = phys_const.m_e * phys_const.c * phys_const.c / phys_const.q_e * a4 / r_e;
    const amrex::Real UH = table_ionization_energies[0];
    const amrex::Real l_eff = std::sqrt(UH/h_ionization_energies[0]) - 1._rt;
    // partial dx calculation for QSA
    auto dx = geom.CellSizeArray();
    const amrex::Real dt = dx[2] / phys_const.c;

    m_adk_power.resize(ion_atomic_number);
    m_adk_prefactor.resize(ion_atomic_number);
    m_adk_exp_prefactor.resize(ion_atomic_number);

    amrex::Real* AMREX_RESTRICT ionization_energies = h_ionization_energies.data();
    amrex::Real* AMREX_RESTRICT p_adk_power = m_adk_power.data();
    amrex::Real* AMREX_RESTRICT p_adk_prefactor = m_adk_prefactor.data();
    amrex::Real* AMREX_RESTRICT p_adk_exp_prefactor = m_adk_exp_prefactor.data();

    for (int i=0; i<ion_atomic_number; ++i)
    {
        const amrex::Real n_eff = (i+1) * std::sqrt(UH/ionization_energies[i]);
        const amrex::Real C2 = std::pow(2,2*n_eff)/(n_eff*std::tgamma(n_eff+l_eff+1)
                         * std::tgamma(n_eff-l_eff));
        p_adk_power[i] = -(2*n_eff - 1);
        const amrex::Real Uion = ionization_energies[i];
        p_adk_prefactor[i] = dt * wa * C2 * ( Uion/(2*UH) )
            * std::pow(2*std::pow((Uion/UH),3./2)*Ea,2*n_eff - 1);
        p_adk_exp_prefactor[i] = -2./3 * std::pow( Uion/UH,3./2) * Ea;
    }
}<|MERGE_RESOLUTION|>--- conflicted
+++ resolved
@@ -37,13 +37,7 @@
     const int num_ppc = AMREX_D_TERM( a_num_particles_per_cell[0],
                                       *a_num_particles_per_cell[1],
                                       *a_num_particles_per_cell[2]);
-<<<<<<< HEAD
-    amrex::Real scale_fac = Hipace::m_normalized_units ?
-        1./num_ppc : dx[0]*dx[1]*dx[2]/num_ppc;
-
-=======
     amrex::Real scale_fac = Hipace::m_normalized_units ? 1./num_ppc : dx[0]*dx[1]*dx[2]/num_ppc;
->>>>>>> 006e5a9f
 
     amrex::IntVect box_nodal{amrex::IndexType::CELL,amrex::IndexType::CELL,amrex::IndexType::CELL};
     amrex::IntVect box_grow{0, 0, 0};
@@ -105,12 +99,9 @@
         if (m_do_symmetrize) {
             total_num_particles *= 4;
             scale_fac /= 4.;
-<<<<<<< HEAD
         } else if (reproducible_temperature) {
             total_num_particles *= 2*reproducible_temperature;
             scale_fac /= 2.*reproducible_temperature;
-=======
->>>>>>> 006e5a9f
         }
 
         auto& particles = GetParticles(lev);
