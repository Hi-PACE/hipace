/* Copyright 2020-2022
 *
 * This file is part of HiPACE++.
 *
 * Authors: AlexanderSinn, Andrew Myers, Axel Huebl, MaxThevenet
 * Severin Diederichs, Weiqun Zhang
 * License: BSD-3-Clause-LBNL
 */
#include "PlasmaParticleContainer.H"
#include "utils/Constants.H"
#include "particles/particles_utils/ParticleUtil.H"
#include "Hipace.H"
#include "utils/HipaceProfilerWrapper.H"
#include "utils/IonizationEnergiesTable.H"
#include <cmath>

void
PlasmaParticleContainer::
InitParticles (const amrex::IntVect& a_num_particles_per_cell,
               const amrex::RealVect& a_u_std,
               const amrex::RealVect& a_u_mean,
               const amrex::Real a_radius,
               const amrex::Real a_hollow_core_radius)
{
    HIPACE_PROFILE("PlasmaParticleContainer::InitParticles");
    using namespace amrex::literals;
    clearParticles();
    const int lev = 0;
    const auto dx = ParticleGeom(lev).CellSizeArray();
    const auto plo = ParticleGeom(lev).ProbLoArray();
    const amrex::RealBox a_bounds = ParticleGeom(lev).ProbDomain();

    const int depos_order_1 = Hipace::m_depos_order_xy + 1;
    const bool outer_depos_loop = Hipace::m_outer_depos_loop;

    const int num_ppc = AMREX_D_TERM( a_num_particles_per_cell[0],
                                      *a_num_particles_per_cell[1],
                                      *a_num_particles_per_cell[2]);
    amrex::Real scale_fac = Hipace::m_normalized_units ? 1./num_ppc : dx[0]*dx[1]*dx[2]/num_ppc;

    amrex::IntVect box_nodal{amrex::IndexType::CELL,amrex::IndexType::CELL,amrex::IndexType::CELL};
    amrex::IntVect box_grow{0, 0, 0};
    amrex::Real x_offset = 0._rt;
    amrex::Real y_offset = 0._rt;

    if (ParticleGeom(lev).Domain().length(0) % 2 == 1 && a_num_particles_per_cell[0] % 2 == 1) {
        box_nodal[0] = amrex::IndexType::NODE;
        box_grow[0] = -1;
        x_offset = -0.5_rt;
    }

    if (ParticleGeom(lev).Domain().length(1) % 2 == 1 && a_num_particles_per_cell[1] % 2 == 1) {
        box_nodal[1] = amrex::IndexType::NODE;
        box_grow[1] = -1;
        y_offset = -0.5_rt;
    }

    // Reset first ID to 1 as we create a fresh plasma each time we call this function
    ParticleType::NextID(1);

    for(amrex::MFIter mfi = MakeMFIter(lev, DfltMfi); mfi.isValid(); ++mfi)
    {
        const amrex::Box& tile_box  = mfi.tilebox(box_nodal, box_grow);

        const auto lo = amrex::lbound(tile_box);
        const auto hi = amrex::ubound(tile_box);

        UpdateDensityFunction();
        auto density_func = m_density_func;
        const amrex::Real c_light = get_phys_const().c;
        const amrex::Real c_t = c_light * Hipace::m_physical_time;
        const amrex::Real min_density = m_min_density;

        // Count the total number of particles so only one resize is needed
        amrex::Long total_num_particles = amrex::Reduce::Sum<amrex::Long>(tile_box.numPts(),
            [=] AMREX_GPU_DEVICE (amrex::Long idx) noexcept
            {
                auto [i,j,k] = tile_box.atOffset3d(idx).arr;

                amrex::Long num_particles_cell = 0;
                for (int i_part=0; i_part<num_ppc; ++i_part)
                {
                    amrex::Real r[3];
                    ParticleUtil::get_position_unit_cell(r, a_num_particles_per_cell, i_part);

                    amrex::Real x = plo[0] + (i + r[0] + x_offset)*dx[0];
                    amrex::Real y = plo[1] + (j + r[1] + y_offset)*dx[1];

                    const amrex::Real rsq = x*x + y*y;
                    if (x >= a_bounds.hi(0) || x < a_bounds.lo(0) ||
                        y >= a_bounds.hi(1) || y < a_bounds.lo(1) ||
                        rsq > a_radius*a_radius ||
                        rsq < a_hollow_core_radius*a_hollow_core_radius ||
                        density_func(x, y, c_t) <= min_density) continue;

                    num_particles_cell += 1;
                }
                return num_particles_cell;
            });

        if (m_do_symmetrize) {
            total_num_particles *= 4;
            scale_fac /= 4.;
        }

        auto& particles = GetParticles(lev);
        auto& particle_tile = particles[std::make_pair(mfi.index(), mfi.LocalTileIndex())];

        auto old_size = particle_tile.size();
        const auto new_size = old_size + total_num_particles;
        particle_tile.resize(new_size);

        const int pid = ParticleType::NextID();
        ParticleType::NextID(pid + total_num_particles);

        auto arrdata = particle_tile.GetStructOfArrays().realarray();
        auto int_arrdata = particle_tile.GetStructOfArrays().intarray();
        const int init_ion_lev = m_init_ion_lev;

        // The loop over particles is outside the loop over cells
        // so that particles in the same cell are far apart.
        // This makes current deposition faster.
        for (int i_part=0; i_part<num_ppc; ++i_part)
        {
            amrex::Gpu::DeviceVector<unsigned int> counts(tile_box.numPts(), 0);
            unsigned int* pcount = counts.dataPtr();

            amrex::Gpu::DeviceVector<unsigned int> offsets(tile_box.numPts());
            unsigned int* poffset = offsets.dataPtr();

            amrex::ParallelFor(tile_box,
            [=] AMREX_GPU_DEVICE (int i, int j, int k) noexcept
            {
                amrex::Real r[3];

                ParticleUtil::get_position_unit_cell(r, a_num_particles_per_cell, i_part);

                amrex::Real x = plo[0] + (i + r[0] + x_offset)*dx[0];
                amrex::Real y = plo[1] + (j + r[1] + y_offset)*dx[1];

                const amrex::Real rsq = x*x + y*y;
                if (x >= a_bounds.hi(0) || x < a_bounds.lo(0) ||
                    y >= a_bounds.hi(1) || y < a_bounds.lo(1) ||
                    rsq > a_radius*a_radius ||
                    rsq < a_hollow_core_radius*a_hollow_core_radius ||
                    density_func(x, y, c_t) <= min_density) return;

                int ix = i - lo.x;
                int iy = j - lo.y;
                int iz = k - lo.z;
                int nx = hi.x-lo.x+1;
                int ny = hi.y-lo.y+1;
                int nz = hi.z-lo.z+1;
                unsigned int uix = amrex::min(nx-1,amrex::max(0,ix));
                unsigned int uiy = amrex::min(ny-1,amrex::max(0,iy));
                unsigned int uiz = amrex::min(nz-1,amrex::max(0,iz));

                unsigned int cellid = 0;
                if (outer_depos_loop) {
                    // ordering of axes from fastest to slowest:
                    // x/depos_order_1 to match deposition
                    // x%depos_order_1
                    // y
                    // z (not used)
                    // ppc
                    cellid = (uiz * ny + uiy) * nx +
                    uix/depos_order_1 + ((uix%depos_order_1)*nx+depos_order_1-1)/depos_order_1;
                } else {
                    // ordering of axes from fastest to slowest:
                    // x
                    // y
                    // z (not used)
                    // ppc
                    cellid = (uiz * ny + uiy) * nx + uix;
                }

                pcount[cellid] = 1;
            });

            unsigned int num_to_add =
                amrex::Scan::ExclusiveSum(counts.size(), counts.data(), offsets.data());

            if (num_to_add == 0) continue;

            amrex::ParallelForRNG(tile_box,
            [=] AMREX_GPU_DEVICE (int i, int j, int k, const amrex::RandomEngine& engine) noexcept
            {
                int ix = i - lo.x;
                int iy = j - lo.y;
                int iz = k - lo.z;
                int nx = hi.x-lo.x+1;
                int ny = hi.y-lo.y+1;
                int nz = hi.z-lo.z+1;
                unsigned int uix = amrex::min(nx-1,amrex::max(0,ix));
                unsigned int uiy = amrex::min(ny-1,amrex::max(0,iy));
                unsigned int uiz = amrex::min(nz-1,amrex::max(0,iz));

                unsigned int cellid = 0;
                if (outer_depos_loop) {
                    cellid = (uiz * ny + uiy) * nx +
                    uix/depos_order_1 + ((uix%depos_order_1)*nx+depos_order_1-1)/depos_order_1;
                } else {
                    cellid = (uiz * ny + uiy) * nx + uix;
                }

                const amrex::Long pidx = poffset[cellid] - poffset[0] + old_size;

                amrex::Real r[3] = {0.,0.,0.};

                ParticleUtil::get_position_unit_cell(r, a_num_particles_per_cell, i_part);

                amrex::Real x = plo[0] + (i + r[0] + x_offset)*dx[0];
                amrex::Real y = plo[1] + (j + r[1] + y_offset)*dx[1];
                amrex::Real z = plo[2] + (k + r[2])*dx[2];

                const amrex::Real rsq = x*x + y*y;
                if (x >= a_bounds.hi(0) || x < a_bounds.lo(0) ||
                    y >= a_bounds.hi(1) || y < a_bounds.lo(1) ||
                    rsq > a_radius*a_radius ||
                    rsq < a_hollow_core_radius*a_hollow_core_radius ||
                    density_func(x, y, c_t) <= min_density) return;

                amrex::Real u[3] = {0.,0.,0.};
                ParticleUtil::get_gaussian_random_momentum(u, a_u_mean, a_u_std, engine);

<<<<<<< HEAD
                int_arrdata[PlasmaIdx::id       ][pidx] = pid + int(pidx);
                int_arrdata[PlasmaIdx::cpu      ][pidx] = 0; // level 0
                arrdata[PlasmaIdx::x        ][pidx] = x;
                arrdata[PlasmaIdx::y        ][pidx] = y;
                arrdata[PlasmaIdx::z        ][pidx] = z;
=======
                int_arrdata[PlasmaIdx::id ][pidx] = pid + int(pidx);
                int_arrdata[PlasmaIdx::cpu][pidx] = 0; // level 0
                arrdata[PlasmaIdx::x      ][pidx] = x;
                arrdata[PlasmaIdx::y      ][pidx] = y;
                arrdata[PlasmaIdx::z      ][pidx] = z;
>>>>>>> 5dd5d236

                arrdata[PlasmaIdx::w      ][pidx] = scale_fac * density_func(x, y, c_t);
                arrdata[PlasmaIdx::ux     ][pidx] = u[0] * c_light;
                arrdata[PlasmaIdx::uy     ][pidx] = u[1] * c_light;
                arrdata[PlasmaIdx::psi][pidx] = std::sqrt(1._rt+u[0]*u[0]+u[1]*u[1]+u[2]*u[2])-u[2];
                arrdata[PlasmaIdx::x_prev ][pidx] = x;
                arrdata[PlasmaIdx::y_prev ][pidx] = y;
                arrdata[PlasmaIdx::ux_half_step ][pidx] = u[0] * c_light;
                arrdata[PlasmaIdx::uy_half_step ][pidx] = u[1] * c_light;
                arrdata[PlasmaIdx::psi_half_step][pidx] = arrdata[PlasmaIdx::psi][pidx];
#ifdef HIPACE_USE_AB5_PUSH
#ifdef AMREX_USE_GPU
#pragma unroll
#endif
                for (int iforce = PlasmaIdx::Fx1; iforce <= PlasmaIdx::Fpsi5; ++iforce) {
                    arrdata[iforce][pidx] = 0._rt;
                }
#endif
                int_arrdata[PlasmaIdx::ion_lev][pidx] = init_ion_lev;
            });

            old_size += num_to_add;
        }
        if (m_do_symmetrize) {

            const amrex::Real x_mid2 = (ParticleGeom(lev).ProbLo(0) + ParticleGeom(lev).ProbHi(0));
            const amrex::Real y_mid2 = (ParticleGeom(lev).ProbLo(1) + ParticleGeom(lev).ProbHi(1));
            const amrex::Long mirror_offset = total_num_particles/4;
            amrex::ParallelFor(mirror_offset,
            [=] AMREX_GPU_DEVICE (amrex::Long pidx) noexcept
            {
                const amrex::Real x = arrdata[PlasmaIdx::x][pidx];
                const amrex::Real y = arrdata[PlasmaIdx::y][pidx];
                const amrex::Real x_mirror = x_mid2 - x;
                const amrex::Real y_mirror = y_mid2 - y;

                const amrex::Real x_arr[3] = {x_mirror, x, x_mirror};
                const amrex::Real y_arr[3] = {y, y_mirror, y_mirror};
                const amrex::Real ux_arr[3] = {-1._rt, 1._rt, -1._rt};
                const amrex::Real uy_arr[3] = {1._rt, -1._rt, -1._rt};

#ifdef AMREX_USE_GPU
#pragma unroll
#endif
                for (int imirror=0; imirror<3; ++imirror) {
                    const amrex::Long midx = (imirror+1)*mirror_offset +pidx;

                    int_arrdata[PlasmaIdx::id][midx] = pid + int(midx);
                    int_arrdata[PlasmaIdx::cpu][midx] = 0; // level 0
                    arrdata[PlasmaIdx::x][midx] = x_arr[imirror];
                    arrdata[PlasmaIdx::y][midx] = y_arr[imirror];
                    arrdata[PlasmaIdx::z][midx] = arrdata[PlasmaIdx::z][pidx];

                    arrdata[PlasmaIdx::w][midx] = arrdata[PlasmaIdx::w][pidx];
                    arrdata[PlasmaIdx::ux][midx] = arrdata[PlasmaIdx::ux][pidx] * ux_arr[imirror];
                    arrdata[PlasmaIdx::uy][midx] = arrdata[PlasmaIdx::uy][pidx] * uy_arr[imirror];
                    arrdata[PlasmaIdx::psi][midx] = arrdata[PlasmaIdx::psi][pidx];
                    arrdata[PlasmaIdx::x_prev][midx] = x_arr[imirror];
                    arrdata[PlasmaIdx::y_prev][midx] = y_arr[imirror];
                    arrdata[PlasmaIdx::ux_half_step][midx] =
                        arrdata[PlasmaIdx::ux_half_step][pidx] * ux_arr[imirror];
                    arrdata[PlasmaIdx::uy_half_step][midx] =
                        arrdata[PlasmaIdx::uy_half_step][pidx] * uy_arr[imirror];
                    arrdata[PlasmaIdx::psi_half_step][midx] =
                        arrdata[PlasmaIdx::psi_half_step][pidx];
#ifdef HIPACE_USE_AB5_PUSH
#ifdef AMREX_USE_GPU
#pragma unroll
#endif
                    for (int iforce = PlasmaIdx::Fx1; iforce <= PlasmaIdx::Fpsi5; ++iforce) {
                        arrdata[iforce][midx] = 0._rt;
                    }
#endif
                    int_arrdata[PlasmaIdx::ion_lev][midx] = int_arrdata[PlasmaIdx::ion_lev][pidx];

        }
    });
}
    }

    AMREX_ASSERT(OK());
}

void
PlasmaParticleContainer::
InitIonizationModule (const amrex::Geometry& geom,
                      PlasmaParticleContainer* product_pc)
{
    HIPACE_PROFILE("PlasmaParticleContainer::InitIonizationModule()");

    using namespace amrex::literals;

    if (!m_can_ionize) return;
    m_product_pc = product_pc;
    amrex::ParmParse pp(m_name);
    std::string physical_element;
    getWithParser(pp, "element", physical_element);
    AMREX_ALWAYS_ASSERT_WITH_MESSAGE(ion_map_ids.count(physical_element) != 0,
        "There are no ionization energies available for this element. "
        "Please update src/utils/IonizationEnergiesTable.H using write_atomic_data_cpp.py");
    AMREX_ALWAYS_ASSERT_WITH_MESSAGE((std::abs(product_pc->m_charge / m_charge +1) < 1e-3),
        "Ion and Ionization product charges have to be opposite");
    // Get atomic number and ionization energies from file
    const int ion_element_id = ion_map_ids[physical_element];
    const int ion_atomic_number = ion_atomic_numbers[ion_element_id];
    amrex::Vector<amrex::Real> h_ionization_energies(ion_atomic_number);
    const int offset = ion_energy_offsets[ion_element_id];
    for(int i=0; i<ion_atomic_number; i++){
        h_ionization_energies[i] = table_ionization_energies[i+offset];
    }
    // Compute ADK prefactors (See Chen, JCP 236 (2013), equation (2))
    // For now, we assume l=0 and m=0.
    // The approximate expressions are used,
    // without Gamma function
    const PhysConst phys_const = make_constants_SI();
    const amrex::Real alpha = 0.0072973525693_rt;
    const amrex::Real r_e = 2.8179403227e-15_rt;
    const amrex::Real a3 = alpha * alpha * alpha;
    const amrex::Real a4 = a3 * alpha;
    const amrex::Real wa = a3 * phys_const.c / r_e;
    const amrex::Real Ea = phys_const.m_e * phys_const.c * phys_const.c / phys_const.q_e * a4 / r_e;
    const amrex::Real UH = table_ionization_energies[0];
    const amrex::Real l_eff = std::sqrt(UH/h_ionization_energies[0]) - 1._rt;
    // partial dx calculation for QSA
    auto dx = geom.CellSizeArray();
    const amrex::Real dt = dx[2] / phys_const.c;

    m_adk_power.resize(ion_atomic_number);
    m_adk_prefactor.resize(ion_atomic_number);
    m_adk_exp_prefactor.resize(ion_atomic_number);

    amrex::Real* AMREX_RESTRICT ionization_energies = h_ionization_energies.data();
    amrex::Real* AMREX_RESTRICT p_adk_power = m_adk_power.data();
    amrex::Real* AMREX_RESTRICT p_adk_prefactor = m_adk_prefactor.data();
    amrex::Real* AMREX_RESTRICT p_adk_exp_prefactor = m_adk_exp_prefactor.data();

    for (int i=0; i<ion_atomic_number; ++i)
    {
        const amrex::Real n_eff = (i+1) * std::sqrt(UH/ionization_energies[i]);
        const amrex::Real C2 = std::pow(2,2*n_eff)/(n_eff*std::tgamma(n_eff+l_eff+1)
                         * std::tgamma(n_eff-l_eff));
        p_adk_power[i] = -(2*n_eff - 1);
        const amrex::Real Uion = ionization_energies[i];
        p_adk_prefactor[i] = dt * wa * C2 * ( Uion/(2*UH) )
            * std::pow(2*std::pow((Uion/UH),3./2)*Ea,2*n_eff - 1);
        p_adk_exp_prefactor[i] = -2./3 * std::pow( Uion/UH,3./2) * Ea;
    }
}<|MERGE_RESOLUTION|>--- conflicted
+++ resolved
@@ -223,19 +223,11 @@
                 amrex::Real u[3] = {0.,0.,0.};
                 ParticleUtil::get_gaussian_random_momentum(u, a_u_mean, a_u_std, engine);
 
-<<<<<<< HEAD
-                int_arrdata[PlasmaIdx::id       ][pidx] = pid + int(pidx);
-                int_arrdata[PlasmaIdx::cpu      ][pidx] = 0; // level 0
-                arrdata[PlasmaIdx::x        ][pidx] = x;
-                arrdata[PlasmaIdx::y        ][pidx] = y;
-                arrdata[PlasmaIdx::z        ][pidx] = z;
-=======
                 int_arrdata[PlasmaIdx::id ][pidx] = pid + int(pidx);
                 int_arrdata[PlasmaIdx::cpu][pidx] = 0; // level 0
                 arrdata[PlasmaIdx::x      ][pidx] = x;
                 arrdata[PlasmaIdx::y      ][pidx] = y;
                 arrdata[PlasmaIdx::z      ][pidx] = z;
->>>>>>> 5dd5d236
 
                 arrdata[PlasmaIdx::w      ][pidx] = scale_fac * density_func(x, y, c_t);
                 arrdata[PlasmaIdx::ux     ][pidx] = u[0] * c_light;
