/* Copyright 2021-2022
 *
 * This file is part of HiPACE++.
 *
 * Authors: AlexanderSinn, MaxThevenet, Severin Diederichs
 * License: BSD-3-Clause-LBNL
 */
#ifndef MULTIPLASMA_H_
#define MULTIPLASMA_H_

#include "PlasmaParticleContainer.H"
#include "particles/sorting/TileSort.H"
#include "fields/Fields.H"
#include "laser/MultiLaser.H"
#include "particles/collisions/CoulombCollision.H"

class MultiPlasma
{

public:

    /** Constructor
     */
    MultiPlasma ();

    /** Destructor */
    ~MultiPlasma () {}

    /** \brief Loop over plasma species and initialize them.
     *
     * \param[in] slice_ba slice boxarray, on which plasma particles are defined
     * \param[in] slice_dm DistributionMapping of the transverse slice domain
     * \param[in] slice_gm slice geometry
     * \param[in] gm Geometry of the simulation, to get the cell size
     */
    void InitData (amrex::Vector<amrex::BoxArray> slice_ba,
                   amrex::Vector<amrex::DistributionMapping> slice_dm,
                   amrex::Vector<amrex::Geometry> slice_gm, amrex::Vector<amrex::Geometry> gm);


    /** Loop over plasma species and depose their currents into the current 2D slice in fields
     *
     * \param[in,out] fields the general field class, modified by this function
     * \param[in] multi_laser Lasers that affects the plasma during the deposition
     * \param[in] which_slice defines if this or the next slice is handled
     * \param[in] deposit_jx_jy if true, deposit to jx and jy
     * \param[in] deposit_jz if true, deposit to jz
     * \param[in] deposit_rho if true, deposit to rho
     * \param[in] deposit_chi if true, deposit chi
     * \param[in] gm Geometry of the simulation, to get the cell size etc.
     * \param[in] lev MR level
     */
    void DepositCurrent (
        Fields & fields, const MultiLaser & multi_laser, int which_slice, bool deposit_jx_jy,
        bool deposit_jz, bool deposit_rho, bool deposit_chi,
        amrex::Vector<amrex::Geometry> const& gm, int const lev);

    /** Loop over plasma species and depose Sx and Sy into the current 2D slice in fields
     *
     * \param[in,out] fields the general field class, modified by this function
     * \param[in] multi_laser Lasers that affects the plasma during the deposition
     * \param[in] gm Geometry of the simulation, to get the cell size etc.
     * \param[in] lev MR level
     */
    void ExplicitDeposition (Fields& fields, const MultiLaser& multi_laser,
                             amrex::Vector<amrex::Geometry> const& gm, int const lev);

    /** \brief Return max density, to compute the adaptive time step.
     *
     * the max is taken across species AND include m_adaptive_density, giving a way to
     * specify a density to the adaptive time step calculator even with no plasma species.
     */
    amrex::Real maxDensity (amrex::Real z) const;

    /** \brief Gather field values and push particles
     *
     * \param[in,out] fields the general field class, modified by this function
     * \param[in] multi_laser Lasers that affects the plasma during the deposition
     * \param[in] gm Geometry of the simulation, to get the cell size etc.
     * \param[in] temp_slice if true, the temporary data (x_temp, ...) will be used
     * \param[in] lev MR level
     */
    void AdvanceParticles (
        const Fields & fields, const MultiLaser & multi_laser, amrex::Vector<amrex::Geometry> const& gm,
        bool temp_slice, int lev);

<<<<<<< HEAD
=======
    /** \brief Resets the particle position x, y, to x_prev, y_prev
     */
    void ResetParticles ();

>>>>>>> 248c6c7c
    /** \brief Loop over plasma species and deposit their neutralizing background, if needed
     *
     * \param[in,out] fields the general field class, modified by this function
     * \param[in] multi_laser that affects the plasma during the deposition
     * \param[in] which_slice slice in which the densities are deposited
     * \param[in] gm Geometry of the simulation, to get the cell size etc.
     * \param[in] lev MR level
     */
    void DepositNeutralizingBackground (
        Fields & fields, const MultiLaser & multi_laser, int which_slice,
        amrex::Vector<amrex::Geometry> const& gm, int const lev);

    /** Calculates Ionization Probability and makes new Plasma Particles
     *
     * \param[in] lev MR level
     * \param[in] geom Geometry of the simulation, to get the cell size
     * \param[in] fields the general field class
     */
    void DoFieldIonization (const int lev, const amrex::Geometry& geom, const Fields& fields);

    bool IonizationOn () const;
    /** \brief whether any plasma species uses a neutralizing background, e.g. no ion motion */
    bool AnySpeciesNeutralizeBackground () const;

    /** \brief sort particles of all containers by tile logically, and store results in m_all_bins
     *
     * \param[in] bx transverse box on which the particles are sorted
     * \param[in] geom Geometry object
     */
    void TileSort (amrex::Box bx, amrex::Geometry geom);

    /** returns a Vector of names of the plasmas */
    const amrex::Vector<std::string>& GetNames() const {return m_names;}

    /** returns number of plasma species */
    int GetNPlasmas() const {return m_nplasmas;}

    /** Perform binary elastic Coulomb collision, inter- and/or intra-species.
     *
     * The algorithm implemented is that of [Perez et al., Phys. Plasmas 19, 083104 (2012)]
     *
     * \param[in] lev MR level
     * \param[in] bx box on which plasma particles are sorted per-cell and collide together
     * \param[in] geom Corresponding gemetry
     */
    void doCoulombCollision (int lev, amrex::Box bx, amrex::Geometry geom);

    /** Reorder particles to speed-up current deposition
     * \param[in] islice zeta slice index
     */
    void ReorderParticles (const int islice);

    /** \brief Store the finest level of every plasma particle in the cpu() attribute.
     * \param[in] nlev number of MR levels
     * \param[in] geom3D Geometry object for the whole domain
     * \param[in] islice current slice
     */
    void TagByLevel (const int nlev, amrex::Vector<amrex::Geometry> geom3D, const int islice);

    int m_sort_bin_size {32}; /**< Tile size to sort plasma particles */

    /** Number of binary collisions */
    int m_ncollisions = 0;

    amrex::Vector<PlasmaParticleContainer> m_all_plasmas; /**< contains all plasma containers */
    int m_nplasmas = 0; /**< number of plasma containers */

    amrex::Vector<PlasmaBins> m_all_bins; /**< Logical tile bins for all plasma containers */
private:
    amrex::Vector<std::string> m_names {"no_plasma"}; /**< names of all plasma containers */
    /** Background (hypothetical) density, used to compute the adaptive time step */
    amrex::Real m_adaptive_density = 0.;

    /** User-input names of the binary collisions to be used */
    std::vector<std::string> m_collision_names;
    /** Vector of binary collisions */
    amrex::Vector< CoulombCollision > m_all_collisions;
};

#endif // MULTIPLASMA_H_<|MERGE_RESOLUTION|>--- conflicted
+++ resolved
@@ -84,13 +84,6 @@
         const Fields & fields, const MultiLaser & multi_laser, amrex::Vector<amrex::Geometry> const& gm,
         bool temp_slice, int lev);
 
-<<<<<<< HEAD
-=======
-    /** \brief Resets the particle position x, y, to x_prev, y_prev
-     */
-    void ResetParticles ();
-
->>>>>>> 248c6c7c
     /** \brief Loop over plasma species and deposit their neutralizing background, if needed
      *
      * \param[in,out] fields the general field class, modified by this function
