#ifndef MULTIBEAM_H_
#define MULTIBEAM_H_

#include "BeamParticleContainer.H"
#include "fields/Fields.H"
#include "particles/BinSort.H"
#include "particles/BoxSort.H"

class MultiBeam
{

public:

    /** Constructor
     * \param[in] amr_core AmrCore object
     */
    MultiBeam (amrex::AmrCore* amr_core);

    /** Destructor
     */
    ~MultiBeam () {}

    /** Loop over all beam species and deposit their current on the 2D XY slice
     * \param[in] fields Field object, with 2D slice MultiFabs
     * \param[in] geom Geometry object at level lev
     * \param[in] lev MR level
     * \param[in] islice slice index in which the current is stored
     * \param[in] bx current box to calculate in loop over longutidinal boxes
     * \param[in] bins Vector (over species) of particles sorted by slices
     * \param[in] a_box_sorter_vec Vector (over species) of particles sorted by box
     * \param[in] ibox index of the current box
     */
    void DepositCurrentSlice (
        Fields& fields, const amrex::Geometry& geom, const int lev, int islice, const amrex::Box bx,
        amrex::Vector<amrex::DenseBins<BeamParticleContainer::ParticleType>> bins,
        const amrex::Vector<BoxSorter>& a_box_sorter_vec, const int ibox);

    /** Loop over all beam species and build and return the indices of particles sorted per slice
     * \param[in] lev MR level
     * \param[in] ibox box index
     * \param[in] bx 3D box on which per-slice sorting is done
     * \param[in] geom Geometry of the simulation domain
     * \param[in] a_box_sorter_vec Vector (over species) of particles sorted by box
     */
    amrex::Vector<amrex::DenseBins<BeamParticleContainer::ParticleType>>
    findParticlesInEachSlice (int lev, int ibox, amrex::Box bx, amrex::Geometry& geom,
                              const amrex::Vector<BoxSorter>& a_box_sorter_vec);

    /** \brief Loop over all beam species and sort particles by box
     *
     * \param[in] a_box_sorter_vec Vector of BoxSorter objects for each beam species
     * \param[in] a_ba BoxArray object to put the particles into
     * \param[in] a_geom Geometry object with the low corner of the domain
     */
    void
    sortParticlesByBox (
        amrex::Vector<BoxSorter>& a_box_sorter_vec,
        const amrex::BoxArray a_ba, const amrex::Geometry& a_geom);

    /** Loop over all beam species and advance slice islice of all beam species
     * \param[in] fields Field object, with 2D slice MultiFabs
     * \param[in] gm Geometry object at level lev
     * \param[in] lev MR level
     * \param[in] islice slice index in which the current is stored
     * \param[in] bx current box to calculate in loop over longutidinal boxes
     * \param[in] bins Vector (over species) of particles sorted by slices
     * \param[in] a_box_sorter_vec Vector (over species) of particles sorted by box
     * \param[in] ibox index of the current box
     */
    void AdvanceBeamParticlesSlice (
        Fields& fields, amrex::Geometry const& gm, int const lev, const int islice, const amrex::Box bx,
        amrex::Vector<amrex::DenseBins<BeamParticleContainer::ParticleType>>& bins,
        const amrex::Vector<BoxSorter>& a_box_sorter_vec, const int ibox);

    /** Loop over species and dump them to plotfile
     * \param[in] filename name of the output file
     */
    void WritePlotFile (const std::string& filename);

    /** Loop over species and init them
     * \param[in] geom Simulation geometry
     */
    void InitData (const amrex::Geometry& geom);

    /** Return 1 species
     * \param[in] i index of the beam
     */
    BeamParticleContainer& getBeam (int i) {return m_all_beams[i];};

    /** returns the number of beams */
    int get_nbeams () const {return m_nbeams;};

    /** returns the name of a beam */
    std::string get_name (int i) const {return m_all_beams[i].get_name();};

    /** returns the local number of particles of a beam */
    unsigned long long get_local_n_part (int i) const
        {return m_all_beams[i].TotalNumberOfParticles(1,1);};

    /** returns the local number of particles of a beam */
    unsigned long long get_total_num_particles (int i) const
        {return m_all_beams[i].get_total_num_particles();};

<<<<<<< HEAD
    /** \brief Converts momenta from code convention (gamma * v) to SI (m * gamma * v) and vice-versa. */
    void ConvertUnits (ConvertDirection convert_dir);

    /** \brief Check that all beams have the same number of Real components
     * and return this number */
    int NumRealComps ();

    /** \brief Check that all beams have the same number of Int components
     * and return this number */
    int NumIntComps ();
=======
    /** returns the number of beam particles of the upstream ranks */
    int get_upstream_n_part (int i) const {return m_all_beams[i].get_upstream_n_part();};

#ifdef AMREX_USE_MPI
    /** Loop over beams and pass total number of beam particles on upstream ranks */
    void NotifyNumParticles (MPI_Comm a_comm_z);

    /** Loop over beams and receive total number of beam particles on upstream ranks */
    void WaitNumParticles (MPI_Comm a_comm_z);

    /** Redistribute the particles on a slice, meaning particles, which left the box are returned
     * periodically and if peridicity = 0, their weight is set to 0
     * \param[in] lev MR level
     */
    void RedistributeSlice (int const lev);
#endif
>>>>>>> ef215e6d
private:

    amrex::Vector<BeamParticleContainer> m_all_beams; /**< contains all beam containers */
    amrex::Vector<std::string> m_names; /**< names of all beam containers */
    int m_nbeams {0}; /**< number of beam containers */
};

#endif // MULTIBEAM_H_<|MERGE_RESOLUTION|>--- conflicted
+++ resolved
@@ -101,10 +101,6 @@
     unsigned long long get_total_num_particles (int i) const
         {return m_all_beams[i].get_total_num_particles();};
 
-<<<<<<< HEAD
-    /** \brief Converts momenta from code convention (gamma * v) to SI (m * gamma * v) and vice-versa. */
-    void ConvertUnits (ConvertDirection convert_dir);
-
     /** \brief Check that all beams have the same number of Real components
      * and return this number */
     int NumRealComps ();
@@ -112,24 +108,6 @@
     /** \brief Check that all beams have the same number of Int components
      * and return this number */
     int NumIntComps ();
-=======
-    /** returns the number of beam particles of the upstream ranks */
-    int get_upstream_n_part (int i) const {return m_all_beams[i].get_upstream_n_part();};
-
-#ifdef AMREX_USE_MPI
-    /** Loop over beams and pass total number of beam particles on upstream ranks */
-    void NotifyNumParticles (MPI_Comm a_comm_z);
-
-    /** Loop over beams and receive total number of beam particles on upstream ranks */
-    void WaitNumParticles (MPI_Comm a_comm_z);
-
-    /** Redistribute the particles on a slice, meaning particles, which left the box are returned
-     * periodically and if peridicity = 0, their weight is set to 0
-     * \param[in] lev MR level
-     */
-    void RedistributeSlice (int const lev);
-#endif
->>>>>>> ef215e6d
 private:
 
     amrex::Vector<BeamParticleContainer> m_all_beams; /**< contains all beam containers */
