#ifndef MULTIBEAM_H_
#define MULTIBEAM_H_

#include "BeamParticleContainer.H"
#include "fields/Fields.H"
#include "particles/BinSort.H"
#include "particles/BoxSort.H"

class MultiBeam
{

public:

    /** Constructor
     * \param[in] amr_core AmrCore object
     */
    MultiBeam (amrex::AmrCore* amr_core);

    /** Destructor
     */
    ~MultiBeam () {}

    /** Loop over all beam species and deposit their current on the 2D XY slice
     * \param[in] fields Field object, with 2D slice MultiFabs
     * \param[in] geom Geometry object at level lev
     * \param[in] lev MR level
     * \param[in] islice slice index in which the current is stored
     * \param[in] bx current box to calculate in loop over longutidinal boxes
     * \param[in] bins Vector (over species) of particles sorted by slices
     * \param[in] a_box_sorter_vec Vector (over species) of particles sorted by box
     * \param[in] ibox index of the current box
<<<<<<< HEAD
=======
     * \param[in] do_beam_jx_jy_deposition whether the beam deposits Jx and Jy
>>>>>>> d2cd531c
     */
    void DepositCurrentSlice (
        Fields& fields, const amrex::Geometry& geom, const int lev, int islice, const amrex::Box bx,
        amrex::Vector<amrex::DenseBins<BeamParticleContainer::ParticleType>> bins,
<<<<<<< HEAD
        const amrex::Vector<BoxSorter>& a_box_sorter_vec, const int ibox);
=======
        const amrex::Vector<BoxSorter>& a_box_sorter_vec, const int ibox,
        const bool do_beam_jx_jy_deposition);
>>>>>>> d2cd531c

    /** Loop over all beam species and build and return the indices of particles sorted per slice
     * \param[in] lev MR level
     * \param[in] ibox box index
     * \param[in] bx 3D box on which per-slice sorting is done
     * \param[in] geom Geometry of the simulation domain
     * \param[in] a_box_sorter_vec Vector (over species) of particles sorted by box
     */
    amrex::Vector<amrex::DenseBins<BeamParticleContainer::ParticleType>>
    findParticlesInEachSlice (int lev, int ibox, amrex::Box bx, amrex::Geometry& geom,
                              const amrex::Vector<BoxSorter>& a_box_sorter_vec);

    /** \brief Loop over all beam species and sort particles by box
     *
     * \param[in] a_box_sorter_vec Vector of BoxSorter objects for each beam species
     * \param[in] a_ba BoxArray object to put the particles into
     * \param[in] a_geom Geometry object with the low corner of the domain
     */
    void
    sortParticlesByBox (
        amrex::Vector<BoxSorter>& a_box_sorter_vec,
        const amrex::BoxArray a_ba, const amrex::Geometry& a_geom);

    /** Loop over all beam species and advance slice islice of all beam species
     * \param[in] fields Field object, with 2D slice MultiFabs
     * \param[in] gm Geometry object at level lev
     * \param[in] lev MR level
     * \param[in] islice slice index in which the current is stored
     * \param[in] bx current box to calculate in loop over longutidinal boxes
     * \param[in] bins Vector (over species) of particles sorted by slices
     * \param[in] a_box_sorter_vec Vector (over species) of particles sorted by box
     * \param[in] ibox index of the current box
     */
    void AdvanceBeamParticlesSlice (
        Fields& fields, amrex::Geometry const& gm, int const lev, const int islice, const amrex::Box bx,
        amrex::Vector<amrex::DenseBins<BeamParticleContainer::ParticleType>>& bins,
        const amrex::Vector<BoxSorter>& a_box_sorter_vec, const int ibox);

    /** Loop over species and dump them to plotfile
     * \param[in] filename name of the output file
     */
    void WritePlotFile (const std::string& filename);

    /** Loop over species and init them
     * \param[in] geom Simulation geometry
     */
    void InitData (const amrex::Geometry& geom);

    /** Return 1 species
     * \param[in] i index of the beam
     */
    BeamParticleContainer& getBeam (int i) {return m_all_beams[i];};

    /** returns the number of beams */
    int get_nbeams () const {return m_nbeams;};

    /** returns the name of a beam */
    std::string get_name (int i) const {return m_all_beams[i].get_name();};

    /** returns the local number of particles of a beam */
    unsigned long long get_local_n_part (int i) const
        {return m_all_beams[i].TotalNumberOfParticles(1,1);};

    /** returns the local number of particles of a beam */
    unsigned long long get_total_num_particles (int i) const
        {return m_all_beams[i].get_total_num_particles();};

    /** \brief Converts momenta from code convention (gamma * v) to SI (m * gamma * v) and vice-versa. */
    void ConvertUnits (ConvertDirection convert_dir);

    /** \brief Check that all beams have the same number of Real components
     * and return this number */
    int NumRealComps ();

    /** \brief Check that all beams have the same number of Int components
     * and return this number */
    int NumIntComps ();
private:

    amrex::Vector<BeamParticleContainer> m_all_beams; /**< contains all beam containers */
    amrex::Vector<std::string> m_names; /**< names of all beam containers */
    int m_nbeams {0}; /**< number of beam containers */
};

#endif // MULTIBEAM_H_<|MERGE_RESOLUTION|>--- conflicted
+++ resolved
@@ -29,20 +29,13 @@
      * \param[in] bins Vector (over species) of particles sorted by slices
      * \param[in] a_box_sorter_vec Vector (over species) of particles sorted by box
      * \param[in] ibox index of the current box
-<<<<<<< HEAD
-=======
      * \param[in] do_beam_jx_jy_deposition whether the beam deposits Jx and Jy
->>>>>>> d2cd531c
      */
     void DepositCurrentSlice (
         Fields& fields, const amrex::Geometry& geom, const int lev, int islice, const amrex::Box bx,
         amrex::Vector<amrex::DenseBins<BeamParticleContainer::ParticleType>> bins,
-<<<<<<< HEAD
-        const amrex::Vector<BoxSorter>& a_box_sorter_vec, const int ibox);
-=======
         const amrex::Vector<BoxSorter>& a_box_sorter_vec, const int ibox,
         const bool do_beam_jx_jy_deposition);
->>>>>>> d2cd531c
 
     /** Loop over all beam species and build and return the indices of particles sorted per slice
      * \param[in] lev MR level
