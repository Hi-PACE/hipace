--- conflicted
+++ resolved
@@ -20,7 +20,7 @@
     PhysConst phys_const = normalized_units ? make_constants_normalized() : make_constants_SI();
 
     amrex::ParmParse pp(m_name);
-    std::string element;
+    std::string element = "";
     amrex::Real mass_Da = 0;
     pp.query("element", element);
     if (element == "electron") {
@@ -29,16 +29,13 @@
     } else if (element == "positron") {
         m_charge = phys_const.q_e;
         m_mass = phys_const.m_e;
-<<<<<<< HEAD
+    } else if (element == "proton") {
+        m_charge = phys_const.q_e;
+        m_mass = phys_const.m_p;
     } else if (element != "") {
         m_charge = phys_const.q_e;
         mass_Da = standard_atomic_weights[element];
         AMREX_ALWAYS_ASSERT_WITH_MESSAGE(mass_Da != 0, "Unknown Element");
-=======
-    } else if (element == "proton") {
-        m_charge = phys_const.q_e;
-        m_mass = phys_const.m_p;
->>>>>>> 5bc280fa
     }
 
     pp.query("mass_Da", mass_Da);
