--- conflicted
+++ resolved
@@ -69,14 +69,10 @@
     amrex::IntVect m_ppc {0,0,1}; /**< Number of particles per cell in each direction */
     amrex::RealVect m_u_mean {0,0,0}; /**< Avg momentum in each direction normalized by m*c */
     amrex::RealVect m_u_std {0,0,0}; /**< Thermal momentum in each direction normalized by m*c */
-<<<<<<< HEAD
     int m_sort_int {100}; /**< Period at which plasma particles are sorted */
     int m_sort_bin_size {512}; /**< Bin size to sort plasma particles */
     amrex::IntVect m_sort_bin = amrex::IntVect::TheZeroVector();
-=======
-
     amrex::Long m_num_exchange {0}; /** Number of particles that will be exchanged between slices*/
->>>>>>> d1a98551
   };
 
 /** \brief Iterator over boxes in a particle container */
