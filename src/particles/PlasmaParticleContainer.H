#ifndef HIPACE_PlasmaParticleContainer_H_
#define HIPACE_PlasmaParticleContainer_H_

#include <AMReX_AmrParticles.H>
#include <AMReX_Particles.H>
#include <AMReX_AmrCore.H>

/** \brief Map names and indices for plasma particles attributes (SoA data) */
struct PlasmaIdx
{
    enum {
        w = 0,                               // weight
        w0,                                  // initial weight
        ux, uy,                              // momentum
        psi,                                 //
        x_prev, y_prev,                      // temporary position
        ux_temp, uy_temp,                    // momentum
        psi_temp,                            //
        Fx1, Fx2, Fx3, Fx4, Fx5,             //
        Fy1, Fy2, Fy3, Fy4, Fy5,             //
        Fux1, Fux2, Fux3, Fux4, Fux5,        //
        Fuy1, Fuy2, Fuy3, Fuy4, Fuy5,        //
        Fpsi1, Fpsi2, Fpsi3, Fpsi4, Fpsi5,   //
        x0, y0,                              // initial positions
        nattribs
    };
};

/** \brief Container for particles of 1 plasma species. */
class PlasmaParticleContainer
    : public amrex::ParticleContainer<0, 0, PlasmaIdx::nattribs>
{
public:
    /** Constructor */
    explicit PlasmaParticleContainer (amrex::AmrCore* amr_core, std::string name) :
        amrex::ParticleContainer<0,0,PlasmaIdx::nattribs>(amr_core->GetParGDB()),
        m_name(name)
    {
        ReadParameters();
    }

    /** Read parameters from the input file
     */
    void ReadParameters ();

    /** Allocate data for the beam particles and initialize particles with requested beam profile
     */
    void InitData ();

    /** Initialize 1 xy slice of particles, with fixed number of particles per cell
     *
     * \param[in] a_num_particles_per_cell number of particles per cell in x and y
     * \param[in] a_thermal_momentum_std standard deviation of the momentum distribution (3d)
     * \param[in] a_thermal_momentum_mean average momentum (3d)
     * \param[in] a_density plasma density (SI)
     * \param[in] a_radius plasma radius. Only particles with x**2+y**2<a_radius**2 are injected
     * \param[in] a_hollow_core_radius hollow core plasma radius.
     *            Only particles with x**2+y**2>a_hollow_core_radius**2 are injected
     */
    void InitParticles (
        const amrex::IntVect& a_num_particles_per_cell,
        const amrex::RealVect& a_thermal_momentum_std,
        const amrex::RealVect& a_thermal_momentum_mean,
        const amrex::Real a_density,
        const amrex::Real a_radius,
        const amrex::Real a_hollow_core_radius);

    amrex::Real m_density {0}; /**< Density of the plasma */
    /** maximum weighting factor gamma/(Psi +1) before particle is regarded as violating
     *  the quasi-static approximation and is removed */
    amrex::Real m_max_qsa_weighting_factor {35.};
    amrex::Real m_radius {std::numeric_limits<amrex::Real>::infinity()}; /**< radius of the plasma */
<<<<<<< HEAD
    amrex::Real m_hollow_core_radius {0.}; /**< hollow core radius of the plasma */
    /** defines the channel radius of a parabolic plasma profile */
    amrex::Real m_channel_radius {std::numeric_limits<amrex::Real>::infinity()};
=======
    /** defines the curvature of a parabolic plasma profile */
    amrex::Real m_parabolic_curvature {0.};
>>>>>>> 2817fb7a
    amrex::IntVect m_ppc {0,0,1}; /**< Number of particles per cell in each direction */
    amrex::RealVect m_u_mean {0,0,0}; /**< Avg momentum in each direction normalized by m*c */
    amrex::RealVect m_u_std {0,0,0}; /**< Thermal momentum in each direction normalized by m*c */
    amrex::Long m_num_exchange {0}; /** Number of particles that will be exchanged between slices*/
    /** whether to add a neutralizing background of immobile particles of opposite charge */
    bool m_neutralize_background = true;
    amrex::Real m_mass; /**< mass of each particle of this species */
    amrex::Real m_charge; /**< charge of each particle of this species */

private:
    std::string m_name; /**< name of the species */
};

/** \brief Iterator over boxes in a particle container */
class PlasmaParticleIterator : public amrex::ParIter<0,0,PlasmaIdx::nattribs>
{
public:
    using amrex::ParIter<0,0,PlasmaIdx::nattribs>::ParIter;
    /** Constructor */
    PlasmaParticleIterator (ContainerType& pc, int level): ParIter(pc, level) {}
};

#endif<|MERGE_RESOLUTION|>--- conflicted
+++ resolved
@@ -70,14 +70,9 @@
      *  the quasi-static approximation and is removed */
     amrex::Real m_max_qsa_weighting_factor {35.};
     amrex::Real m_radius {std::numeric_limits<amrex::Real>::infinity()}; /**< radius of the plasma */
-<<<<<<< HEAD
     amrex::Real m_hollow_core_radius {0.}; /**< hollow core radius of the plasma */
-    /** defines the channel radius of a parabolic plasma profile */
-    amrex::Real m_channel_radius {std::numeric_limits<amrex::Real>::infinity()};
-=======
     /** defines the curvature of a parabolic plasma profile */
     amrex::Real m_parabolic_curvature {0.};
->>>>>>> 2817fb7a
     amrex::IntVect m_ppc {0,0,1}; /**< Number of particles per cell in each direction */
     amrex::RealVect m_u_mean {0,0,0}; /**< Avg momentum in each direction normalized by m*c */
     amrex::RealVect m_u_std {0,0,0}; /**< Thermal momentum in each direction normalized by m*c */
