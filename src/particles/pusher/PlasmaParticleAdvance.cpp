/* Copyright 2020-2022
 *
 * This file is part of HiPACE++.
 *
 * Authors: AlexanderSinn, MaxThevenet, Severin Diederichs
 * License: BSD-3-Clause-LBNL
 */
#include "PlasmaParticleAdvance.H"

#include "particles/plasma/PlasmaParticleContainer.H"
#include "particles/particles_utils/FieldGather.H"
#include "PushPlasmaParticles.H"
#include "fields/Fields.H"
#include "utils/Constants.H"
#include "Hipace.H"
#include "GetAndSetPosition.H"
#include "utils/HipaceProfilerWrapper.H"
#include "utils/GPUUtil.H"
#include "utils/DualNumbers.H"
#include "particles/particles_utils/ParticleUtil.H"

#include <string>

// explicitly instantiate template to fix wrong warning with gcc
template struct PlasmaMomentumDerivative<amrex::Real>;
template struct PlasmaMomentumDerivative<DualNumber>;

void
AdvancePlasmaParticles (PlasmaParticleContainer& plasma, const Fields & fields,
                        amrex::Vector<amrex::Geometry> const& gm, const bool temp_slice, int const lev,
                        PlasmaBins& bins, const MultiLaser& multi_laser)
{
    HIPACE_PROFILE("AdvancePlasmaParticles()");
    using namespace amrex::literals;

    const bool do_tiling = Hipace::m_do_tiling;

    // Extract properties associated with physical size of the box
    amrex::Real const * AMREX_RESTRICT dx = gm[lev].CellSize();
    const PhysConst phys_const = get_phys_const();

    // Loop over particle boxes
    for (PlasmaParticleIterator pti(plasma); pti.isValid(); ++pti)
    {
        // Extract field array from FabArray
        const amrex::FArrayBox& slice_fab = fields.getSlices(lev)[pti];
        Array3<const amrex::Real> const slice_arr = slice_fab.const_array();
        const int psi_comp = Comps[WhichSlice::This]["Psi"];
        const int ez_comp = Comps[WhichSlice::This]["Ez"];
        const int bx_comp = Comps[WhichSlice::This]["Bx"];
        const int by_comp = Comps[WhichSlice::This]["By"];
        const int bz_comp = Comps[WhichSlice::This]["Bz"];

        // extract the laser Fields
        const bool use_laser = multi_laser.m_use_laser;
        const amrex::MultiFab& a_mf = multi_laser.getSlices();

        // Extract field array from MultiFab
        Array3<const amrex::Real> const& a_arr = use_laser ?
            a_mf[pti].const_array(WhichLaserSlice::n00j00_r) : amrex::Array4<const amrex::Real>();

        const amrex::Real dx_inv = 1._rt/dx[0];
        const amrex::Real dy_inv = 1._rt/dx[1];

        // Offset for converting positions to indexes
        amrex::Real const x_pos_offset = GetPosOffset(0, gm[lev], slice_fab.box());
        const amrex::Real y_pos_offset = GetPosOffset(1, gm[lev], slice_fab.box());

        auto& soa = pti.GetStructOfArrays(); // For momenta and weights

        // loading the data
        amrex::Real * const uxp = soa.GetRealData(PlasmaIdx::ux).data();
        amrex::Real * const uyp = soa.GetRealData(PlasmaIdx::uy).data();
        amrex::Real * const psip = soa.GetRealData(PlasmaIdx::psi).data();
        amrex::Real * const x_prev = soa.GetRealData(PlasmaIdx::x_prev).data();
        amrex::Real * const y_prev = soa.GetRealData(PlasmaIdx::y_prev).data();
        amrex::Real * const ux_half_step = soa.GetRealData(PlasmaIdx::ux_half_step).data();
        amrex::Real * const uy_half_step = soa.GetRealData(PlasmaIdx::uy_half_step).data();
        amrex::Real * const psi_half_step =soa.GetRealData(PlasmaIdx::psi_half_step).data();
#ifdef HIPACE_USE_AB5_PUSH
        auto arrdata = soa.realarray();
#endif
        int * const ion_lev = plasma.m_can_ionize ? soa.GetIntData(PlasmaIdx::ion_lev).data()
                                                  : nullptr;

        using PTileType = PlasmaParticleContainer::ParticleTileType;
        const auto setPositionEnforceBC = EnforceBCandSetPos<PTileType>(pti.GetParticleTile(), gm[0]);
        const amrex::Real dz = gm[0].CellSize(2);

        const amrex::Real me_clight_mass_ratio = phys_const.c * phys_const.m_e/plasma.m_mass;
        const amrex::Real clight = phys_const.c;
        const amrex::Real clight_inv = 1._rt/phys_const.c;
        const amrex::Real charge_mass_clight_ratio = plasma.m_charge/(plasma.m_mass * phys_const.c);

        const int ntiles = do_tiling ? bins.numBins() : 1;

#ifdef AMREX_USE_OMP
#pragma omp parallel for if (amrex::Gpu::notInLaunchRegion())
#endif
        for (int itile=0; itile<ntiles; itile++){
            BeamBins::index_type const * const indices =
                do_tiling ? bins.permutationPtr() : nullptr;
            BeamBins::index_type const * const offsets =
                do_tiling ? bins.offsetsPtr() : nullptr;
            int const num_particles =
                do_tiling ? offsets[itile+1]-offsets[itile] : pti.numParticles();
            amrex::ParallelFor(
                amrex::TypeList<amrex::CompileTimeOptions<0, 1, 2, 3>>{},
                {Hipace::m_depos_order_xy},
                num_particles,
                [=] AMREX_GPU_DEVICE (long idx, auto depos_order) {
                    const int ip = do_tiling ? indices[offsets[itile]+idx] : idx;
<<<<<<< HEAD
                    if (setPositionEnforceBC.m_pardata.id(ip) < 0) return;
=======
                    // only push plasma particles on their according MR level
                    if (setPositionEnforceBC.m_structs[ip].id() < 0 ||
                        setPositionEnforceBC.m_structs[ip].cpu() != lev) return;
>>>>>>> 4707da41

                    amrex::Real xp = x_prev[ip];
                    amrex::Real yp = y_prev[ip];

                    // define field at particle position reals
                    amrex::Real ExmByp = 0._rt, EypBxp = 0._rt, Ezp = 0._rt;
                    amrex::Real Bxp = 0._rt, Byp = 0._rt, Bzp = 0._rt;
                    amrex::Real Aabssqp = 0._rt, AabssqDxp = 0._rt, AabssqDyp = 0._rt;

                    doGatherShapeN<depos_order.value>(xp, yp, ExmByp, EypBxp, Ezp, Bxp, Byp,
                            Bzp, slice_arr, psi_comp, ez_comp, bx_comp, by_comp,
                            bz_comp, dx_inv, dy_inv, x_pos_offset, y_pos_offset);

                    if (use_laser) {
                        doLaserGatherShapeN<depos_order.value>(xp, yp, Aabssqp, AabssqDxp,
                            AabssqDyp, a_arr, dx_inv, dy_inv, x_pos_offset, y_pos_offset);
                    }

                    amrex::Real q_mass_clight_ratio = charge_mass_clight_ratio;
                    if (ion_lev) {
                        q_mass_clight_ratio *= ion_lev[ip];
                    }
                    Bxp *= clight;
                    Byp *= clight;
                    Aabssqp *= 0.5_rt; // TODO: fix units of Aabssqp
                    AabssqDxp *= 0.25_rt * me_clight_mass_ratio;
                    AabssqDyp *= 0.25_rt * me_clight_mass_ratio;

#ifndef HIPACE_USE_AB5_PUSH

                    constexpr int nsub = 4;
                    const amrex::Real sdz = dz/nsub;

                    amrex::Real ux = ux_half_step[ip];
                    amrex::Real uy = uy_half_step[ip];
                    amrex::Real psi = psi_half_step[ip];

                    // full push in momentum
                    // from t-1/2 to t+1/2
                    // using the fields at t
                    for (int isub=0; isub<nsub; ++isub) {

                        const amrex::Real psi_inv = 1._rt/psi;

                        auto [dz_ux, dz_uy, dz_psi] = PlasmaMomentumPush(
                            ux, uy, psi_inv, ExmByp, EypBxp, Ezp, Bxp, Byp, Bzp,
                            Aabssqp, AabssqDxp, AabssqDyp, clight_inv, q_mass_clight_ratio);

                        const DualNumber ux_dual{ux, dz_ux};
                        const DualNumber uy_dual{uy, dz_uy};
                        const DualNumber psi_inv_dual{psi_inv, -psi_inv*psi_inv*dz_psi};

                        auto [dz_ux_dual, dz_uy_dual, dz_psi_dual] = PlasmaMomentumPush(
                            ux_dual, uy_dual, psi_inv_dual, ExmByp, EypBxp, Ezp, Bxp, Byp, Bzp,
                            Aabssqp, AabssqDxp, AabssqDyp, clight_inv, q_mass_clight_ratio);

                        ux += sdz*dz_ux + 0.5_rt*sdz*sdz*dz_ux_dual.epsilon;
                        uy += sdz*dz_uy + 0.5_rt*sdz*sdz*dz_uy_dual.epsilon;
                        psi += sdz*dz_psi + 0.5_rt*sdz*sdz*dz_psi_dual.epsilon;

                    }

                    // full push in position
                    // from t to t+1
                    // using the momentum at t+1/2
                    xp += dz*clight_inv*(ux * (1._rt/psi));
                    yp += dz*clight_inv*(uy * (1._rt/psi));

                    if (setPositionEnforceBC(ip, xp, yp)) return;

                    if (!temp_slice) {
                        // update values of the last non temp slice
                        // the next push always starts from these
                        ux_half_step[ip] = ux;
                        uy_half_step[ip] = uy;
                        psi_half_step[ip] = psi;
                        x_prev[ip] = xp;
                        y_prev[ip] = yp;
                    }

                    // half push in momentum
                    // from t+1/2 to t+1
                    // still using the fields at t as an approximation
                    // the result is used for current deposition etc. but not in the pusher
                    for (int isub=0; isub<(nsub/2); ++isub) {

                        const amrex::Real psi_inv = 1._rt/psi;

                        auto [dz_ux, dz_uy, dz_psi] = PlasmaMomentumPush(
                            ux, uy, psi_inv, ExmByp, EypBxp, Ezp, Bxp, Byp, Bzp,
                            Aabssqp, AabssqDxp, AabssqDyp, clight_inv, q_mass_clight_ratio);

                        const DualNumber ux_dual{ux, dz_ux};
                        const DualNumber uy_dual{uy, dz_uy};
                        const DualNumber psi_inv_dual{psi_inv, -psi_inv*psi_inv*dz_psi};

                        auto [dz_ux_dual, dz_uy_dual, dz_psi_dual] = PlasmaMomentumPush(
                            ux_dual, uy_dual, psi_inv_dual, ExmByp, EypBxp, Ezp, Bxp, Byp, Bzp,
                            Aabssqp, AabssqDxp, AabssqDyp, clight_inv, q_mass_clight_ratio);

                        ux += sdz*dz_ux + 0.5_rt*sdz*sdz*dz_ux_dual.epsilon;
                        uy += sdz*dz_uy + 0.5_rt*sdz*sdz*dz_uy_dual.epsilon;
                        psi += sdz*dz_psi + 0.5_rt*sdz*sdz*dz_psi_dual.epsilon;

                    }
                    uxp[ip] = ux;
                    uyp[ip] = uy;
                    psip[ip] = psi;
#else
                    amrex::Real ux = ux_half_step[ip];
                    amrex::Real uy = uy_half_step[ip];
                    amrex::Real psi = psi_half_step[ip];
                    const amrex::Real psi_inv = 1._rt/psi;

                    auto [dz_ux, dz_uy, dz_psi] = PlasmaMomentumPush(
                        ux, uy, psi_inv, ExmByp, EypBxp, Ezp, Bxp, Byp, Bzp,
                        Aabssqp, AabssqDxp, AabssqDyp, clight_inv, q_mass_clight_ratio);

                    arrdata[PlasmaIdx::Fx1][ip] = clight_inv*(ux * psi_inv);
                    arrdata[PlasmaIdx::Fy1][ip] = clight_inv*(uy * psi_inv);
                    arrdata[PlasmaIdx::Fux1][ip] = dz_ux;
                    arrdata[PlasmaIdx::Fuy1][ip] = dz_uy;
                    arrdata[PlasmaIdx::Fpsi1][ip] = dz_psi;

                    const amrex::Real ab5_coeffs[5] = {
                        ( 1901._rt / 720._rt ) * dz,    // a1 times dz
                        ( -1387._rt / 360._rt ) * dz,   // a2 times dz
                        ( 109._rt / 30._rt ) * dz,      // a3 times dz
                        ( -637._rt / 360._rt ) * dz,    // a4 times dz
                        ( 251._rt / 720._rt ) * dz      // a5 times dz
                    };

#ifdef AMREX_USE_GPU
#pragma unroll
#endif
                    for (int iab=0; iab<5; ++iab) {
                        xp  += ab5_coeffs[iab] * arrdata[PlasmaIdx::Fx1   + iab][ip];
                        yp  += ab5_coeffs[iab] * arrdata[PlasmaIdx::Fy1   + iab][ip];
                        ux  += ab5_coeffs[iab] * arrdata[PlasmaIdx::Fux1  + iab][ip];
                        uy  += ab5_coeffs[iab] * arrdata[PlasmaIdx::Fuy1  + iab][ip];
                        psi += ab5_coeffs[iab] * arrdata[PlasmaIdx::Fpsi1 + iab][ip];
                    }

                    if (setPositionEnforceBC(ip, xp, yp)) return;

                    if (!temp_slice) {
                        // update values of the last non temp slice
                        // the next push always starts from these
                        ux_half_step[ip] = ux;
                        uy_half_step[ip] = uy;
                        psi_half_step[ip] = psi;
                        x_prev[ip] = xp;
                        y_prev[ip] = yp;
                    }

                    uxp[ip] = ux;
                    uyp[ip] = uy;
                    psip[ip] = psi;
#endif
                });
        }

#ifdef HIPACE_USE_AB5_PUSH
        if (!temp_slice) {
            auto& rd = soa.GetRealData();

            // shift force terms
            rd[PlasmaIdx::Fx5].swap(rd[PlasmaIdx::Fx4]);
            rd[PlasmaIdx::Fy5].swap(rd[PlasmaIdx::Fy4]);
            rd[PlasmaIdx::Fux5].swap(rd[PlasmaIdx::Fux4]);
            rd[PlasmaIdx::Fuy5].swap(rd[PlasmaIdx::Fuy4]);
            rd[PlasmaIdx::Fpsi5].swap(rd[PlasmaIdx::Fpsi4]);

            rd[PlasmaIdx::Fx4].swap(rd[PlasmaIdx::Fx3]);
            rd[PlasmaIdx::Fy4].swap(rd[PlasmaIdx::Fy3]);
            rd[PlasmaIdx::Fux4].swap(rd[PlasmaIdx::Fux3]);
            rd[PlasmaIdx::Fuy4].swap(rd[PlasmaIdx::Fuy3]);
            rd[PlasmaIdx::Fpsi4].swap(rd[PlasmaIdx::Fpsi3]);

            rd[PlasmaIdx::Fx3].swap(rd[PlasmaIdx::Fx2]);
            rd[PlasmaIdx::Fy3].swap(rd[PlasmaIdx::Fy2]);
            rd[PlasmaIdx::Fux3].swap(rd[PlasmaIdx::Fux2]);
            rd[PlasmaIdx::Fuy3].swap(rd[PlasmaIdx::Fuy2]);
            rd[PlasmaIdx::Fpsi3].swap(rd[PlasmaIdx::Fpsi2]);

            rd[PlasmaIdx::Fx2].swap(rd[PlasmaIdx::Fx1]);
            rd[PlasmaIdx::Fy2].swap(rd[PlasmaIdx::Fy1]);
            rd[PlasmaIdx::Fux2].swap(rd[PlasmaIdx::Fux1]);
            rd[PlasmaIdx::Fuy2].swap(rd[PlasmaIdx::Fuy1]);
            rd[PlasmaIdx::Fpsi2].swap(rd[PlasmaIdx::Fpsi1]);
        }
#endif
    }
}<|MERGE_RESOLUTION|>--- conflicted
+++ resolved
@@ -110,13 +110,9 @@
                 num_particles,
                 [=] AMREX_GPU_DEVICE (long idx, auto depos_order) {
                     const int ip = do_tiling ? indices[offsets[itile]+idx] : idx;
-<<<<<<< HEAD
-                    if (setPositionEnforceBC.m_pardata.id(ip) < 0) return;
-=======
                     // only push plasma particles on their according MR level
-                    if (setPositionEnforceBC.m_structs[ip].id() < 0 ||
-                        setPositionEnforceBC.m_structs[ip].cpu() != lev) return;
->>>>>>> 4707da41
+                    if (setPositionEnforceBC.m_pardata.id(ip) < 0
+                        setPositionEnforceBC.m_pardata.cpu(ip) != lev) return;
 
                     amrex::Real xp = x_prev[ip];
                     amrex::Real yp = y_prev[ip];
