--- conflicted
+++ resolved
@@ -20,7 +20,6 @@
     const bool do_z_push = beam.m_do_z_push;
 
     const amrex::Real dt = Hipace::m_dt;
-<<<<<<< HEAD
 
     // Assumes '2' == 'z' == 'the long dimension'.
     int islice_local = islice - box.smallEnd(2);
@@ -84,158 +83,85 @@
 
     const amrex::Real clightsq = 1.0_rt/(phys_const.c*phys_const.c);
     const amrex::Real charge_mass_ratio = - phys_const.q_e / phys_const.m_e;
-    const amrex::Real external_focusing_field_strength =
-        Hipace::m_external_focusing_field_strength;
-    const amrex::Real external_accel_field_strength = Hipace::m_external_accel_field_strength;
+    const amrex::Real external_ExmBy_slope = Hipace::m_external_ExmBy_slope;
+    const amrex::Real external_Ez_slope = Hipace::m_external_Ez_slope;
+    const amrex::Real external_Ez_uniform = Hipace::m_external_Ez_uniform;
 
-    amrex::ParallelFor(num_particles,
-                [=] AMREX_GPU_DEVICE (long idx) {
-=======
-    // Loop over particle boxes
-    for (BeamParticleIterator pti(beam, lev); pti.isValid(); ++pti)
-    {
-        // Assumes '2' == 'z' == 'the long dimension'.
-        int islice_local = islice - pti.tilebox().smallEnd(2);
+    amrex::ParallelFor(
+        num_particles,
+        [=] AMREX_GPU_DEVICE (long idx) {
+            const int ip = indices[cell_start+idx];
 
-        // Extract properties associated with the extent of the current box
-        const int depos_order_xy = Hipace::m_depos_order_xy;
-        const amrex::Box tilebox = pti.tilebox().grow(
-            {depos_order_xy, depos_order_xy,
-             Hipace::m_depos_order_z});
+            amrex::ParticleReal xp, yp, zp;
+            int pid;
+            getPosition(ip, xp, yp, zp, pid);
+            if (pid < 0) return;
 
-        amrex::RealBox const grid_box{tilebox, gm.CellSize(), gm.ProbLo()};
-        amrex::Real const * AMREX_RESTRICT xyzmin = grid_box.lo();
-        amrex::Dim3 const lo = amrex::lbound(tilebox);
+            const amrex::ParticleReal gammap = sqrt(
+                1.0_rt + uxp[ip]*uxp[ip]*clightsq
+                + uyp[ip]*uyp[ip]*clightsq + uzp[ip]*uzp[ip]*clightsq);
 
-        // Extract the fields
-        const amrex::MultiFab& S = fields.getSlices(lev, WhichSlice::This);
-        const amrex::MultiFab exmby(S, amrex::make_alias, Comps[WhichSlice::This]["ExmBy"], 1);
-        const amrex::MultiFab eypbx(S, amrex::make_alias, Comps[WhichSlice::This]["EypBx"], 1);
-        const amrex::MultiFab ez(S, amrex::make_alias, Comps[WhichSlice::This]["Ez"], 1);
-        const amrex::MultiFab bx(S, amrex::make_alias, Comps[WhichSlice::This]["Bx"], 1);
-        const amrex::MultiFab by(S, amrex::make_alias, Comps[WhichSlice::This]["By"], 1);
-        const amrex::MultiFab bz(S, amrex::make_alias, Comps[WhichSlice::This]["Bz"], 1);
+            // first we do half a step in x,y
+            // This is not required in z, which is pushed in one step later
+            xp += dt * 0.5_rt * uxp[ip] / gammap;
+            yp += dt * 0.5_rt * uyp[ip] / gammap;
 
-        // Extract field array from FabArrays in MultiFabs.
-        // (because there is currently no transverse parallelization, the index
-        // we want in the slice multifab is always 0. Fix later.
-        amrex::Array4<const amrex::Real> const& exmby_arr = exmby[0].array();
-        amrex::Array4<const amrex::Real> const& eypbx_arr = eypbx[0].array();
-        amrex::Array4<const amrex::Real> const& ez_arr = ez[0].array();
-        amrex::Array4<const amrex::Real> const& bx_arr = bx[0].array();
-        amrex::Array4<const amrex::Real> const& by_arr = by[0].array();
-        amrex::Array4<const amrex::Real> const& bz_arr = bz[0].array();
+            setPosition(ip, xp, yp, zp);
+            if (enforceBC(ip)) return;
 
-        const amrex::GpuArray<amrex::Real, 3> dx_arr = {dx[0], dx[1], dx[2]};
-        const amrex::GpuArray<amrex::Real, 3> xyzmin_arr = {xyzmin[0], xyzmin[1], xyzmin[2]};
+            // define field at particle position reals
+            amrex::ParticleReal ExmByp = 0._rt, EypBxp = 0._rt, Ezp = 0._rt;
+            amrex::ParticleReal Bxp = 0._rt, Byp = 0._rt, Bzp = 0._rt;
 
-        // Extract particle properties
-        auto& soa = pti.GetStructOfArrays(); // For momenta and weights
-        amrex::Real * const uxp = soa.GetRealData(BeamIdx::ux).data();
-        amrex::Real * const uyp = soa.GetRealData(BeamIdx::uy).data();
-        amrex::Real * const uzp = soa.GetRealData(BeamIdx::uz).data();
-        amrex::Real * const wp = soa.GetRealData(BeamIdx::w).data();
+            // field gather for a single particle
+            doGatherShapeN(xp, yp, zmin,
+                           ExmByp, EypBxp, Ezp, Bxp, Byp, Bzp,
+                           exmby_arr, eypbx_arr, ez_arr, bx_arr, by_arr, bz_arr,
+                           dx_arr, xyzmin_arr, lo, depos_order_xy, 0);
 
-        const auto getPosition =
-            GetParticlePosition<BeamParticleContainer, BeamParticleIterator>(pti);
-        const auto setPosition =
-            SetParticlePosition<BeamParticleContainer, BeamParticleIterator>(pti);
-        const amrex::Real zmin = xyzmin[2];
+            ApplyExternalField(xp, yp, zp, ExmByp, EypBxp, Ezp,
+                               external_ExmBy_slope, external_Ez_slope, external_Ez_uniform);
 
-        // Declare a DenseBins to pass it to doDepositionShapeN, although it will not be used.
-        amrex::DenseBins<BeamParticleContainer::ParticleType>::index_type*
-            indices = nullptr;
-        amrex::DenseBins<BeamParticleContainer::ParticleType>::index_type const *
-            offsets = nullptr;
-        indices = bins.permutationPtr();
-        offsets = bins.offsetsPtr();
-        amrex::DenseBins<BeamParticleContainer::ParticleType>::index_type const
-            cell_start = offsets[islice_local], cell_stop = offsets[islice_local+1];
-        // The particles that are in slice islice_local are
-        // given by the indices[cell_start:cell_stop]
+            // use intermediate fields to calculate next (n+1) transverse momenta
+            const amrex::ParticleReal ux_next = uxp[ip] + dt * charge_mass_ratio
+                * ( ExmByp + ( phys_const.c - uzp[ip] / gammap ) * Byp );
+            const amrex::ParticleReal uy_next = uyp[ip] + dt * charge_mass_ratio
+                * ( EypBxp + ( uzp[ip] / gammap - phys_const.c ) * Bxp );
 
-        int const num_particles = cell_stop-cell_start;
+            // Now computing new longitudinal momentum
+            const amrex::ParticleReal ux_intermediate = ( ux_next + uxp[ip] ) * 0.5_rt;
+            const amrex::ParticleReal uy_intermediate = ( uy_next + uyp[ip] ) * 0.5_rt;
+            const amrex::ParticleReal uz_intermediate = uzp[ip]
+                + dt * 0.5_rt * charge_mass_ratio * Ezp;
 
-        const amrex::Real clightsq = 1.0_rt/(phys_const.c*phys_const.c);
-        const amrex::Real charge_mass_ratio = - phys_const.q_e / phys_const.m_e;
-        const amrex::Real external_ExmBy_slope = Hipace::m_external_ExmBy_slope;
-        const amrex::Real external_Ez_slope = Hipace::m_external_Ez_slope;
-        const amrex::Real external_Ez_uniform = Hipace::m_external_Ez_uniform;
+            const amrex::ParticleReal gamma_intermediate = sqrt(
+                1.0_rt + ux_intermediate*ux_intermediate*clightsq +
+                uy_intermediate*uy_intermediate*clightsq +
+                uz_intermediate*uz_intermediate*clightsq );
 
-        amrex::ParallelFor(num_particles,
-            [=] AMREX_GPU_DEVICE (long idx) {
->>>>>>> 11523c24
-                const int ip = indices[cell_start+idx];
+            const amrex::ParticleReal uz_next = uzp[ip] + dt * charge_mass_ratio
+                * ( Ezp + ( ux_intermediate * Byp - uy_intermediate * Bxp )
+                    / gamma_intermediate );
 
-                amrex::ParticleReal xp, yp, zp;
-                int pid;
-                getPosition(ip, xp, yp, zp, pid);
-                if (pid < 0) return;
+            /* computing next gamma value */
+            const amrex::ParticleReal gamma_next = sqrt( 1.0_rt + uz_next*uz_next*clightsq
+                                                         + ux_next*ux_next*clightsq
+                                                         + uy_next*uy_next*clightsq );
 
-                const amrex::ParticleReal gammap = sqrt( 1.0_rt + uxp[ip]*uxp[ip]*clightsq
-                                            + uyp[ip]*uyp[ip]*clightsq + uzp[ip]*uzp[ip]*clightsq);
-
-                // first we do half a step in x,y
-                // This is not required in z, which is pushed in one step later
-                xp += dt * 0.5_rt * uxp[ip] / gammap;
-                yp += dt * 0.5_rt * uyp[ip] / gammap;
-
-                setPosition(ip, xp, yp, zp);
-                if (enforceBC(ip)) return;
-
-                // define field at particle position reals
-                amrex::ParticleReal ExmByp = 0._rt, EypBxp = 0._rt, Ezp = 0._rt;
-                amrex::ParticleReal Bxp = 0._rt, Byp = 0._rt, Bzp = 0._rt;
-
-                // field gather for a single particle
-                doGatherShapeN(xp, yp, zmin,
-                               ExmByp, EypBxp, Ezp, Bxp, Byp, Bzp,
-                               exmby_arr, eypbx_arr, ez_arr, bx_arr, by_arr, bz_arr,
-                               dx_arr, xyzmin_arr, lo, depos_order_xy, 0);
-
-                ApplyExternalField(xp, yp, zp, ExmByp, EypBxp, Ezp,
-                                   external_ExmBy_slope, external_Ez_slope, external_Ez_uniform);
-
-                // use intermediate fields to calculate next (n+1) transverse momenta
-                const amrex::ParticleReal ux_next = uxp[ip] + dt * charge_mass_ratio
-                            * ( ExmByp + ( phys_const.c - uzp[ip] / gammap ) * Byp );
-                const amrex::ParticleReal uy_next = uyp[ip] + dt * charge_mass_ratio
-                            * ( EypBxp + ( uzp[ip] / gammap - phys_const.c ) * Bxp );
-
-                // Now computing new longitudinal momentum
-                const amrex::ParticleReal ux_intermediate = ( ux_next + uxp[ip] ) * 0.5_rt;
-                const amrex::ParticleReal uy_intermediate = ( uy_next + uyp[ip] ) * 0.5_rt;
-                const amrex::ParticleReal uz_intermediate = uzp[ip]
-                                                      + dt * 0.5_rt * charge_mass_ratio * Ezp;
-
-                const amrex::ParticleReal gamma_intermediate = sqrt( 1.0_rt
-                                        + ux_intermediate*ux_intermediate*clightsq
-                                        + uy_intermediate*uy_intermediate*clightsq
-                                        + uz_intermediate*uz_intermediate*clightsq );
-
-                const amrex::ParticleReal uz_next = uzp[ip] + dt * charge_mass_ratio
-                          * ( Ezp + ( ux_intermediate * Byp - uy_intermediate * Bxp )
-                              / gamma_intermediate );
-
-                /* computing next gamma value */
-                const amrex::ParticleReal gamma_next = sqrt( 1.0_rt + uz_next*uz_next*clightsq
-                                                 + ux_next*ux_next*clightsq
-                                                 + uy_next*uy_next*clightsq );
-
-                /*
-                 * computing positions and setting momenta for the next timestep
-                 *(n+1)
-                 * The longitudinal position is updated here as well, but in
-                 * first-order (i.e. without the intermediary half-step) using
-                 * a simple Galilean transformation
-                 */
-                xp += dt * 0.5_rt * ux_next  / gamma_next;
-                yp += dt * 0.5_rt * uy_next  / gamma_next;
-                if (do_z_push) zp += dt * ( uz_next  / gamma_next - phys_const.c );
-                setPosition(ip, xp, yp, zp);
-                if (enforceBC(ip)) return;
-                uxp[ip] = ux_next;
-                uyp[ip] = uy_next;
-                uzp[ip] = uz_next;
-    });
+            /*
+             * computing positions and setting momenta for the next timestep
+             *(n+1)
+             * The longitudinal position is updated here as well, but in
+             * first-order (i.e. without the intermediary half-step) using
+             * a simple Galilean transformation
+             */
+            xp += dt * 0.5_rt * ux_next  / gamma_next;
+            yp += dt * 0.5_rt * uy_next  / gamma_next;
+            if (do_z_push) zp += dt * ( uz_next  / gamma_next - phys_const.c );
+            setPosition(ip, xp, yp, zp);
+            if (enforceBC(ip)) return;
+            uxp[ip] = ux_next;
+            uyp[ip] = uy_next;
+            uzp[ip] = uz_next;
+        });
 }