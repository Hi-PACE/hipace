--- conflicted
+++ resolved
@@ -83,12 +83,7 @@
     const int offset = beam.m_box_sorter.boxOffsetsPtr()[beam.m_ibox];
     const auto ptd = beam.getParticleTileData();
 
-<<<<<<< HEAD
     const auto setPositionEnforceBC = EnforceBCandSetPos<BeamParticleContainer>(gm);
-=======
-    const auto getPosition = GetParticlePosition<BeamParticleContainer>(beam, offset);
-    const auto setPositionEnforceBC = EnforceBCandSetPos<BeamParticleContainer>(beam,gm[0],offset);
->>>>>>> 2c03a0fc
 
     // Declare a DenseBins to pass it to doDepositionShapeN, although it will not be used.
     BeamBins::index_type const * const indices = beam.m_slice_bins.permutationPtr();
@@ -112,22 +107,10 @@
         {Hipace::m_depos_order_xy},
         num_particles,
         [=] AMREX_GPU_DEVICE (long idx, auto depos_order) {
-<<<<<<< HEAD
             const int ip = indices[cell_start+idx] + offset;
 
             // only finest MR level pushes the beam
             if (ptd.id(ip) < 0 || ptd.cpu(ip) != lev) return;
-=======
-            const int ip = indices[cell_start+idx];
-
-            amrex::ParticleReal xp, yp, zp;
-            int pid;
-            getPosition(ip, xp, yp, zp, pid);
-            if (pid < 0) return;
-            amrex::Real ux = uxp[ip];
-            amrex::Real uy = uyp[ip];
-            amrex::Real uz = uzp[ip];
->>>>>>> 2c03a0fc
 
             amrex::Real xp = ptd.pos(0, ip);
             amrex::Real yp = ptd.pos(1, ip);
@@ -136,19 +119,12 @@
             amrex::Real uy = ptd.rdata(BeamIdx::uy)[ip];
             amrex::Real uz = ptd.rdata(BeamIdx::uz)[ip];
 
-<<<<<<< HEAD
             for (int i = 0; i < n_subcycles; i++) {
 
-                const amrex::ParticleReal gammap_inv =
-                    1._rt / std::sqrt( 1.0_rt + ux*ux*clightsq
-                                              + uy*uy*clightsq
-                                              + uz*uz*clightsq );
-=======
                 const amrex::ParticleReal gammap_inv = 1._rt / std::sqrt( 1._rt
                     + ux*ux*clightsq
                     + uy*uy*clightsq
                     + uz*uz*clightsq );
->>>>>>> 2c03a0fc
 
                 // first we do half a step in x,y
                 // This is not required in z, which is pushed in one step later
@@ -197,15 +173,9 @@
 
                 // use intermediate fields to calculate next (n+1) transverse momenta
                 const amrex::ParticleReal ux_next = ux + dt * charge_mass_ratio
-<<<<<<< HEAD
-                    * ( ExmByp + ( phys_const.c - uz * gammap_inv ) * Byp );
-                const amrex::ParticleReal uy_next = uy + dt * charge_mass_ratio
-                    * ( EypBxp + ( uz * gammap_inv - phys_const.c ) * Bxp );
-=======
                     * ( ExmByp + ( clight - uz * gammap_inv ) * Byp );
                 const amrex::ParticleReal uy_next = uy + dt * charge_mass_ratio
                     * ( EypBxp + ( uz * gammap_inv - clight ) * Bxp );
->>>>>>> 2c03a0fc
 
                 // Now computing new longitudinal momentum
                 const amrex::ParticleReal ux_intermediate = ( ux_next + ux ) * 0.5_rt;
@@ -213,34 +183,20 @@
                 const amrex::ParticleReal uz_intermediate = uz
                     + dt * 0.5_rt * charge_mass_ratio * Ezp;
 
-<<<<<<< HEAD
-                const amrex::ParticleReal gamma_intermediate_inv =
-                    1._rt / std::sqrt( 1.0_rt + ux_intermediate*ux_intermediate*clightsq
-                                              + uy_intermediate*uy_intermediate*clightsq
-                                              + uz_intermediate*uz_intermediate*clightsq );
-=======
                 const amrex::ParticleReal gamma_intermediate_inv = 1._rt / std::sqrt( 1._rt
                     + ux_intermediate*ux_intermediate*clightsq
                     + uy_intermediate*uy_intermediate*clightsq
                     + uz_intermediate*uz_intermediate*clightsq );
->>>>>>> 2c03a0fc
 
                 const amrex::ParticleReal uz_next = uz + dt * charge_mass_ratio
                     * ( Ezp + ( ux_intermediate * Byp - uy_intermediate * Bxp )
                     * gamma_intermediate_inv );
 
                 /* computing next gamma value */
-<<<<<<< HEAD
-                const amrex::ParticleReal gamma_next_inv =
-                    1._rt / std::sqrt( 1.0_rt + ux_next*ux_next*clightsq
-                                              + uy_next*uy_next*clightsq
-                                              + uz_next*uz_next*clightsq );
-=======
                 const amrex::ParticleReal gamma_next_inv = 1._rt / std::sqrt( 1._rt
                     + ux_next*ux_next*clightsq
                     + uy_next*uy_next*clightsq
                     + uz_next*uz_next*clightsq );
->>>>>>> 2c03a0fc
 
                 /*
                  * computing positions and setting momenta for the next timestep
@@ -251,26 +207,14 @@
                  */
                 xp += dt * 0.5_rt * ux_next * gamma_next_inv;
                 yp += dt * 0.5_rt * uy_next * gamma_next_inv;
-<<<<<<< HEAD
-                if (do_z_push) zp += dt * ( uz_next * gamma_next_inv - phys_const.c );
+                if (do_z_push) zp += dt * ( uz_next * gamma_next_inv - clight );
                 if (setPositionEnforceBC(ptd, ip, xp, yp, zp)) return;
-=======
-                if (do_z_push) zp += dt * ( uz_next * gamma_next_inv - clight );
-                if (setPositionEnforceBC(ip, xp, yp, zp)) return;
->>>>>>> 2c03a0fc
                 ux = ux_next;
                 uy = uy_next;
                 uz = uz_next;
             } // end for loop over n_subcycles
-<<<<<<< HEAD
             ptd.rdata(BeamIdx::ux)[ip] = ux;
             ptd.rdata(BeamIdx::uy)[ip] = uy;
             ptd.rdata(BeamIdx::uz)[ip] = uz;
-=======
-
-            uxp[ip] = ux;
-            uyp[ip] = uy;
-            uzp[ip] = uz;
->>>>>>> 2c03a0fc
         });
 }