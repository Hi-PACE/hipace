--- conflicted
+++ resolved
@@ -55,15 +55,9 @@
 {
     using namespace amrex::literals;
 
-    const amrex::Real gammap = (1.0_rt + uxp*uxp*clightsq
-                                       + uyp*uyp*clightsq
-<<<<<<< HEAD
-                                       + (psip+1.0_rt)*(psip+1.0_rt)
-                                       + 0.5_rt*Aabssqp)/(2.0_rt * (psip + 1.0_rt) );
-=======
-                                       + (psip+const_of_motionp)*(psip+const_of_motionp))
-                                       /(2.0_rt * (psip + const_of_motionp) );
->>>>>>> 3cdd8c54
+    const amrex::Real gammap = (1.0_rt + uxp*uxp*clightsq + uyp*uyp*clightsq
+                                       + (psip+const_of_motionp)*(psip+const_of_motionp)
+                                       + 0.5_rt*Aabssqp)/(2.0_rt * (psip + const_of_motionp) );
 
     const amrex::Real charge_mass_ratio = charge / mass;
     /* Change for x-position along zeta */
@@ -71,21 +65,13 @@
     /* Change for y-position along zeta */
     Fy1 = -uyp / (psip + const_of_motionp) / phys_const.c;
     /* Change for ux along zeta */
-<<<<<<< HEAD
-    Fux1 = -charge_mass_ratio/phys_const.c * (gammap * ExmByp / (psip + 1.0_rt) +
-            phys_const.c * Byp + ( uyp * Bzp ) / (psip + 1.0_rt))
-           + 0.25_rt*AabssqDxp * phys_const.c * phys_const.m_e/mass / (psip + 1.0_rt);
-    /* Change for uy along zeta */
-    Fuy1 = -charge_mass_ratio/phys_const.c * ( gammap * EypBxp / (psip + 1.0_rt) -
-            phys_const.c * Bxp - ( uxp * Bzp ) / (psip + 1.0_rt))
-           + 0.25_rt*AabssqDyp * phys_const.c * phys_const.m_e/mass / (psip + 1.0_rt);
-=======
     Fux1 = -charge_mass_ratio/phys_const.c * (gammap * ExmByp / (psip + const_of_motionp) +
-            phys_const.c * Byp + ( uyp * Bzp ) / (psip + const_of_motionp) );
+            phys_const.c * Byp + ( uyp * Bzp ) / (psip + const_of_motionp))
+           + 0.25_rt*AabssqDxp * phys_const.c * phys_const.m_e/mass / (psip + const_of_motionp);
     /* Change for uy along zeta */
     Fuy1 = -charge_mass_ratio/phys_const.c * ( gammap * EypBxp / (psip + const_of_motionp) -
-            phys_const.c * Bxp - ( uxp * Bzp ) / (psip + const_of_motionp) );
->>>>>>> 3cdd8c54
+            phys_const.c * Bxp - ( uxp * Bzp ) / (psip + const_of_motionp))
+           + 0.25_rt*AabssqDyp * phys_const.c * phys_const.m_e/mass / (psip + const_of_motionp);
     /* Change for psi along zeta */
     Fpsi1 = -charge_mass_ratio * phys_const.m_e / phys_const.q_e *
             (1.0_rt/phys_const.c * ( uxp*ExmByp + uyp*EypBxp )/(psip + const_of_motionp) - Ezp );
