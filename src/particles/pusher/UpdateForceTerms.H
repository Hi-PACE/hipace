--- conflicted
+++ resolved
@@ -60,16 +60,9 @@
 {
     using namespace amrex::literals;
 
-<<<<<<< HEAD
-    const amrex::Real gammap = (1.0_rt + uxp*uxp*clightsq + uyp*uyp*clightsq
-                                       + (psip+const_of_motionp)*(psip+const_of_motionp)
-                                       + 0.5_rt*Aabssqp)/(2.0_rt * (psip + const_of_motionp) );
-=======
     const amrex::Real gammap = (1.0_rt + uxp*uxp*clightsq
                                        + uyp*uyp*clightsq
-                                       + psip*psip
-        ) / (2.0_rt * psip );
->>>>>>> 95c4f2c6
+                                       + psip*psip + 0.5_rt*Aabssqp)/(2.0_rt * psip );
 
     const amrex::Real charge_mass_ratio = charge / mass;
     /* Change for x-position along zeta */
@@ -77,21 +70,13 @@
     /* Change for y-position along zeta */
     Fy1 = -uyp / psip / phys_const.c;
     /* Change for ux along zeta */
-<<<<<<< HEAD
-    Fux1 = -charge_mass_ratio/phys_const.c * (gammap * ExmByp / (psip + const_of_motionp) +
-            phys_const.c * Byp + ( uyp * Bzp ) / (psip + const_of_motionp))
-           + 0.25_rt*AabssqDxp * phys_const.c * phys_const.m_e/mass / (psip + const_of_motionp);
-    /* Change for uy along zeta */
-    Fuy1 = -charge_mass_ratio/phys_const.c * ( gammap * EypBxp / (psip + const_of_motionp) -
-            phys_const.c * Bxp - ( uxp * Bzp ) / (psip + const_of_motionp))
-           + 0.25_rt*AabssqDyp * phys_const.c * phys_const.m_e/mass / (psip + const_of_motionp);
-=======
     Fux1 = -charge_mass_ratio/phys_const.c * (gammap * ExmByp / psip +
-            phys_const.c * Byp + ( uyp * Bzp ) / psip );
+            phys_const.c * Byp + ( uyp * Bzp ) / psip)
+           + 0.25_rt*AabssqDxp * phys_const.c * phys_const.m_e/mass / psip;
     /* Change for uy along zeta */
     Fuy1 = -charge_mass_ratio/phys_const.c * ( gammap * EypBxp / psip -
-            phys_const.c * Bxp - ( uxp * Bzp ) / psip );
->>>>>>> 95c4f2c6
+            phys_const.c * Bxp - ( uxp * Bzp ) / psip)
+           + 0.25_rt*AabssqDyp * phys_const.c * phys_const.m_e/mass / psip;
     /* Change for psi along zeta */
     Fpsi1 = -charge_mass_ratio /phys_const.c/phys_const.c *
             (( uxp*ExmByp + uyp*EypBxp )/phys_const.c/psip - Ezp );
