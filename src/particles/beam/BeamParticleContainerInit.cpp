--- conflicted
+++ resolved
@@ -46,7 +46,6 @@
         const amrex::Real& uz, const amrex::Real& weight, const int& pid,
         const int& ip, const amrex::Real& speed_of_light) noexcept
     {
-<<<<<<< HEAD
         rarrdata[BeamIdx::x   ][ip] = x;
         rarrdata[BeamIdx::y   ][ip] = y;
         rarrdata[BeamIdx::z   ][ip] = z;
@@ -56,22 +55,7 @@
         rarrdata[BeamIdx::w   ][ip] = std::abs(weight);
 
         iarrdata[BeamIdx::id  ][ip] = pid > 0 ? pid + ip : pid;
-        iarrdata[BeamIdx::cpu ][ip] = procID;
-=======
-        BeamParticleContainer::ParticleType& p = pstruct[ip];
-        // Set particle AoS
-        p.id()   = pid > 0 ? pid + ip : pid;
-        p.cpu()  = 0; // level 0
-        p.pos(0) = x;
-        p.pos(1) = y;
-        p.pos(2) = z;
-
-        // Set particle SoA
-        arrdata[BeamIdx::ux  ][ip] = ux * speed_of_light;
-        arrdata[BeamIdx::uy  ][ip] = uy * speed_of_light;
-        arrdata[BeamIdx::uz  ][ip] = uz * speed_of_light;
-        arrdata[BeamIdx::w][ip] = std::abs(weight);
->>>>>>> 4707da41
+        iarrdata[BeamIdx::cpu ][ip] = 0; // level 0
     }
 }
 
@@ -199,13 +183,9 @@
         amrex::GpuArray<amrex::ParticleReal*, BeamIdx::nattribs> rarrdata =
             particle_tile.GetStructOfArrays().realarray();
 
-<<<<<<< HEAD
         amrex::GpuArray<int*, BeamIdx::int_nattribs> iarrdata =
             particle_tile.GetStructOfArrays().intarray();
 
-        int procID = amrex::ParallelDescriptor::MyProc();
-=======
->>>>>>> 4707da41
         int pid = ParticleType::NextID();
         ParticleType::NextID(pid + num_to_add);
 
@@ -263,14 +243,8 @@
                 get_momentum(u[0],u[1],u[2], engine);
 
                 const amrex::Real weight = density * scale_fac;
-<<<<<<< HEAD
                 AddOneBeamParticle(rarrdata, iarrdata, x, y, z, u[0], u[1], u[2], weight,
-                                   pid, procID, pidx, phys_const.c);
-=======
-                AddOneBeamParticle(pstruct, arrdata, x, y, z, u[0], u[1], u[2], weight,
                                    pid, pidx, phys_const.c);
->>>>>>> 4707da41
-
                 ++pidx;
             }
         });
@@ -350,25 +324,14 @@
                     weight /= 4;
                     AddOneBeamParticle(rarrdata, iarrdata, cental_x_pos+x, cental_y_pos+y,
                                        z_central, u[0], u[1], u[2], weight,
-<<<<<<< HEAD
-                                       valid_id, procID, 4*i, phys_const.c);
+                                       valid_id, 4*i, phys_const.c);
                     AddOneBeamParticle(rarrdata, iarrdata, cental_x_pos-x, cental_y_pos+y,
                                        z_central, -u[0], u[1], u[2], weight,
-                                       valid_id, procID, 4*i+1, phys_const.c);
+                                       valid_id, 4*i+1, phys_const.c);
                     AddOneBeamParticle(rarrdata, iarrdata, cental_x_pos+x, cental_y_pos-y,
                                        z_central, u[0], -u[1], u[2], weight,
-                                       valid_id, procID, 4*i+2, phys_const.c);
+                                       valid_id, 4*i+2, phys_const.c);
                     AddOneBeamParticle(rarrdata, iarrdata, cental_x_pos-x, cental_y_pos-y,
-=======
-                                       valid_id, 4*i, phys_const.c);
-                    AddOneBeamParticle(pstruct, arrdata, cental_x_pos-x, cental_y_pos+y,
-                                       z_central, -u[0], u[1], u[2], weight,
-                                       valid_id, 4*i+1, phys_const.c);
-                    AddOneBeamParticle(pstruct, arrdata, cental_x_pos+x, cental_y_pos-y,
-                                       z_central, u[0], -u[1], u[2], weight,
-                                       valid_id, 4*i+2, phys_const.c);
-                    AddOneBeamParticle(pstruct, arrdata, cental_x_pos-x, cental_y_pos-y,
->>>>>>> 4707da41
                                        z_central, -u[0], -u[1], u[2], weight,
                                        valid_id, 4*i+3, phys_const.c);
                 }
@@ -723,12 +686,8 @@
         particle_tile.resize(new_size);
         amrex::GpuArray<amrex::ParticleReal*, BeamIdx::nattribs> rarrdata =
             particle_tile.GetStructOfArrays().realarray();
-<<<<<<< HEAD
         amrex::GpuArray<int*, BeamIdx::int_nattribs> iarrdata =
             particle_tile.GetStructOfArrays().intarray();
-        const int procID = amrex::ParallelDescriptor::MyProc();
-=======
->>>>>>> 4707da41
         const int pid = ParticleType::NextID();
         ParticleType::NextID(pid + num_to_add);
 
