--- conflicted
+++ resolved
@@ -65,13 +65,11 @@
     AMREX_ALWAYS_ASSERT_WITH_MESSAGE( m_n_subcycles >= 1, "n_subcycles must be >= 1");
     queryWithParserAlt(pp, "do_reset_id_init", m_do_reset_id_init, pp_alt);
     queryWithParser(pp, "do_salame", m_do_salame);
-<<<<<<< HEAD
     queryWithParserAlt(pp, "reorder_period", m_reorder_period, pp_alt);
     amrex::Array<int, 2> idx_array
         {Hipace::m_depos_order_xy % 2, Hipace::m_depos_order_xy % 2};
     queryWithParserAlt(pp, "reorder_idx_type", idx_array, pp_alt);
     m_reorder_idx_type = amrex::IntVect(idx_array[0], idx_array[1], 0);
-=======
     amrex::Array<std::string, 3> field_str = {"0", "0", "0"};
     m_use_external_fields = queryWithParserAlt(pp, "external_E(x,y,z,t)", field_str, pp_alt);
     m_external_fields[0] = makeFunctionWithParser<4>(field_str[0], m_external_fields_parser[0],
@@ -89,7 +87,6 @@
         {"x", "y", "z", "t"});
     m_external_fields[5] = makeFunctionWithParser<4>(field_str[2], m_external_fields_parser[5],
         {"x", "y", "z", "t"});
->>>>>>> 461f7ac3
     if (m_injection_type == "fixed_ppc" || m_injection_type == "from_file"){
         AMREX_ALWAYS_ASSERT_WITH_MESSAGE( m_duz_per_uz0_dzeta == 0.,
         "Tilted beams and correlated energy spreads are only implemented for fixed weight beams");
