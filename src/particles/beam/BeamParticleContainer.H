--- conflicted
+++ resolved
@@ -219,11 +219,7 @@
     amrex::IntVect m_ppc {1, 1, 1}; /**< Number of particles per cell in each direction */
     amrex::Real m_zmin; /**< Min longitudinal particle position of the beam */
     amrex::Real m_zmax; /**< Max longitudinal particle position of the beam */
-<<<<<<< HEAD
     amrex::Real m_radius {std::numeric_limits<amrex::Real>::infinity()}; /**< Radius of the beam */
-    amrex::IntVect m_ppc {1, 1, 1}; /**< Number of particles per cell in each direction */
-=======
-    amrex::Real m_radius; /**< Radius of the can beam */
     amrex::RealVect m_position_mean {0., 0., 0.}; /**< mean position of the beam */
     amrex::Real m_min_density {0.}; /**< minimum density at which beam particles are generated */
     amrex::IntVect m_random_ppc {0, 0, 0}; /**< if the cell position is random in each direction */
@@ -235,7 +231,6 @@
 
     // fixed_weight:
 
->>>>>>> fb3f6214
     /** Average x position of the fixed-weight beam depending on z */
     amrex::Parser m_pos_mean_x_parser;
     /** Average y position of the fixed-weight beam depending on z */
