--- conflicted
+++ resolved
@@ -207,33 +207,8 @@
     bool m_do_radiation_reaction {false}; /**< whether to calculate radiation losses */
     /** Number of particles on upstream rank (required for IO) */
     bool m_do_salame = false; /**< Whether this beam uses salame */
-<<<<<<< HEAD
-=======
-    int m_num_particles_on_upstream_ranks {0};
-    /** Used to sort and reorder the beam particles into boxes for pipelining */
-    BoxSorter m_box_sorter;
-    /** the index of the currently active box (level 0) */
-    int m_ibox {-1};
-    /** Used to bin beam particles to a slice within a box */
-    BeamBins m_slice_bins;
-
-    unsigned long long m_total_num_particles {0};
     /** Whether to reset the global ID incrementor to 1 before initializing this beam */
     bool m_do_reset_id_init {false};
-    unsigned long long get_total_num_particles () const {return m_total_num_particles;}
-
-    /** \brief Store the finest level of every beam particle on which_slice in the cpu() attribute.
-     * \param[in] current_N_level number of MR levels active on the current slice
-     * \param[in] geom3D Geometry object for the whole domain
-     * \param[in] which_slice slice to mark
-     * \param[in] islice_local local index of the slice
-     * \param[in] nghost number of ghost particles
-     */
-    void TagByLevel (const int current_N_level, amrex::Vector<amrex::Geometry> const& geom3D,
-                     const int which_slice, const int islice_local, const int nghost);
-
-    amrex::Long TotalNumberOfParticles (bool only_valid=true, bool only_local=false) const;
->>>>>>> 72669253
     /** How often the insitu beam diagnostics should be computed and written
      * Default is 0, meaning no output */
     int m_insitu_period {0};
