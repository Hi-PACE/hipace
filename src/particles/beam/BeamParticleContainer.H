/* Copyright 2020-2021
 *
 * This file is part of HiPACE++.
 *
 * Authors: AlexanderSinn, Andrew Myers, Axel Huebl, MaxThevenet
 * Remi Lehe, Severin Diederichs, atmyers
 * License: BSD-3-Clause-LBNL
 */
#ifndef HIPACE_BeamParticleContainer_H_
#define HIPACE_BeamParticleContainer_H_

#include "particles/profiles/GetInitialDensity.H"
#include "particles/profiles/GetInitialMomentum.H"
#include "utils/Parser.H"
#include "particles/sorting/BoxSort.H"
#include <AMReX_AmrParticles.H>
#include <AMReX_Particles.H>
#include <AMReX_AmrCore.H>

class AdaptiveTimeStep;

/** \brief Map names and indices for beam particles attributes (SoA data) */
struct BeamIdx
{
    enum {
        x=0, y, z,  // position
        w,          // weight
        ux, uy, uz, // momentum
        real_nattribs_in_buffer,
        real_nattribs=real_nattribs_in_buffer
    };
    enum {
        id=0,        // id
        int_nattribs_in_buffer,
        // cpu is not stored or communicated in MultiBuffer, only used temporarily per slice
        cpu=int_nattribs_in_buffer,
        // nsubcycles: by how many subcycles was this particle pushed already
        // nsubcycles is not stored or communicated in MultiBuffer
        nsubcycles,
        int_nattribs
    };
};

struct WhichBeamSlice {
    enum beam_slice : int { Next=0, This, N };
};

using BeamTile = amrex::ParticleTile<
        amrex::SoAParticle<
            BeamIdx::real_nattribs,
            BeamIdx::int_nattribs
        >,
        BeamIdx::real_nattribs,
        BeamIdx::int_nattribs
    >;

using BeamTileInit = amrex::ParticleTile<
        amrex::SoAParticle<
            BeamIdx::real_nattribs_in_buffer,
            BeamIdx::int_nattribs_in_buffer
        >,
        BeamIdx::real_nattribs_in_buffer,
        BeamIdx::int_nattribs_in_buffer,
        // use PolymorphicArenaAllocator to either use Pinned or Device memory at runtime
        amrex::PolymorphicArenaAllocator
    >;

/** \brief Container for particles of 1 beam species. */
class BeamParticleContainer
{
public:
    /** Constructor */
    explicit BeamParticleContainer (std::string name) :
        m_name(name)
    {
        ReadParameters();
    }

    /** Read parameters in the input file */
    void ReadParameters ();

    /** \brief Allocate beam particle data and initialize particles with requested beam profile
     * \param[in] geom Geometry object for the whole domain
     * \return physical time at which the simulation will start
     */
    amrex::Real InitData (const amrex::Geometry& geom);

    /** Initialize a beam with a fixed number of particles per cell */
    void InitBeamFixedPPC3D ();
    void InitBeamFixedPPCSlice (const int islice, const int which_beam_slice);

    /** Initialize a beam with a fixed number of particles, and fixed weight */
    void InitBeamFixedWeight3D ();
    void InitBeamFixedWeightSlice (const int islice, const int which_beam_slice);

<<<<<<< HEAD
=======
    /** Initialize a beam with a fixed number of particles,
     * and fixed weight using a probability density function (PDF) */
>>>>>>> bb0a3b45
    void InitBeamFixedWeightPDF3D ();
    void InitBeamFixedWeightPDFSlice (int slice, int which_slice);

#ifdef HIPACE_USE_OPENPMD
    /** Checks the input file first to determine its Datatype
     * \return physical time at which the simulation will start
     */
    amrex::Real InitBeamFromFileHelper (const std::string input_file,
                                        const bool coordinates_specified,
                                        const amrex::Array<std::string, AMREX_SPACEDIM> file_coordinates_xyz,
                                        const amrex::Geometry& geom,
                                        amrex::Real n_0,
                                        const int num_iteration,
                                        const std::string species_name,
                                        const bool species_specified);

    /** Initialize a beam from an external input file using openPMD and HDF5
     * \return physical time at which the simulation will start
     */
    template<typename input_type>
    amrex::Real InitBeamFromFile (const std::string input_file,
                                  const bool coordinates_specified,
                                  const amrex::Array<std::string, AMREX_SPACEDIM> file_coordinates_xyz,
                                  const amrex::Geometry& geom,
                                  amrex::Real n_0,
                                  const int num_iteration,
                                  const std::string species_name,
                                  const bool species_specified);
#endif

    /** Compute reduced beam diagnostics of current slice, store in member variable
     * \param[in] islice current slice, on which diags are computed.
     */
    void InSituComputeDiags (int islice);

    /** Dump in-situ reduced diagnostics to file.
     * \param[in] step current time step
     * \param[in] time physical time
     * \param[in] geom Geometry object for the whole domain
     */
    void InSituWriteToFile (int step, amrex::Real time, const amrex::Geometry& geom);

    /** \brief Store the finest level of every beam particle on which_slice in the cpu() attribute.
     * \param[in] current_N_level number of MR levels active on the current slice
     * \param[in] geom3D Geometry object for the whole domain
     * \param[in] which_slice slice to mark
     */
    void TagByLevel (const int current_N_level, amrex::Vector<amrex::Geometry> const& geom3D,
                     const int which_slice);

    /** Returns elementary charge q_e (or -q_e for electrons). */
    amrex::Real GetCharge () const {return m_charge;}

    /** Returns mass of physical species */
    amrex::Real GetMass () const {return m_mass;}

    std::string get_name () const {return m_name;}

    void shiftBeamSlices () {
        m_slice_permutation = (m_slice_permutation + 1) % WhichBeamSlice::N;
        resize(WhichBeamSlice::Next, 0, 0);
    }

    BeamTile& getBeamSlice (int which_slice) {
        return m_slices[(which_slice + m_slice_permutation) % WhichBeamSlice::N];
    }

    const BeamTile& getBeamSlice (int which_slice) const {
        return m_slices[(which_slice + m_slice_permutation) % WhichBeamSlice::N];
    }

    int getNumParticles (int which_slice) const {
        return m_num_particles_without_slipped[(which_slice + m_slice_permutation) % WhichBeamSlice::N];
    }

    int getNumParticlesIncludingSlipped (int which_slice) const {
        return m_num_particles_with_slipped[(which_slice + m_slice_permutation) % WhichBeamSlice::N];
    }

    void resize (int which_slice, int num_particles, int num_slipped_particles);

    BeamTileInit& getBeamInitSlice () {
        return m_init_slice;
    }

    void intializeSlice(int slice, int which_slice);

    uint64_t getTotalNumParticles () const {
        return m_total_num_particles;
    }

private:
    int m_slice_permutation = 0;
    std::array<BeamTile, WhichBeamSlice::N> m_slices {};
    std::array<int, WhichBeamSlice::N> m_num_particles_without_slipped {};
    std::array<int, WhichBeamSlice::N> m_num_particles_with_slipped {};
    BeamTileInit m_init_slice {};
    BoxSorter m_init_sorter;
    uint64_t m_total_num_particles = 0;
public:
    amrex::Real m_charge; /**< charge of each particle of this species */
    amrex::Real m_mass; /**< mass of each particle of this species */
    bool m_do_z_push {true}; /**< Pushing beam particles in z direction */
    int m_n_subcycles {10}; /**< Number of sub-cycles in the beam pusher */
    bool m_do_radiation_reaction {false}; /**< whether to calculate radiation losses */
    /** Number of particles on upstream rank (required for IO) */
    bool m_do_salame = false; /**< Whether this beam uses salame */
    /** Whether to reset the global ID incrementor to 1 before initializing this beam */
    bool m_do_reset_id_init {false};
    bool m_initialize_on_cpu {false};
    /** How often the insitu beam diagnostics should be computed and written
     * Default is 0, meaning no output */
    int m_insitu_period {0};
private:
    std::string m_name; /**< name of the species */
    /** injection type, fixed_width or fixed_ppc */
    std::string m_injection_type;
    uint64_t m_id64 = 1; /**< 64 bit ID to initialize many particles without overflowing */
    /** Min longitudinal particle position of the beam */
    amrex::Real m_zmin = -std::numeric_limits<amrex::Real>::infinity();
    /** Max longitudinal particle position of the beam */
    amrex::Real m_zmax = std::numeric_limits<amrex::Real>::infinity();
    amrex::Real m_radius {std::numeric_limits<amrex::Real>::infinity()}; /**< Radius of the beam */
    /** radius of the beam insitu diagnostics */
    amrex::Real m_insitu_radius {std::numeric_limits<amrex::Real>::infinity()};
    GetInitialMomentum m_get_momentum {}; /**< momentum profile of the beam */

    // fixed_ppc:

    amrex::IntVect m_ppc {1, 1, 1}; /**< Number of particles per cell in each direction */
    amrex::RealVect m_position_mean {0., 0., 0.}; /**< mean position of the beam */
    amrex::Real m_min_density {0.}; /**< minimum density at which beam particles are generated */
    amrex::IntVect m_random_ppc {0, 0, 0}; /**< if the cell position is random in each direction */
    GetInitialDensity m_get_density {}; /**< density profile of the beam */
    /** Density parser for fixed-ppc beam. Owns data for m_density_func */
    amrex::Parser m_density_parser;

    // fixed_weight:

    bool m_can_profile = false;
    /** Average x position of the fixed-weight beam depending on z */
    amrex::Parser m_pos_mean_x_parser;
    /** Average x position of the fixed-weight beam depending on z */
    amrex::ParserExecutor<1> m_pos_mean_x_func;
    /** Average y position of the fixed-weight beam depending on z */
    amrex::Parser m_pos_mean_y_parser;
    /* Average y position of the fixed-weight beam depending on z */
    amrex::ParserExecutor<1> m_pos_mean_y_func;
    /* Average z position of the fixed-weight beam depending on z */
    amrex::Real m_pos_mean_z = 0;
    /** Width of the Gaussian beam. Only used for a fixed-weight beam */
    amrex::RealVect m_position_std {0., 0., 0.};
    /** Distance at which the beam is focused, starting from its initial position */
    amrex::Real m_z_foc {0.};
    amrex::Real m_duz_per_uz0_dzeta {0.}; /**< relative energy spread per dzeta */
    amrex::Long m_num_particles; /**< Number of particles for fixed-weight Gaussian beam */
    amrex::Real m_total_charge; /**< Total beam charge for fixed-weight Gaussian beam */
    amrex::Real m_density; /**< Peak density for fixed-weight Gaussian beam */
    bool m_do_symmetrize {0}; /**< Option to symmetrize the beam */
    /** Array for the z position of all beam particles */
    amrex::PODVector<amrex::Real, amrex::PolymorphicArenaAllocator<amrex::Real>> m_z_array {};

    // fixed_weight_pdf:

<<<<<<< HEAD
    bool m_peak_density_is_specified = false;
    int m_pdf_ref_ratio = 4;
    amrex::Real m_total_weight = 0;
    amrex::ParserExecutor<1> m_pdf_func;
    amrex::Vector<unsigned int> m_num_particles_slice;

    amrex::Array<amrex::ParserExecutor<1>, 4> m_pdf_pos_func;
    amrex::Array<amrex::ParserExecutor<1>, 6> m_pdf_u_func;

=======
    bool m_peak_density_is_specified = false; /**< if the peak density is specified */
    int m_pdf_ref_ratio = 4; /**< number of subcycles per slice for the pdf evaluation */
    amrex::Real m_total_weight = 0; /**< sum of the weights of all particles */
    amrex::ParserExecutor<1> m_pdf_func; /**< probability density function */
    /** number of particles that need to be initialized per slice */
    amrex::Vector<unsigned int> m_num_particles_slice;
    /** functions for x_mean, y_mean, x_std, y_std */
    amrex::Array<amrex::ParserExecutor<1>, 4> m_pdf_pos_func;
    /** functions for ux_mean, uy_mean, uz_mean, ux_std, uy_std, uz_std */
    amrex::Array<amrex::ParserExecutor<1>, 6> m_pdf_u_func;
    /** Owns data for all 11 Parser functions of fixed_weight_pdf */
>>>>>>> bb0a3b45
    amrex::Vector<amrex::Parser> m_pdf_parsers;

    // from_file:

    /** Density of plasma to convert from_file beam to normalized units */
    amrex::Real m_plasma_density = 0;
    std::string m_input_file; /**< Path to bean input file */
    /** Coordinates used in input file, are converted to Hipace Coordinates x y z respectively */
    amrex::Array<std::string, AMREX_SPACEDIM> m_file_coordinates_xyz;
    int m_num_iteration {0}; /**< the iteration of the openPMD beam */
    std::string m_species_name; /**< the name of the particle species in the beam file */

    // insitu:

    int m_nslices; /**< number of z slices of the domain */
    /** Number of real beam properties for in-situ per-slice reduced diagnostics. */
    int m_insitu_nrp {18};
    /** Number of int beam properties for in-situ per-slice reduced diagnostics. */
    int m_insitu_nip {1};
    /** Per-slice real beam properties:
     *      0,   1,     2,   3,     4,   5,     6,    7,      8,    9,     10,   11,     12,
     * sum(w), [x], [x^2], [y], [y^2], [z], [z^2], [ux], [ux^2], [uy], [uy^2], [uz], [uz^2],
     *
     *     13,     14,     15,   16,     17
     * [x*ux], [y*uy], [z*uz], [ga], [ga^2]
     * where [] means average over all particles within slice.
     * Per-slice emittance: sqrt( abs( ([x^2]-[x]^2) * ([ux^2]-[ux]^2) - ([x*ux]-[x][ux])^2 ) ).
     * Projected emittance: Same as above AFTER averaging all these quantities over slices.
     * Energy spread: sqrt([ga^2]-[ga]^2), and same as above.
     * Momentum spread: sqrt([uz^2]-[uz]^2), and same as above.
     */
    amrex::Vector<amrex::Real> m_insitu_rdata;
    /** Per-slice int beam properties:
     *  0
     * Np
     * Np: number of particles in this slice
     */
    amrex::Vector<int> m_insitu_idata;
    /** Sum of all per-slice real beam properties */
    amrex::Vector<amrex::Real> m_insitu_sum_rdata;
    /** Sum of all per-slice int beam properties */
    amrex::Vector<int> m_insitu_sum_idata;
    /** Prefix/path for the output files */
    std::string m_insitu_file_prefix = "diags/insitu";

    // to estimate min uz
    friend AdaptiveTimeStep;
};

#endif<|MERGE_RESOLUTION|>--- conflicted
+++ resolved
@@ -93,11 +93,8 @@
     void InitBeamFixedWeight3D ();
     void InitBeamFixedWeightSlice (const int islice, const int which_beam_slice);
 
-<<<<<<< HEAD
-=======
     /** Initialize a beam with a fixed number of particles,
      * and fixed weight using a probability density function (PDF) */
->>>>>>> bb0a3b45
     void InitBeamFixedWeightPDF3D ();
     void InitBeamFixedWeightPDFSlice (int slice, int which_slice);
 
@@ -262,17 +259,6 @@
 
     // fixed_weight_pdf:
 
-<<<<<<< HEAD
-    bool m_peak_density_is_specified = false;
-    int m_pdf_ref_ratio = 4;
-    amrex::Real m_total_weight = 0;
-    amrex::ParserExecutor<1> m_pdf_func;
-    amrex::Vector<unsigned int> m_num_particles_slice;
-
-    amrex::Array<amrex::ParserExecutor<1>, 4> m_pdf_pos_func;
-    amrex::Array<amrex::ParserExecutor<1>, 6> m_pdf_u_func;
-
-=======
     bool m_peak_density_is_specified = false; /**< if the peak density is specified */
     int m_pdf_ref_ratio = 4; /**< number of subcycles per slice for the pdf evaluation */
     amrex::Real m_total_weight = 0; /**< sum of the weights of all particles */
@@ -284,7 +270,6 @@
     /** functions for ux_mean, uy_mean, uz_mean, ux_std, uy_std, uz_std */
     amrex::Array<amrex::ParserExecutor<1>, 6> m_pdf_u_func;
     /** Owns data for all 11 Parser functions of fixed_weight_pdf */
->>>>>>> bb0a3b45
     amrex::Vector<amrex::Parser> m_pdf_parsers;
 
     // from_file:
