/* Copyright 2020-2021
 *
 * This file is part of HiPACE++.
 *
 * Authors: AlexanderSinn, Andrew Myers, Axel Huebl, MaxThevenet
 * Remi Lehe, Severin Diederichs, atmyers
 * License: BSD-3-Clause-LBNL
 */
#ifndef HIPACE_BeamParticleContainer_H_
#define HIPACE_BeamParticleContainer_H_

#include "particles/profiles/GetInitialDensity.H"
#include "particles/profiles/GetInitialMomentum.H"
#include "utils/Parser.H"
#include "particles/sorting/BoxSort.H"
#include <AMReX_AmrParticles.H>
#include <AMReX_Particles.H>
#include <AMReX_AmrCore.H>

class AdaptiveTimeStep;

/** \brief Map names and indices for beam particles attributes (SoA data) */
struct BeamIdx
{
    enum {
        x=0, y, z,  // position
        w,          // weight
        ux, uy, uz, // momentum
        real_nattribs_in_buffer,
        real_nattribs=real_nattribs_in_buffer
    };
    enum {
        id=0,        // id
        int_nattribs_in_buffer,
        // cpu is not stored or communicated in MultiBuffer, only used temporarily per slice
        cpu=int_nattribs_in_buffer,
        // nsubcycles: by how many subcycles was this particle pushed already
        // nsubcycles is not stored or communicated in MultiBuffer
        nsubcycles,
        int_nattribs
    };
};

struct WhichBeamSlice {
    enum beam_slice : int { Next=0, This, N };
};

using BeamTile = amrex::ParticleTile<
        amrex::SoAParticle<
            BeamIdx::real_nattribs,
            BeamIdx::int_nattribs
        >,
        BeamIdx::real_nattribs,
        BeamIdx::int_nattribs
    >;

using BeamTileInit = amrex::ParticleTile<
        amrex::SoAParticle<
            BeamIdx::real_nattribs_in_buffer,
            BeamIdx::int_nattribs_in_buffer
        >,
        BeamIdx::real_nattribs_in_buffer,
        BeamIdx::int_nattribs_in_buffer,
        // use PolymorphicArenaAllocator to either use Pinned or Device memory at runtime
        amrex::PolymorphicArenaAllocator
    >;

/** \brief Container for particles of 1 beam species. */
class BeamParticleContainer
{
public:
    /** Constructor */
    explicit BeamParticleContainer (std::string name) :
        m_name(name)
    {
        ReadParameters();
    }

    /** Read parameters in the input file */
    void ReadParameters ();

    /** \brief Allocate beam particle data and initialize particles with requested beam profile
     * \param[in] geom Geometry object for the whole domain
     * \return physical time at which the simulation will start
     */
    amrex::Real InitData (const amrex::Geometry& geom);

    /** Initialize a beam with a fixed number of particles per cell */
    void InitBeamFixedPPC3D ();
    void InitBeamFixedPPCSlice (const int islice, const int which_beam_slice);

    /** Initialize a beam with a fixed number of particles, and fixed weight */
    void InitBeamFixedWeight3D ();
    void InitBeamFixedWeightSlice (const int islice, const int which_beam_slice);

    /** Initialize a beam with a fixed number of particles,
     * and fixed weight using a probability density function (PDF) */
    void InitBeamFixedWeightPDF3D ();
    void InitBeamFixedWeightPDFSlice (int slice, int which_slice);

#ifdef HIPACE_USE_OPENPMD
    /** Checks the input file first to determine its Datatype
     * \return physical time at which the simulation will start
     */
    amrex::Real InitBeamFromFileHelper (const std::string input_file,
                                        const bool coordinates_specified,
                                        const amrex::Array<std::string, AMREX_SPACEDIM> file_coordinates_xyz,
                                        const amrex::Geometry& geom,
                                        amrex::Real n_0,
                                        const int num_iteration,
                                        const std::string species_name,
                                        const bool species_specified);

    /** Initialize a beam from an external input file using openPMD and HDF5
     * \return physical time at which the simulation will start
     */
    template<typename input_type>
    amrex::Real InitBeamFromFile (const std::string input_file,
                                  const bool coordinates_specified,
                                  const amrex::Array<std::string, AMREX_SPACEDIM> file_coordinates_xyz,
                                  const amrex::Geometry& geom,
                                  amrex::Real n_0,
                                  const int num_iteration,
                                  const std::string species_name,
                                  const bool species_specified);
#endif

    /** Compute reduced beam diagnostics of current slice, store in member variable
     * \param[in] islice current slice, on which diags are computed.
     */
    void InSituComputeDiags (int islice);

    /** Dump in-situ reduced diagnostics to file.
     * \param[in] step current time step
     * \param[in] time physical time
     * \param[in] geom Geometry object for the whole domain
     */
    void InSituWriteToFile (int step, amrex::Real time, const amrex::Geometry& geom);

    /** \brief Store the finest level of every beam particle on which_slice in the cpu() attribute.
     * \param[in] current_N_level number of MR levels active on the current slice
     * \param[in] geom3D Geometry object for the whole domain
     * \param[in] which_slice slice to mark
     */
    void TagByLevel (const int current_N_level, amrex::Vector<amrex::Geometry> const& geom3D,
                     const int which_slice);

    /** Returns elementary charge q_e (or -q_e for electrons). */
    amrex::Real GetCharge () const {return m_charge;}

    /** Returns mass of physical species */
    amrex::Real GetMass () const {return m_mass;}

    std::string get_name () const {return m_name;}

    void shiftBeamSlices () {
        m_slice_permutation = (m_slice_permutation + 1) % WhichBeamSlice::N;
        resize(WhichBeamSlice::Next, 0, 0);
    }

    BeamTile& getBeamSlice (int which_slice) {
        return m_slices[(which_slice + m_slice_permutation) % WhichBeamSlice::N];
    }

    const BeamTile& getBeamSlice (int which_slice) const {
        return m_slices[(which_slice + m_slice_permutation) % WhichBeamSlice::N];
    }

    int getNumParticles (int which_slice) const {
        return m_num_particles_without_slipped[(which_slice + m_slice_permutation) % WhichBeamSlice::N];
    }

    int getNumParticlesIncludingSlipped (int which_slice) const {
        return m_num_particles_with_slipped[(which_slice + m_slice_permutation) % WhichBeamSlice::N];
    }

    void resize (int which_slice, int num_particles, int num_slipped_particles);

    BeamTileInit& getBeamInitSlice () {
        return m_init_slice;
    }

    void intializeSlice(int slice, int which_slice);

    uint64_t getTotalNumParticles () const {
        return m_total_num_particles;
    }

private:
    int m_slice_permutation = 0;
    std::array<BeamTile, WhichBeamSlice::N> m_slices {};
    std::array<int, WhichBeamSlice::N> m_num_particles_without_slipped {};
    std::array<int, WhichBeamSlice::N> m_num_particles_with_slipped {};
    BeamTileInit m_init_slice {};
    BoxSorter m_init_sorter;
    uint64_t m_total_num_particles = 0;
public:
    amrex::Real m_charge; /**< charge of each particle of this species */
    amrex::Real m_mass; /**< mass of each particle of this species */
    bool m_do_z_push {true}; /**< Pushing beam particles in z direction */
    int m_n_subcycles {10}; /**< Number of sub-cycles in the beam pusher */
    bool m_do_radiation_reaction {false}; /**< whether to calculate radiation losses */
    /** Number of particles on upstream rank (required for IO) */
    bool m_do_salame = false; /**< Whether this beam uses salame */
    /** Whether to reset the global ID incrementor to 1 before initializing this beam */
    bool m_do_reset_id_init {false};
    bool m_initialize_on_cpu {false};
    /** How often the insitu beam diagnostics should be computed and written
     * Default is 0, meaning no output */
    int m_insitu_period {0};
<<<<<<< HEAD
    /** If external fields should be used for this beam */
=======
    /** Whether external fields should be used for this beam */
>>>>>>> 461f7ac3
    bool m_use_external_fields = false;
    /** External field functions for Ex Ey Ez Bx By Bz */
    amrex::GpuArray<amrex::ParserExecutor<4>, 6> m_external_fields;
    /** Owns data for m_external_fields */
    amrex::Array<amrex::Parser, 6> m_external_fields_parser;
private:
    std::string m_name; /**< name of the species */
    /** injection type, fixed_width or fixed_ppc */
    std::string m_injection_type;
    uint64_t m_id64 = 1; /**< 64 bit ID to initialize many particles without overflowing */
    /** Min longitudinal particle position of the beam */
    amrex::Real m_zmin = -std::numeric_limits<amrex::Real>::infinity();
    /** Max longitudinal particle position of the beam */
    amrex::Real m_zmax = std::numeric_limits<amrex::Real>::infinity();
    amrex::Real m_radius {std::numeric_limits<amrex::Real>::infinity()}; /**< Radius of the beam */
    /** radius of the beam insitu diagnostics */
    amrex::Real m_insitu_radius {std::numeric_limits<amrex::Real>::infinity()};
    GetInitialMomentum m_get_momentum {}; /**< momentum profile of the beam */

    // fixed_ppc:

    amrex::IntVect m_ppc {1, 1, 1}; /**< Number of particles per cell in each direction */
    amrex::RealVect m_position_mean {0., 0., 0.}; /**< mean position of the beam */
    amrex::Real m_min_density {0.}; /**< minimum density at which beam particles are generated */
    amrex::IntVect m_random_ppc {0, 0, 0}; /**< if the cell position is random in each direction */
    GetInitialDensity m_get_density {}; /**< density profile of the beam */
    /** Density parser for fixed-ppc beam. Owns data for m_density_func */
    amrex::Parser m_density_parser;

    // fixed_weight:

    bool m_can_profile = false;
    /** Average x position of the fixed-weight beam depending on z */
    amrex::Parser m_pos_mean_x_parser;
    /** Average x position of the fixed-weight beam depending on z */
    amrex::ParserExecutor<1> m_pos_mean_x_func;
    /** Average y position of the fixed-weight beam depending on z */
    amrex::Parser m_pos_mean_y_parser;
    /* Average y position of the fixed-weight beam depending on z */
    amrex::ParserExecutor<1> m_pos_mean_y_func;
    /* Average z position of the fixed-weight beam depending on z */
    amrex::Real m_pos_mean_z = 0;
    /** Width of the Gaussian beam. Only used for a fixed-weight beam */
    amrex::RealVect m_position_std {0., 0., 0.};
    /** Distance at which the beam is focused, starting from its initial position */
    amrex::Real m_z_foc {0.};
    amrex::Real m_duz_per_uz0_dzeta {0.}; /**< relative energy spread per dzeta */
    amrex::Long m_num_particles; /**< Number of particles for fixed-weight Gaussian beam */
    amrex::Real m_total_charge; /**< Total beam charge for fixed-weight Gaussian beam */
    amrex::Real m_density; /**< Peak density for fixed-weight Gaussian beam */
    bool m_do_symmetrize {0}; /**< Option to symmetrize the beam */
    /** Array for the z position of all beam particles */
    amrex::PODVector<amrex::Real, amrex::PolymorphicArenaAllocator<amrex::Real>> m_z_array {};

    // fixed_weight_pdf:

    bool m_peak_density_is_specified = false; /**< if the peak density is specified */
    int m_pdf_ref_ratio = 4; /**< number of subcycles per slice for the pdf evaluation */
    amrex::Real m_total_weight = 0; /**< sum of the weights of all particles */
    amrex::ParserExecutor<1> m_pdf_func; /**< probability density function */
    /** number of particles that need to be initialized per slice */
    amrex::Vector<unsigned int> m_num_particles_slice;
    /** functions for x_mean, y_mean, x_std, y_std */
    amrex::Array<amrex::ParserExecutor<1>, 4> m_pdf_pos_func;
    /** functions for ux_mean, uy_mean, uz_mean, ux_std, uy_std, uz_std */
    amrex::Array<amrex::ParserExecutor<1>, 6> m_pdf_u_func;
    /** Owns data for all 11 Parser functions of fixed_weight_pdf */
    amrex::Vector<amrex::Parser> m_pdf_parsers;

    // from_file:

    /** Density of plasma to convert from_file beam to normalized units */
    amrex::Real m_plasma_density = 0;
    std::string m_input_file; /**< Path to bean input file */
    /** Coordinates used in input file, are converted to Hipace Coordinates x y z respectively */
    amrex::Array<std::string, AMREX_SPACEDIM> m_file_coordinates_xyz;
    int m_num_iteration {0}; /**< the iteration of the openPMD beam */
    std::string m_species_name; /**< the name of the particle species in the beam file */

    // insitu:

    int m_nslices; /**< number of z slices of the domain */
    /** Number of real beam properties for in-situ per-slice reduced diagnostics. */
    int m_insitu_nrp {18};
    /** Number of int beam properties for in-situ per-slice reduced diagnostics. */
    int m_insitu_nip {1};
    /** Per-slice real beam properties:
     *      0,   1,     2,   3,     4,   5,     6,    7,      8,    9,     10,   11,     12,
     * sum(w), [x], [x^2], [y], [y^2], [z], [z^2], [ux], [ux^2], [uy], [uy^2], [uz], [uz^2],
     *
     *     13,     14,     15,   16,     17
     * [x*ux], [y*uy], [z*uz], [ga], [ga^2]
     * where [] means average over all particles within slice.
     * Per-slice emittance: sqrt( abs( ([x^2]-[x]^2) * ([ux^2]-[ux]^2) - ([x*ux]-[x][ux])^2 ) ).
     * Projected emittance: Same as above AFTER averaging all these quantities over slices.
     * Energy spread: sqrt([ga^2]-[ga]^2), and same as above.
     * Momentum spread: sqrt([uz^2]-[uz]^2), and same as above.
     */
    amrex::Vector<amrex::Real> m_insitu_rdata;
    /** Per-slice int beam properties:
     *  0
     * Np
     * Np: number of particles in this slice
     */
    amrex::Vector<int> m_insitu_idata;
    /** Sum of all per-slice real beam properties */
    amrex::Vector<amrex::Real> m_insitu_sum_rdata;
    /** Sum of all per-slice int beam properties */
    amrex::Vector<int> m_insitu_sum_idata;
    /** Prefix/path for the output files */
    std::string m_insitu_file_prefix = "diags/insitu";

    // to estimate min uz
    friend AdaptiveTimeStep;
};

#endif<|MERGE_RESOLUTION|>--- conflicted
+++ resolved
@@ -208,11 +208,7 @@
     /** How often the insitu beam diagnostics should be computed and written
      * Default is 0, meaning no output */
     int m_insitu_period {0};
-<<<<<<< HEAD
-    /** If external fields should be used for this beam */
-=======
     /** Whether external fields should be used for this beam */
->>>>>>> 461f7ac3
     bool m_use_external_fields = false;
     /** External field functions for Ex Ey Ez Bx By Bz */
     amrex::GpuArray<amrex::ParserExecutor<4>, 6> m_external_fields;
