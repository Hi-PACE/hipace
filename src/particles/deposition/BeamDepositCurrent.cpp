/* Copyright 2020-2022
 *
 * This file is part of HiPACE++.
 *
 * Authors: AlexanderSinn, Andrew Myers, MaxThevenet, Remi Lehe
 * Severin Diederichs
 * License: BSD-3-Clause-LBNL
 */
#include "BeamDepositCurrent.H"
#include "particles/beam/BeamParticleContainer.H"
#include "particles/particles_utils/ShapeFactors.H"
#include "fields/Fields.H"
#include "utils/Constants.H"
#include "utils/GPUUtil.H"
#include "utils/HipaceProfilerWrapper.H"
#include "Hipace.H"

#include <AMReX_DenseBins.H>

void
DepositCurrentSlice (BeamParticleContainer& beam, Fields& fields,
                     amrex::Vector<amrex::Geometry> const& gm, int const lev ,const int islice,
                     const bool do_beam_jx_jy_deposition,
                     const bool do_beam_jz_deposition,
                     const bool do_beam_rho_deposition,
                     const int which_slice, int nghost)
{
    HIPACE_PROFILE("DepositCurrentSlice_BeamParticleContainer()");

    using namespace amrex::literals;

    // Extract properties associated with physical size of the box
    amrex::Real const * AMREX_RESTRICT dx = gm[lev].CellSize();

    AMREX_ALWAYS_ASSERT_WITH_MESSAGE(
    which_slice == WhichSlice::This || which_slice == WhichSlice::Next
    || which_slice == WhichSlice::Salame,
    "Current deposition can only be done in this slice (WhichSlice::This), the next slice "
    " (WhichSlice::Next), or the SALAME slice (WhichSlice::Salame)");

    AMREX_ALWAYS_ASSERT_WITH_MESSAGE(Hipace::m_depos_order_z == 0,
        "Only order 0 deposition is allowed for beam per-slice deposition");

    // Extract the fields currents
    // Extract FabArray for this box (because there is currently no transverse
    // parallelization, the index we want in the slice multifab is always 0.
    // Fix later.
    amrex::FArrayBox& isl_fab = fields.getSlices(lev)[0];
    AMREX_ALWAYS_ASSERT_WITH_MESSAGE(isl_fab.box().ixType().cellCentered(),
        "jx, jy, jz and rho must be nodal in all directions.");

    // we deposit to the beam currents, because the explicit solver
    // requires sometimes just the beam currents
    // Do not access the field if the kernel later does not deposit into it,
    // the field might not be allocated. Use -1 as dummy component instead
    const std::string beam_str = Hipace::GetInstance().m_explicit ? "_beam" : "";
    const int  jxb_cmp = do_beam_jx_jy_deposition ? Comps[which_slice]["jx" +beam_str] : -1;
    const int  jyb_cmp = do_beam_jx_jy_deposition ? Comps[which_slice]["jy" +beam_str] : -1;
    const int  jzb_cmp = do_beam_jz_deposition    ? Comps[which_slice]["jz" +beam_str] : -1;
    const int rhob_cmp = do_beam_rho_deposition   ? Comps[which_slice]["rho"+beam_str] : -1;

    // Offset for converting positions to indexes
    amrex::Real const x_pos_offset = GetPosOffset(0, gm[lev], isl_fab.box());
    amrex::Real const y_pos_offset = GetPosOffset(1, gm[lev], isl_fab.box());

    // Whether the ghost slice has to be deposited
    const bool deposit_ghost = ((which_slice==WhichSlice::Next) && (islice == 0));
    if (deposit_ghost && !do_beam_jx_jy_deposition) return;

    // Ghost particles are indexed [beam.numParticles()-nghost, beam.numParticles()-1]
    int box_offset = beam.m_box_sorter.boxOffsetsPtr()[beam.m_ibox];
    if (deposit_ghost) box_offset = beam.numParticles()-nghost;

    PhysConst const phys_const = get_phys_const();

    // Extract particle properties
    const auto& soa = beam.GetStructOfArrays(); // For momenta and weights
    const auto pos_x = soa.GetRealData(BeamIdx::x).data() + box_offset;
    const auto pos_y = soa.GetRealData(BeamIdx::y).data() + box_offset;
    const auto  wp = soa.GetRealData(BeamIdx::w).data() + box_offset;
    const auto uxp = soa.GetRealData(BeamIdx::ux).data() + box_offset;
    const auto uyp = soa.GetRealData(BeamIdx::uy).data() + box_offset;
    const auto uzp = soa.GetRealData(BeamIdx::uz).data() + box_offset;
    const auto idp = soa.GetIntData(BeamIdx::id).data() + box_offset;

    // Extract box properties
    const amrex::Real dxi = 1.0/dx[0];
    const amrex::Real dyi = 1.0/dx[1];
    const amrex::Real dzi = 1.0/dx[2];
    amrex::Real invvol = dxi * dyi * dzi;

    if (Hipace::m_normalized_units) {
        if (lev == 0) {
            invvol = 1._rt;
        } else {
            // re-scaling the weight in normalized units to get the same charge density on lev 1
            // Not necessary in SI units, there the weight is the actual charge and not the density
            amrex::Real const * AMREX_RESTRICT dx_lev0 = gm[0].CellSize();
            invvol = dx_lev0[0] * dx_lev0[1] * dxi * dyi;
        }
    }

    const amrex::Real clightsq = 1.0_rt/(phys_const.c*phys_const.c);
    const amrex::Real q = beam.m_charge;

    Array3<amrex::Real> const isl_arr = isl_fab.array();

    BeamBins::index_type const * const indices = beam.m_slice_bins.permutationPtr();
    BeamBins::index_type const * const offsets = beam.m_slice_bins.offsetsPtrCpu();
    BeamBins::index_type cell_start = 0;
    BeamBins::index_type cell_stop = 0;

    // The particles that are in slice islice are
    // given by the indices[cell_start:cell_stop]
    if (which_slice == WhichSlice::This || which_slice == WhichSlice::Salame) {
        cell_start = offsets[islice];
        cell_stop  = offsets[islice+1];
    } else {
        if (islice > 0) {
            cell_start = offsets[islice-1];
            cell_stop  = offsets[islice];
        } else {
            cell_start = 0;
            cell_stop  = nghost;
        }
    }
    int const num_particles = cell_stop-cell_start;

    // Loop over particles and deposit into jx_fab, jy_fab, and jz_fab
    amrex::ParallelFor(
        amrex::TypeList<amrex::CompileTimeOptions<0, 1, 2, 3>>{},
        {Hipace::m_depos_order_xy},
        num_particles,
        [=] AMREX_GPU_DEVICE (long idx, auto depos_order) {
            constexpr int depos_order_xy = depos_order.value;

            // Particles in the same slice must be accessed through the bin sorter.
            // Ghost particles are simply contiguous in memory.
            const int ip = deposit_ghost ? cell_start+idx : indices[cell_start+idx];

            // Skip invalid particles and ghost particles not in the last slice
<<<<<<< HEAD
            if (idp[ip] < 0) return;
=======
            // beam deposits only up to its finest level
            if (pos_structs[ip].id() < 0 || pos_structs[ip].cpu() < lev) return;
>>>>>>> 4707da41
            // --- Get particle quantities
            const amrex::Real gaminv = 1.0_rt/std::sqrt(1.0_rt + uxp[ip]*uxp[ip]*clightsq
                                                         + uyp[ip]*uyp[ip]*clightsq
                                                         + uzp[ip]*uzp[ip]*clightsq);
            const amrex::Real wq = q*wp[ip]*invvol;

            const amrex::Real vx  = uxp[ip]*gaminv;
            const amrex::Real vy  = uyp[ip]*gaminv;
            const amrex::Real vz  = uzp[ip]*gaminv;
            // wqx, wqy wqz are particle current in each direction
            const amrex::Real wqx = wq*vx;
            const amrex::Real wqy = wq*vy;
            const amrex::Real wqz = wq*vz;

            // --- Compute shape factors
            // x direction
            const amrex::Real xmid = (pos_x[ip] - x_pos_offset)*dxi;
            // i_cell leftmost cell in x that the particle touches. sx_cell shape factor along x
            amrex::Real sx_cell[depos_order_xy + 1];
            const int i_cell = compute_shape_factor<depos_order_xy>(sx_cell, xmid);

            // y direction
            const amrex::Real ymid = (pos_y[ip] - y_pos_offset)*dyi;
            amrex::Real sy_cell[depos_order_xy + 1];
            const int j_cell = compute_shape_factor<depos_order_xy>(sy_cell, ymid);

            // Deposit current into jx, jy, jz, rho
            for (int iy=0; iy<=depos_order_xy; iy++){
                for (int ix=0; ix<=depos_order_xy; ix++){
                    if (jxb_cmp != -1) { // do_beam_jx_jy_deposition
                        amrex::Gpu::Atomic::Add(
                            isl_arr.ptr(i_cell+ix, j_cell+iy, jxb_cmp),
                            sx_cell[ix]*sy_cell[iy]*wqx);
                        amrex::Gpu::Atomic::Add(
                            isl_arr.ptr(i_cell+ix, j_cell+iy, jyb_cmp),
                            sx_cell[ix]*sy_cell[iy]*wqy);
                    }
                    if (jzb_cmp != -1) { // do_beam_jz_deposition
                        amrex::Gpu::Atomic::Add(
                            isl_arr.ptr(i_cell+ix, j_cell+iy, jzb_cmp),
                            sx_cell[ix]*sy_cell[iy]*wqz);
                    }
                    if (rhob_cmp != -1) { // do_beam_rho_deposition
                        amrex::Gpu::Atomic::Add(
                            isl_arr.ptr(i_cell+ix, j_cell+iy, rhob_cmp),
                            sx_cell[ix]*sy_cell[iy]*wq);
                    }
                }
            }
        }
        );

}<|MERGE_RESOLUTION|>--- conflicted
+++ resolved
@@ -82,6 +82,7 @@
     const auto uyp = soa.GetRealData(BeamIdx::uy).data() + box_offset;
     const auto uzp = soa.GetRealData(BeamIdx::uz).data() + box_offset;
     const auto idp = soa.GetIntData(BeamIdx::id).data() + box_offset;
+    const auto cpup = soa.GetIntData(BeamIdx::cpu).data() + box_offset;
 
     // Extract box properties
     const amrex::Real dxi = 1.0/dx[0];
@@ -139,12 +140,9 @@
             const int ip = deposit_ghost ? cell_start+idx : indices[cell_start+idx];
 
             // Skip invalid particles and ghost particles not in the last slice
-<<<<<<< HEAD
-            if (idp[ip] < 0) return;
-=======
             // beam deposits only up to its finest level
-            if (pos_structs[ip].id() < 0 || pos_structs[ip].cpu() < lev) return;
->>>>>>> 4707da41
+            if (idp[ip] < 0 || cpup[ip] < lev) return;
+
             // --- Get particle quantities
             const amrex::Real gaminv = 1.0_rt/std::sqrt(1.0_rt + uxp[ip]*uxp[ip]*clightsq
                                                          + uyp[ip]*uyp[ip]*clightsq
