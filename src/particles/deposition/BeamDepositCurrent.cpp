--- conflicted
+++ resolved
@@ -5,13 +5,9 @@
 #include "fields/Fields.H"
 #include "Constants.H"
 #include "Hipace.H"
-<<<<<<< HEAD
 #include "HipaceProfilerWrapper.H"
-=======
 
-#include <AMReX_BLProfiler.H>
 #include <AMReX_DenseBins.H>
->>>>>>> eb8d8af7
 
 void
 DepositCurrent (BeamParticleContainer& beam, Fields & fields,
@@ -113,7 +109,7 @@
                      amrex::Geometry const& gm, int const lev, const int islice,
                      amrex::DenseBins<BeamParticleContainer::ParticleType>& bins)
 {
-    BL_PROFILE("DepositCurrentSlice_BeamParticleContainer()");
+    HIPACE_PROFILE("DepositCurrentSlice_BeamParticleContainer()");
     // Extract properties associated with physical size of the box
     amrex::Real const * AMREX_RESTRICT dx = gm.CellSize();
 
