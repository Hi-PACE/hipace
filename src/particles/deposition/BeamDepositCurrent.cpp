#include "BeamDepositCurrent.H"
#include "particles/BeamParticleContainer.H"
#include "particles/deposition/BeamDepositCurrentInner.H"
#include "fields/Fields.H"
#include "utils/Constants.H"
#include "Hipace.H"
#include "utils/HipaceProfilerWrapper.H"

#include <AMReX_DenseBins.H>

void
DepositCurrentSlice (BeamParticleContainer& beam, Fields& fields, amrex::Geometry const& gm,
                     int const lev ,const int islice, const amrex::Box bx, int const offset,
<<<<<<< HEAD
                     amrex::DenseBins<BeamParticleContainer::ParticleType>& bins)
=======
                     amrex::DenseBins<BeamParticleContainer::ParticleType>& bins,
                     const bool do_beam_jx_jy_deposition)
>>>>>>> d2cd531c
{
    HIPACE_PROFILE("DepositCurrentSlice_BeamParticleContainer()");
    // Extract properties associated with physical size of the box
    amrex::Real const * AMREX_RESTRICT dx = gm.CellSize();

    AMREX_ALWAYS_ASSERT_WITH_MESSAGE(Hipace::m_depos_order_z == 0,
        "Only order 0 deposition is allowed for beam per-slice deposition");

    PhysConst const phys_const = get_phys_const();

    // Assumes '2' == 'z' == 'the long dimension'.
    int islice_local = islice - bx.smallEnd(2);

    // Extract properties associated with the extent of the current box
    amrex::Box tilebox = bx;
    tilebox.grow({Hipace::m_depos_order_xy, Hipace::m_depos_order_xy, Hipace::m_depos_order_z});

    amrex::RealBox const grid_box{tilebox, gm.CellSize(), gm.ProbLo()};
    amrex::Real const * AMREX_RESTRICT xyzmin = grid_box.lo();
    amrex::Dim3 const lo = amrex::lbound(tilebox);

    // Extract the fields currents
    amrex::MultiFab& S = fields.getSlices(lev, WhichSlice::This);
    amrex::MultiFab jx(S, amrex::make_alias, Comps[WhichSlice::This]["jx"], 1);
    amrex::MultiFab jy(S, amrex::make_alias, Comps[WhichSlice::This]["jy"], 1);
    amrex::MultiFab jz(S, amrex::make_alias, Comps[WhichSlice::This]["jz"], 1);

    // Extract FabArray for this box (because there is currently no transverse
    // parallelization, the index we want in the slice multifab is always 0.
    // Fix later.
    amrex::FArrayBox& jx_fab = jx[0];
    amrex::FArrayBox& jy_fab = jy[0];
    amrex::FArrayBox& jz_fab = jz[0];

    // For now: fix the value of the charge
    const amrex::Real q = - phys_const.q_e;

    // Call deposition function in each box
    if        (Hipace::m_depos_order_xy == 0){
<<<<<<< HEAD
        doDepositionShapeN<0, 0>( beam, jx_fab, jy_fab, jz_fab,
                                  dx, xyzmin, lo, q, islice_local, bins, offset);
    } else if (Hipace::m_depos_order_xy == 1){
        doDepositionShapeN<1, 0>( beam, jx_fab, jy_fab, jz_fab,
                                  dx, xyzmin, lo, q, islice_local, bins, offset);
    } else if (Hipace::m_depos_order_xy == 2){
        doDepositionShapeN<2, 0>( beam, jx_fab, jy_fab, jz_fab,
                                  dx, xyzmin, lo, q, islice_local, bins, offset);
    } else if (Hipace::m_depos_order_xy == 3){
        doDepositionShapeN<3, 0>( beam, jx_fab, jy_fab, jz_fab,
                                  dx, xyzmin, lo, q, islice_local, bins, offset);
=======
        doDepositionShapeN<0, 0>( beam, jx_fab, jy_fab, jz_fab, dx, xyzmin, lo, q, islice_local,
                                  bins, offset, do_beam_jx_jy_deposition);
    } else if (Hipace::m_depos_order_xy == 1){
        doDepositionShapeN<1, 0>( beam, jx_fab, jy_fab, jz_fab, dx, xyzmin, lo, q, islice_local,
                                  bins, offset, do_beam_jx_jy_deposition);
    } else if (Hipace::m_depos_order_xy == 2){
        doDepositionShapeN<2, 0>( beam, jx_fab, jy_fab, jz_fab, dx, xyzmin, lo, q, islice_local,
                                  bins, offset, do_beam_jx_jy_deposition);
    } else if (Hipace::m_depos_order_xy == 3){
        doDepositionShapeN<3, 0>( beam, jx_fab, jy_fab, jz_fab, dx, xyzmin, lo, q, islice_local,
                                  bins, offset, do_beam_jx_jy_deposition);
>>>>>>> d2cd531c
    } else {
        amrex::Abort("unknown deposition order");
    }
}<|MERGE_RESOLUTION|>--- conflicted
+++ resolved
@@ -11,12 +11,8 @@
 void
 DepositCurrentSlice (BeamParticleContainer& beam, Fields& fields, amrex::Geometry const& gm,
                      int const lev ,const int islice, const amrex::Box bx, int const offset,
-<<<<<<< HEAD
-                     amrex::DenseBins<BeamParticleContainer::ParticleType>& bins)
-=======
                      amrex::DenseBins<BeamParticleContainer::ParticleType>& bins,
                      const bool do_beam_jx_jy_deposition)
->>>>>>> d2cd531c
 {
     HIPACE_PROFILE("DepositCurrentSlice_BeamParticleContainer()");
     // Extract properties associated with physical size of the box
@@ -56,19 +52,6 @@
 
     // Call deposition function in each box
     if        (Hipace::m_depos_order_xy == 0){
-<<<<<<< HEAD
-        doDepositionShapeN<0, 0>( beam, jx_fab, jy_fab, jz_fab,
-                                  dx, xyzmin, lo, q, islice_local, bins, offset);
-    } else if (Hipace::m_depos_order_xy == 1){
-        doDepositionShapeN<1, 0>( beam, jx_fab, jy_fab, jz_fab,
-                                  dx, xyzmin, lo, q, islice_local, bins, offset);
-    } else if (Hipace::m_depos_order_xy == 2){
-        doDepositionShapeN<2, 0>( beam, jx_fab, jy_fab, jz_fab,
-                                  dx, xyzmin, lo, q, islice_local, bins, offset);
-    } else if (Hipace::m_depos_order_xy == 3){
-        doDepositionShapeN<3, 0>( beam, jx_fab, jy_fab, jz_fab,
-                                  dx, xyzmin, lo, q, islice_local, bins, offset);
-=======
         doDepositionShapeN<0, 0>( beam, jx_fab, jy_fab, jz_fab, dx, xyzmin, lo, q, islice_local,
                                   bins, offset, do_beam_jx_jy_deposition);
     } else if (Hipace::m_depos_order_xy == 1){
@@ -80,7 +63,6 @@
     } else if (Hipace::m_depos_order_xy == 3){
         doDepositionShapeN<3, 0>( beam, jx_fab, jy_fab, jz_fab, dx, xyzmin, lo, q, islice_local,
                                   bins, offset, do_beam_jx_jy_deposition);
->>>>>>> d2cd531c
     } else {
         amrex::Abort("unknown deposition order");
     }
