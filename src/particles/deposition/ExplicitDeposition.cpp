--- conflicted
+++ resolved
@@ -101,24 +101,14 @@
                 constexpr int depos_order = a_depos_order.value;
                 constexpr int derivative_type = a_derivative_type.value;
 
-<<<<<<< HEAD
+                ip += idx_begin;
+  
                 if (ptd.id(ip) < 0 || (lev != 0 && ptd.cpu(ip) < lev)) return;
                 const amrex::Real psi_inv = 1._rt/ptd.rdata(PlasmaIdx::psi)[ip];
                 const amrex::Real xp = ptd.pos(0, ip);
                 const amrex::Real yp = ptd.pos(1, ip);
                 const amrex::Real vx = ptd.rdata(PlasmaIdx::ux)[ip] * psi_inv * clight_inv;
                 const amrex::Real vy = ptd.rdata(PlasmaIdx::uy)[ip] * psi_inv * clight_inv;
-=======
-                ip += idx_begin;
-
-                const auto positions = pos_structs[ip];
-                if (positions.id() < 0 || positions.cpu() < lev) return;
-                const amrex::Real psi_inv = 1._rt/psip[ip];
-                const amrex::Real xp = positions.pos(0);
-                const amrex::Real yp = positions.pos(1);
-                const amrex::Real vx = uxp[ip] * psi_inv * clight_inv;
-                const amrex::Real vy = uyp[ip] * psi_inv * clight_inv;
->>>>>>> 2c03a0fc
 
                 // Rename variable for NVCC lambda capture to work
                 amrex::Real q_invvol_mu0 = charge_invvol_mu0;
