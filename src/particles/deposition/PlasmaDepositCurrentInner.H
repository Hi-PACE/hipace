--- conflicted
+++ resolved
@@ -70,13 +70,6 @@
         soa.GetRealData(PlasmaIdx::uy).data() : soa.GetRealData(PlasmaIdx::uy_temp).data();
     const amrex::Real * const psip = (!temp_slice) ?
         soa.GetRealData(PlasmaIdx::psi).data() : soa.GetRealData(PlasmaIdx::psi_temp).data();
-<<<<<<< HEAD
-    const amrex::Real * const x_temp = (!temp_slice) ?
-        nullptr : soa.GetRealData(PlasmaIdx::x_temp).data();
-    const amrex::Real * const y_temp = (!temp_slice) ?
-        nullptr : soa.GetRealData(PlasmaIdx::y_temp).data();
-=======
->>>>>>> 33024831
 
     // Extract box properties
     const amrex::Real dxi = 1.0/dx[0];
@@ -130,22 +123,12 @@
             // --- Compute shape factors
             // x direction
             // j_cell leftmost cell in x that the particle touches. sx_cell shape factor along x
-<<<<<<< HEAD
-            const amrex::Real xmid = (!temp_slice) ?
-                (pos_structs[ip].pos(0) - xmin)*dxi : (x_temp[ip] - xmin)*dxi;
-=======
             const amrex::Real xmid = (pos_structs[ip].pos(0) - xmin)*dxi;
->>>>>>> 33024831
             amrex::Real sx_cell[depos_order_xy + 1];
             const int j_cell = compute_shape_factor<depos_order_xy>(sx_cell, xmid - 0.5_rt);
 
             // y direction
-<<<<<<< HEAD
-            const amrex::Real ymid = (!temp_slice) ?
-                (pos_structs[ip].pos(1) - ymin)*dyi : (y_temp[ip] - ymin)*dyi;
-=======
             const amrex::Real ymid = (pos_structs[ip].pos(1) - ymin)*dyi;
->>>>>>> 33024831
             amrex::Real sy_cell[depos_order_xy + 1];
             const int k_cell = compute_shape_factor<depos_order_xy>(sy_cell, ymid - 0.5_rt);
 
