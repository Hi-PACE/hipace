/* Copyright 2020-2022
 *
 * This file is part of HiPACE++.
 *
 * Authors: AlexanderSinn, Andrew Myers, MaxThevenet, Severin Diederichs
 *
 * License: BSD-3-Clause-LBNL
 */
/* Copyright 2019 Axel Huebl, David Grote, Maxence Thevenet
 * Remi Lehe, Weiqun Zhang, Michael Rowan
 *
 * This file is part of WarpX.
 *
 * License: BSD-3-Clause-LBNL
 */
#ifndef HIPACE_PLASMADEPOSITCURRENTINNER_H_
#define HIPACE_PLASMADEPOSITCURRENTINNER_H_

#include "particles/ShapeFactors.H"
#include "particles/TileSort.H"
#include "particles/pusher/FieldGather.H"
#include "utils/Constants.H"
#include "Hipace.H"

#include <AMReX_Array4.H>
#include <AMReX_REAL.H>

/** \brief Loop over plasma particles in iterator (=box) pti and deposit their current
 * into jx_fab, jy_fab and jz_fab and their density to rho_fab
 *
 * current_depo_type affects the general behavior of this function:
 * - If current_depo_type == WhichSlice::This, deposit jx, jy, jz and rho
 *   with current values of transverse position, wp, uxp, uyp and psip.
 * - If current_depo_type == WhichSlice::Next, deposit jx  and jy only,
 *   with projected values of transverse position, wp, uxp, uyp and psip stored in temp arrays.
 *
 *
 * \tparam depos_order_xy Order of the transverse shape factor for the deposition
 * \tparam depos_order_z Order of the longitudinal shape factor for the deposition
 * \param[in] pti particle iterator, contains data of all particles in a box
 * \param[in,out] jx_fab array of current density jx, on the box corresponding to pti
 * \param[in,out] jy_fab array of current density jy, on the box corresponding to pti
 * \param[in,out] jz_fab array of current density jz, on the box corresponding to pti
 * \param[in,out] rho_fab array of charge density rho, on the box corresponding to pti
 * \param[in,out] jxx_fab array of current density jxx, on the box corresponding to pti
 * \param[in,out] jxy_fab array of current density jxy, on the box corresponding to pti
 * \param[in,out] jyy_fab array of current density jyy, on the box corresponding to pti
 * \param[in] a_mf MultiFab containing the normalized vector potential of the laser a
 * \param[in] use_laser whether a laser is used or not
 * \param[in] tmp_densities tmp FABs where densities are deposited to avoid race conditions with tiling
 * \param[in] dx cell size in each dimension
 * \param[in] x_pos_offset offset for converting positions to indexes
 * \param[in] y_pos_offset offset for converting positions to indexes
 * \param[in] z_pos_offset offset for converting positions to indexes
 * \param[in] charge of a particle
 * \param[in] can_ionize whether charge needs to be multiplied by ion_lev
 * \param[in] temp_slice if true, the temporary data (x_temp, ...) is used
 * \param[in] deposit_jx_jy if true, deposit to jx and jy
 * \param[in] deposit_jz if true, deposit to jz
 * \param[in] deposit_j_squared if true, deposit jxx, jxy and jyy
 * \param[in] deposit_rho if true, deposit to rho
 * \param[in] max_qsa_weighting_factor maximum allowed weighting factor gamma/(Psi+1)
 * \param[in] bins objects containing indices of plasma particles in each tile
 * \param[in] bin_size tile size (square)
 */
template <int depos_order_xy, int depos_order_z>
void doDepositionShapeN (const PlasmaParticleIterator& pti,
                         amrex::FArrayBox& jx_fab,
                         amrex::FArrayBox& jy_fab,
                         amrex::FArrayBox& jz_fab,
                         amrex::FArrayBox& rho_fab,
                         amrex::FArrayBox& jxx_fab,
                         amrex::FArrayBox& jxy_fab,
                         amrex::FArrayBox& jyy_fab,
                         const amrex::MultiFab& a_mf,
                         const bool use_laser,
                         amrex::Vector<amrex::FArrayBox>& tmp_densities,
                         amrex::Real const * const AMREX_RESTRICT dx,
                         amrex::Real const x_pos_offset,
                         amrex::Real const y_pos_offset,
                         amrex::Real const z_pos_offset,
                         amrex::Real const charge,
                         const bool can_ionize,
                         const bool temp_slice,
                         const bool deposit_jx_jy, const bool deposit_jz, const bool deposit_rho,
                         const bool deposit_j_squared, const amrex::Real max_qsa_weighting_factor,
                         const PlasmaBins& bins, int bin_size)
{
    using namespace amrex::literals;

    const PhysConst phys_const = get_phys_const();

    const bool do_tiling = Hipace::m_do_tiling;

    // Extract particle properties
    auto& aos = pti.GetArrayOfStructs(); // For positions
    const auto& pos_structs = aos.begin();
    auto& soa = pti.GetStructOfArrays(); // For momenta and weights

    amrex::Real * const wp = soa.GetRealData(PlasmaIdx::w).data();
    int * const ion_lev = soa.GetIntData(PlasmaIdx::ion_lev).data();
    const amrex::Real * const uxp = (!temp_slice) ?
        soa.GetRealData(PlasmaIdx::ux).data() : soa.GetRealData(PlasmaIdx::ux_temp).data();
    const amrex::Real * const uyp = (!temp_slice) ?
        soa.GetRealData(PlasmaIdx::uy).data() : soa.GetRealData(PlasmaIdx::uy_temp).data();
    const amrex::Real * const psip = (!temp_slice) ?
        soa.GetRealData(PlasmaIdx::psi).data() : soa.GetRealData(PlasmaIdx::psi_temp).data();

    // Extract box properties
    const amrex::Real invvol = Hipace::m_normalized_units ? 1. : 1/(dx[0]*dx[1]*dx[2]);
    const amrex::GpuArray<amrex::Real, 3> dx_arr = {dx[0], dx[1], dx[2]};

    // slice is only one cell thick
    AMREX_ASSERT(pti.tilebox().smallEnd(2) == pti.tilebox().bigEnd(2));
    const int z_index = do_tiling ? 0 : pti.tilebox().smallEnd(2);

    const amrex::Real clightsq = 1.0_rt/(phys_const.c*phys_const.c);
    constexpr int CELL = amrex::IndexType::CELL;

    AMREX_ALWAYS_ASSERT_WITH_MESSAGE(
        jx_fab.box().type() == amrex::IntVect(CELL, CELL, CELL) &&
        jy_fab.box().type() == amrex::IntVect(CELL, CELL, CELL) &&
        jz_fab.box().type() == amrex::IntVect(CELL, CELL, CELL) &&
        rho_fab.box().type() == amrex::IntVect(CELL, CELL, CELL) &&
        jxx_fab.box().type() == amrex::IntVect(CELL, CELL, CELL) &&
        jxy_fab.box().type() == amrex::IntVect(CELL, CELL, CELL) &&
        jyy_fab.box().type() == amrex::IntVect(CELL, CELL, CELL),
        "jx, jy, jz, and rho must be nodal in all directions."
        );

    int n_qsa_violation = 0;
    amrex::Gpu::DeviceScalar<int> gpu_n_qsa_violation(n_qsa_violation);
    int* p_n_qsa_violation = gpu_n_qsa_violation.dataPtr();
    PlasmaBins::index_type const * const indices = do_tiling ? bins.permutationPtr() : nullptr;
    PlasmaBins::index_type const * const offsets = do_tiling ? bins.offsetsPtr() : nullptr;

    // Extract laser array from MultiFab
    amrex::Array4<const amrex::Real> const& a_arr = use_laser ? a_mf[pti].array()
                                                         : amrex::Array4<const amrex::Real>();

#ifdef AMREX_USE_OMP
#pragma omp parallel if (amrex::Gpu::notInLaunchRegion())
    {
        const int ithread = omp_get_thread_num();
#else
        const int ithread = 0;
#endif
        amrex::Array4<amrex::Real> const& jx_arr  =
            do_tiling ? tmp_densities[ithread].array(0) : jx_fab.array();
        amrex::Array4<amrex::Real> const& jy_arr  =
            do_tiling ? tmp_densities[ithread].array(1) : jy_fab.array();
        amrex::Array4<amrex::Real> const& jz_arr  =
            do_tiling ? tmp_densities[ithread].array(2) : jz_fab.array();
        amrex::Array4<amrex::Real> const& rho_arr =
            do_tiling ? tmp_densities[ithread].array(3) : rho_fab.array();
        amrex::Array4<amrex::Real> const& jxx_arr =
            do_tiling ? tmp_densities[ithread].array(4) : jxx_fab.array();
        amrex::Array4<amrex::Real> const& jxy_arr =
            do_tiling ? tmp_densities[ithread].array(5) : jxy_fab.array();
        amrex::Array4<amrex::Real> const& jyy_arr =
            do_tiling ? tmp_densities[ithread].array(6) : jyy_fab.array();

        const int ng = Fields::m_slices_nguards[0];
        int ntiley = 0;
        if (do_tiling) {
            const int ncellx = jx_fab.box().bigEnd(0)-jx_fab.box().smallEnd(0)+1-2*ng;
            const int ncelly = jx_fab.box().bigEnd(1)-jx_fab.box().smallEnd(1)+1-2*ng;
            AMREX_ALWAYS_ASSERT(ncellx % bin_size == 0);
            AMREX_ALWAYS_ASSERT(ncelly % bin_size == 0);
            ntiley = ncelly / bin_size;
        }

        const int ntiles = do_tiling ? bins.numBins() : 1;
#ifdef AMREX_USE_OMP
#pragma omp for
#endif
        for (int itile=0; itile<ntiles; itile++){

#ifndef AMREX_USE_GPU
            if (do_tiling) tmp_densities[ithread].setVal(0.);
#endif
            const int num_particles = do_tiling ? offsets[itile+1]-offsets[itile] : pti.numParticles();
            // Get the x and y indices of current tile from its linearized index itile = itiley + itilex * ntiley
            const int itilex = do_tiling ? itile / ntiley : 0;
            const int itiley = do_tiling ? itile % ntiley : 0;

            // Loop over particles and deposit into jx_fab, jy_fab, jz_fab, and rho_fab
            amrex::ParallelFor(
                num_particles,
                [=] AMREX_GPU_DEVICE (long idx) {

                    const int ip = do_tiling ? indices[offsets[itile]+idx] : idx;
                    if (pos_structs[ip].id() < 0) return;

<<<<<<< HEAD
                    const amrex::Real psi = psip[ip] *
                        phys_const.q_e / (phys_const.m_e * phys_const.c * phys_const.c);

                    const amrex::ParticleReal xp = pos_structs[ip].pos(0);
                    const amrex::ParticleReal yp = pos_structs[ip].pos(1);
                    amrex::ParticleReal Aabssqp = 0._rt;
                    if (use_laser) {
                        doLaserGatherShapeN(xp, yp, 0._rt /* zp not used */, Aabssqp, a_arr,
                                            dx_arr, x_pos_offset, y_pos_offset, z_pos_offset,
                                            depos_order_xy, 0);
                    }

=======
>>>>>>> 95c4f2c6
                    // calculate 1/gamma for plasma particles
                    const amrex::Real gaminv = (2.0_rt * psip[ip] )
                                                /(1.0_rt + uxp[ip]*uxp[ip]*clightsq
                                                         + uyp[ip]*uyp[ip]*clightsq
<<<<<<< HEAD
                                                         + (psi+const_of_motion[ip])*
                                                           (psi+const_of_motion[ip])
                                                         + 0.5_rt*Aabssqp);
=======
                                                         + psip[ip]*psip[ip]);
>>>>>>> 95c4f2c6

                    if (( 1.0_rt/(gaminv * psip[ip]) < 0.0_rt) ||
                        ( 1.0_rt/(gaminv * psip[ip]) > max_qsa_weighting_factor))
                    {
                        // This particle violates the QSA, discard it and do not deposit its current
                        amrex::Gpu::Atomic::Add(p_n_qsa_violation, 1);
                        wp[ip] = 0.0_rt;
                        pos_structs[ip].id() = -std::abs(pos_structs[ip].id());
                        return;
                    }
                    // calculate plasma particle velocities
                    const amrex::Real vx = uxp[ip]*gaminv;
                    const amrex::Real vy = uyp[ip]*gaminv;
                    const amrex::Real vz = phys_const.c*(1.0_rt -psip[ip]*gaminv);

                    // calculate charge of the plasma particles
                    const amrex::Real q = can_ionize ? ion_lev[ip] * charge : charge;
                    const amrex::Real wq = q * wp[ip]/(gaminv * psip[ip])*invvol;

                    // wqx, wqy wqz are particle current in each direction
                    const amrex::Real wqx = wq*vx;
                    const amrex::Real wqy = wq*vy;
                    const amrex::Real wqz = wq*vz;
                    const amrex::Real wqxx = q*wp[ip]*uxp[ip]*uxp[ip]*invvol / (psip[ip]*psip[ip]);
                    const amrex::Real wqxy = q*wp[ip]*uxp[ip]*uyp[ip]*invvol / (psip[ip]*psip[ip]);
                    const amrex::Real wqyy = q*wp[ip]*uyp[ip]*uyp[ip]*invvol / (psip[ip]*psip[ip]);

                    // --- Compute shape factors
                    // x direction
                    // j_cell leftmost cell in x that the particle touches. sx_cell shape factor along x
                    const amrex::Real xmid = (pos_structs[ip].pos(0) - x_pos_offset)/dx_arr[0];
                    amrex::Real sx_cell[depos_order_xy + 1];
                    const int j_cell = compute_shape_factor<depos_order_xy>(
                        sx_cell, xmid - itilex*bin_size);

                    // y direction
                    const amrex::Real ymid = (pos_structs[ip].pos(1) - y_pos_offset)/dx_arr[1];
                    amrex::Real sy_cell[depos_order_xy + 1];
                    const int k_cell = compute_shape_factor<depos_order_xy>(
                        sy_cell, ymid - itiley*bin_size);
                    // Deposit current into jx_arr, jy_arr and jz_arr
                    for (int iy=0; iy<=depos_order_xy; iy++){
                        for (int ix=0; ix<=depos_order_xy; ix++){
                            if (deposit_jx_jy) {
                                amrex::Gpu::Atomic::Add(
                                    &jx_arr(j_cell+ix, k_cell+iy, z_index),
                                    sx_cell[ix]*sy_cell[iy]*wqx);
                                amrex::Gpu::Atomic::Add(
                                    &jy_arr(j_cell+ix, k_cell+iy, z_index),
                                    sx_cell[ix]*sy_cell[iy]*wqy);
                            }
                            if (deposit_jz) {
                                amrex::Gpu::Atomic::Add(
                                    &jz_arr(j_cell+ix, k_cell+iy, z_index),
                                    sx_cell[ix]*sy_cell[iy]*wqz);
                            }
                            if (deposit_rho) {
                                amrex::Gpu::Atomic::Add(
                                    &rho_arr(j_cell+ix, k_cell+iy, z_index),
                                    sx_cell[ix]*sy_cell[iy]*wq);
                            }
                            if (deposit_j_squared) {
                                amrex::Gpu::Atomic::Add(
                                    &jxx_arr(j_cell+ix, k_cell+iy, z_index),
                                    sx_cell[ix]*sy_cell[iy]*wqxx);
                                amrex::Gpu::Atomic::Add(
                                    &jxy_arr(j_cell+ix, k_cell+iy, z_index),
                                    sx_cell[ix]*sy_cell[iy]*wqxy);
                                amrex::Gpu::Atomic::Add(
                                    &jyy_arr(j_cell+ix, k_cell+iy, z_index),
                                    sx_cell[ix]*sy_cell[iy]*wqyy);
                            }
                        }
                    }
                    return;
                }
                );
#ifndef AMREX_USE_GPU
            if (do_tiling) {
                // If tiling is on, the current was deposited (see above) in temporary tile arrays.
                // Now, we atomic add from these temporary arrays to the main arrays
                amrex::Box srcbx = {{0, 0, 0}, {bin_size-1, bin_size-1, 0}};
                amrex::Box dstbx = {{itilex*bin_size, itiley*bin_size, pti.tilebox().smallEnd(2)},
                                    {(itilex+1)*bin_size-1, (itiley+1)*bin_size-1, pti.tilebox().smallEnd(2)}};
                srcbx.grow({ng, ng, 0});
                dstbx.grow({ng, ng, 0});
                if (deposit_jx_jy) {
                    jx_fab.atomicAdd(tmp_densities[ithread], srcbx, dstbx, 0, 0, 1);
                    jy_fab.atomicAdd(tmp_densities[ithread], srcbx, dstbx, 1, 0, 1);
                }
                if (deposit_jz) {
                    jz_fab.atomicAdd(tmp_densities[ithread], srcbx, dstbx, 2, 0, 1);
                }
                if (deposit_rho) {
                    rho_fab.atomicAdd(tmp_densities[ithread], srcbx, dstbx, 3, 0, 1);
                }
                if (deposit_j_squared) {
                    jxx_fab.atomicAdd(tmp_densities[ithread], srcbx, dstbx, 4, 0, 1);
                    jxy_fab.atomicAdd(tmp_densities[ithread], srcbx, dstbx, 5, 0, 1);
                    jyy_fab.atomicAdd(tmp_densities[ithread], srcbx, dstbx, 6, 0, 1);
                }
            }
#endif
        }
#ifdef AMREX_USE_OMP
    }
#endif

    n_qsa_violation = gpu_n_qsa_violation.dataValue();
    if (n_qsa_violation > 0 && (Hipace::m_verbose >= 3))
        amrex::Print()<< "number of QSA violating particles on this slice: " \
                      << n_qsa_violation << "\n";
}

#endif // PLASMADEPOSITCURRENTINNER_H_<|MERGE_RESOLUTION|>--- conflicted
+++ resolved
@@ -192,10 +192,6 @@
                     const int ip = do_tiling ? indices[offsets[itile]+idx] : idx;
                     if (pos_structs[ip].id() < 0) return;
 
-<<<<<<< HEAD
-                    const amrex::Real psi = psip[ip] *
-                        phys_const.q_e / (phys_const.m_e * phys_const.c * phys_const.c);
-
                     const amrex::ParticleReal xp = pos_structs[ip].pos(0);
                     const amrex::ParticleReal yp = pos_structs[ip].pos(1);
                     amrex::ParticleReal Aabssqp = 0._rt;
@@ -205,19 +201,12 @@
                                             depos_order_xy, 0);
                     }
 
-=======
->>>>>>> 95c4f2c6
                     // calculate 1/gamma for plasma particles
                     const amrex::Real gaminv = (2.0_rt * psip[ip] )
                                                 /(1.0_rt + uxp[ip]*uxp[ip]*clightsq
                                                          + uyp[ip]*uyp[ip]*clightsq
-<<<<<<< HEAD
-                                                         + (psi+const_of_motion[ip])*
-                                                           (psi+const_of_motion[ip])
+                                                         + psip[ip]*psip[ip]
                                                          + 0.5_rt*Aabssqp);
-=======
-                                                         + psip[ip]*psip[ip]);
->>>>>>> 95c4f2c6
 
                     if (( 1.0_rt/(gaminv * psip[ip]) < 0.0_rt) ||
                         ( 1.0_rt/(gaminv * psip[ip]) > max_qsa_weighting_factor))
