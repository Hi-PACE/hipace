--- conflicted
+++ resolved
@@ -50,14 +50,7 @@
  * \param[in] jy_cmp array component of current density jy
  * \param[in] jz_cmp array component of current density jz
  * \param[in] rho_cmp array component of charge density rho
-<<<<<<< HEAD
- * \param[in] mult_cmp array component of current density mult
-=======
- * \param[in] jxx_cmp array component of current density jxx
- * \param[in] jxy_cmp array component of current density jxy
- * \param[in] jyy_cmp array component of current density jyy
  * \param[in] chi_cmp array component of current density chi
->>>>>>> 0741836a
  * \param[in] a_mf MultiFab containing the normalized vector potential of the laser a
  * \param[in] tmp_densities tmp FABs where densities are deposited to avoid race conditions with tiling
  * \param[in] dx cell size in each dimension
@@ -81,14 +74,7 @@
                          const int jy_cmp,
                          const int jz_cmp,
                          const int rho_cmp,
-<<<<<<< HEAD
-                         const int mult_cmp,
-=======
-                         const int jxx_cmp,
-                         const int jxy_cmp,
-                         const int jyy_cmp,
                          const int chi_cmp,
->>>>>>> 0741836a
                          const amrex::MultiFab& a_mf,
                          amrex::Vector<amrex::FArrayBox>& tmp_densities,
                          amrex::Real const * const AMREX_RESTRICT dx,
@@ -130,13 +116,8 @@
     const amrex::Real dx_inv = 1._rt/dx[0];
     const amrex::Real dy_inv = 1._rt/dx[1];
 
-<<<<<<< HEAD
     const amrex::Real clightinv = 1.0_rt/get_phys_const().c;
     const amrex::Real mu0 = get_phys_const().mu0;
-=======
-    const PhysConst phys_const = get_phys_const();
-    const amrex::Real clightinv = 1.0_rt/phys_const.c;
->>>>>>> 0741836a
 
     int n_qsa_violation = 0;
     amrex::Gpu::DeviceScalar<int> gpu_n_qsa_violation(n_qsa_violation);
@@ -160,23 +141,11 @@
 
         Array3<amrex::Real> const isl_arr =
             do_tiling ? tmp_densities[ithread].array() : isl_fab.array();
-<<<<<<< HEAD
-        const int jx   = (do_tiling && jx_cmp   != -1) ? 0 : jx_cmp;
-        const int jy   = (do_tiling && jy_cmp   != -1) ? 1 : jy_cmp;
-        const int jz   = (do_tiling && jz_cmp   != -1) ? 2 : jz_cmp;
-        const int rho  = (do_tiling && rho_cmp  != -1) ? 3 : rho_cmp;
-        const int mult = (do_tiling && mult_cmp != -1) ? 4 : mult_cmp;
-=======
-
         const int jx  = (do_tiling && jx_cmp  != -1) ? 0 : jx_cmp;
         const int jy  = (do_tiling && jy_cmp  != -1) ? 1 : jy_cmp;
         const int jz  = (do_tiling && jz_cmp  != -1) ? 2 : jz_cmp;
         const int rho = (do_tiling && rho_cmp != -1) ? 3 : rho_cmp;
-        const int jxx = (do_tiling && jxx_cmp != -1) ? 4 : jxx_cmp;
-        const int jxy = (do_tiling && jxy_cmp != -1) ? 5 : jxy_cmp;
-        const int jyy = (do_tiling && jyy_cmp != -1) ? 6 : jyy_cmp;
-        const int chi = (do_tiling && chi_cmp != -1) ? 7 : chi_cmp;
->>>>>>> 0741836a
+        const int chi = (do_tiling && chi_cmp != -1) ? 4 : chi_cmp;
 
         int ntiley = 0;
         if (do_tiling) {
@@ -215,11 +184,7 @@
                     max_qsa_weighting_factor, p_n_qsa_violation,
                     charge, mass, clightinv, mu0, x_pos_offset, y_pos_offset, invvol, dx_inv, dy_inv,
                     isl_arr,
-<<<<<<< HEAD
-                    jx, jy, jz, rho, mult,
-=======
-                    jx, jy, jz, rho, jxx, jxy, jyy, chi,
->>>>>>> 0741836a
+                    jx, jy, jz, rho, chi,
                     // tiling
                     indices, offsets, itile, itilex_bs, itiley_bs,
                     // laser
@@ -308,18 +273,11 @@
 
                         const amrex::Real charge_density = q * wp[ip] * invvol * shape_x * shape_y;
                         // wqx, wqy wqz are particle current in each direction
-                        const amrex::Real wqx = charge_density * ux_fact;
-                        const amrex::Real wqy = charge_density * uy_fact;
-                        const amrex::Real wqz = charge_density * (gamma_psi-1._rt) / clightinv;
-                        const amrex::Real wq  = charge_density * gamma_psi;
-<<<<<<< HEAD
-                        const amrex::Real wmult = charge_density * q * mu0 / (psip[ip] * mass);
-=======
-                        const amrex::Real wqxx = wqx * ux_fact;
-                        const amrex::Real wqxy = wqx * uy_fact;
-                        const amrex::Real wqyy = wqy * uy_fact;
-                        const amrex::Real gamma = gamma_psi*psip[ip];
->>>>>>> 0741836a
+                        const amrex::Real wqx  = charge_density * ux_fact;
+                        const amrex::Real wqy  = charge_density * uy_fact;
+                        const amrex::Real wqz  = charge_density * (gamma_psi-1._rt) / clightinv;
+                        const amrex::Real wq   = charge_density * gamma_psi;
+                        const amrex::Real wchi = charge_density * q * mu0 / (psip[ip] * mass);
 
                         // Deposit current into isl_arr
                         if (jx != -1) { // deposit_jx_jy
@@ -332,11 +290,8 @@
                         if (rho != -1) { // deposit_rho
                             amrex::Gpu::Atomic::Add(isl_arr.ptr(cell_x, cell_y, rho), wq);
                         }
-                        if (mult != -1) { // deposit_mult
-                            amrex::Gpu::Atomic::Add(isl_arr.ptr(cell_x, cell_y, mult), wmult);
-                        }
-                        if (chi != -1) {
-                            amrex::Gpu::Atomic::Add(isl_arr.ptr(cell_x, cell_y, chi), wq/gamma);
+                        if (chi != -1) { // deposit_chi
+                            amrex::Gpu::Atomic::Add(isl_arr.ptr(cell_x, cell_y, chi), wchi);
                         }
                     }
                 }
@@ -360,8 +315,8 @@
                 if (rho_cmp != -1) {
                     isl_fab.atomicAdd(tmp_densities[ithread], srcbx, dstbx, 3, rho_cmp, 1);
                 }
-                if (mult_cmp != -1) {
-                    isl_fab.atomicAdd(tmp_densities[ithread], srcbx, dstbx, 4, mult_cmp, 1);
+                if (chi_cmp != -1) {
+                    isl_fab.atomicAdd(tmp_densities[ithread], srcbx, dstbx, 4, chi_cmp, 1);
                 }
             }
 #endif
