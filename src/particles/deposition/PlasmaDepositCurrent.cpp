/* Copyright 2020-2022
 *
 * This file is part of HiPACE++.
 *
 * Authors: AlexanderSinn, MaxThevenet, Severin Diederichs
 * License: BSD-3-Clause-LBNL
 */
#include "PlasmaDepositCurrent.H"

#include "particles/PlasmaParticleContainer.H"
#include "particles/deposition/PlasmaDepositCurrentInner.H"
#include "fields/Fields.H"
#include "utils/Constants.H"
#include "Hipace.H"
#include "utils/HipaceProfilerWrapper.H"

template<class...Args>
void DepositCurrent_middle (bool outer_depos_loop, int depos_order_xy, bool use_laser,
                            bool do_tiling, bool can_ionize, Args&&...args)
{
    if (outer_depos_loop && !use_laser && !do_tiling && !can_ionize) {
        switch (depos_order_xy) {
            case 0: return doDepositionShapeN<true, 0, false, false, false>(use_laser, do_tiling, can_ionize, args...);
            case 1: return doDepositionShapeN<true, 1, false, false, false>(use_laser, do_tiling, can_ionize, args...);
            case 2: return doDepositionShapeN<true, 2, false, false, false>(use_laser, do_tiling, can_ionize, args...);
            case 3: return doDepositionShapeN<true, 3, false, false, false>(use_laser, do_tiling, can_ionize, args...);
        }
    } else if (!outer_depos_loop && !use_laser && !do_tiling && !can_ionize) {
        switch (depos_order_xy) {
            case 0: return doDepositionShapeN<false, 0, false, false, false>(use_laser, do_tiling, can_ionize, args...);
            case 1: return doDepositionShapeN<false, 1, false, false, false>(use_laser, do_tiling, can_ionize, args...);
            case 2: return doDepositionShapeN<false, 2, false, false, false>(use_laser, do_tiling, can_ionize, args...);
            case 3: return doDepositionShapeN<false, 3, false, false, false>(use_laser, do_tiling, can_ionize, args...);
        }
    } else if (outer_depos_loop) {
        switch (depos_order_xy) {
            case 0: return doDepositionShapeN<true, 0, true, true, true>(use_laser, do_tiling, can_ionize, args...);
            case 1: return doDepositionShapeN<true, 1, true, true, true>(use_laser, do_tiling, can_ionize, args...);
            case 2: return doDepositionShapeN<true, 2, true, true, true>(use_laser, do_tiling, can_ionize, args...);
            case 3: return doDepositionShapeN<true, 3, true, true, true>(use_laser, do_tiling, can_ionize, args...);
        }
    } else {
        switch (depos_order_xy) {
            case 0: return doDepositionShapeN<false, 0, true, true, true>(use_laser, do_tiling, can_ionize, args...);
            case 1: return doDepositionShapeN<false, 1, true, true, true>(use_laser, do_tiling, can_ionize, args...);
            case 2: return doDepositionShapeN<false, 2, true, true, true>(use_laser, do_tiling, can_ionize, args...);
            case 3: return doDepositionShapeN<false, 3, true, true, true>(use_laser, do_tiling, can_ionize, args...);
        }
    }
    amrex::Abort("unknow depos_order_xy: " + std::to_string(depos_order_xy));
}


void
DepositCurrent (PlasmaParticleContainer& plasma, Fields & fields, const Laser& laser,
                const int which_slice, const bool temp_slice,
                const bool deposit_jx_jy, const bool deposit_jz, const bool deposit_rho,
                const bool deposit_mult, amrex::Geometry const& gm, int const lev,
                const PlasmaBins& bins, int bin_size)
{
    HIPACE_PROFILE("DepositCurrent_PlasmaParticleContainer()");

    AMREX_ALWAYS_ASSERT_WITH_MESSAGE(
    which_slice == WhichSlice::This || which_slice == WhichSlice::Next ||
    which_slice == WhichSlice::RhoIons,
    "Current deposition can only be done in this slice (WhichSlice::This), the next slice "
    " (WhichSlice::Next) or for the ion charge deposition (WhichSLice::RhoIons)");

    // only deposit plasma currents on their according MR level
    if (plasma.m_level != lev) return;

    // Extract properties associated with physical size of the box
    amrex::Real const * AMREX_RESTRICT dx = gm.CellSize();

    const amrex::Real max_qsa_weighting_factor = plasma.m_max_qsa_weighting_factor;
    const amrex::Real q = (which_slice == WhichSlice::RhoIons) ? -plasma.m_charge : plasma.m_charge;
    const amrex::Real mass = plasma.m_mass;
    const bool can_ionize = plasma.m_can_ionize;
    const bool explicit_solve = Hipace::GetInstance().m_explicit;

    // Loop over particle boxes
    for (PlasmaParticleIterator pti(plasma, lev); pti.isValid(); ++pti)
    {
        // Extract the fields currents
        // Do not access the field if the kernel later does not deposit into it,
        // the field might not be allocated. Use 0 as dummy component instead
        amrex::FArrayBox& isl_fab = fields.getSlices(lev, which_slice)[pti];
<<<<<<< HEAD
        const int   jx_cmp = deposit_jx_jy     ? Comps[which_slice]["jx"]   : -1;
        const int   jy_cmp = deposit_jx_jy     ? Comps[which_slice]["jy"]   : -1;
        const int   jz_cmp = deposit_jz        ? Comps[which_slice]["jz"]   : -1;
        const int  rho_cmp = deposit_rho       ? Comps[which_slice]["rho"]  : -1;
        const int mult_cmp = deposit_mult      ? Comps[which_slice]["Mult"] : -1;
=======
        const std::string plasma_str = explicit_solve && which_slice != WhichSlice::RhoIons ?
                                       "_" + plasma.GetName() : "";
        const int  jx_cmp = deposit_jx_jy     ? Comps[which_slice]["jx" +plasma_str] : -1;
        const int  jy_cmp = deposit_jx_jy     ? Comps[which_slice]["jy" +plasma_str] : -1;
        const int  jz_cmp = deposit_jz        ? Comps[which_slice]["jz" +plasma_str] : -1;
        const int rho_cmp = deposit_rho       ? Comps[which_slice]["rho"+plasma_str] : -1;
        const int jxx_cmp = deposit_j_squared ? Comps[which_slice]["jxx"+plasma_str] : -1;
        const int jxy_cmp = deposit_j_squared ? Comps[which_slice]["jxy"+plasma_str] : -1;
        const int jyy_cmp = deposit_j_squared ? Comps[which_slice]["jyy"+plasma_str] : -1;
        const int chi_cmp = which_slice == WhichSlice::This && Hipace::m_use_laser ?
            Comps[WhichSlice::This]["chi"] : -1;
>>>>>>> 0741836a

        amrex::Vector<amrex::FArrayBox>& tmp_dens = fields.getTmpDensities();

        // extract the laser Fields
        const bool use_laser = laser.m_use_laser;
        const amrex::MultiFab& a_mf = laser.getSlices(WhichLaserSlice::n00j00);

        // Offset for converting positions to indexes
        const amrex::Real x_pos_offset = GetPosOffset(0, gm, isl_fab.box());
        const amrex::Real y_pos_offset = GetPosOffset(1, gm, isl_fab.box());
        const amrex::Real z_pos_offset = GetPosOffset(2, gm, isl_fab.box());

        DepositCurrent_middle(Hipace::m_outer_depos_loop, Hipace::m_depos_order_xy,
                              use_laser, Hipace::m_do_tiling, can_ionize,
<<<<<<< HEAD
                              pti, isl_fab, jx_cmp, jy_cmp, jz_cmp, rho_cmp, mult_cmp,
                              a_mf, tmp_dens, dx, x_pos_offset,
                              y_pos_offset, z_pos_offset, q, mass, temp_slice,
=======
                              pti, isl_fab, jx_cmp, jy_cmp, jz_cmp, rho_cmp, jxx_cmp, jxy_cmp,
                              jyy_cmp, chi_cmp, a_mf, tmp_dens, dx, x_pos_offset,
                              y_pos_offset, z_pos_offset, q, temp_slice,
                              deposit_jx_jy, deposit_jz, deposit_rho, deposit_j_squared,
>>>>>>> 0741836a
                              max_qsa_weighting_factor, bins, bin_size);
    }
}<|MERGE_RESOLUTION|>--- conflicted
+++ resolved
@@ -55,7 +55,7 @@
 DepositCurrent (PlasmaParticleContainer& plasma, Fields & fields, const Laser& laser,
                 const int which_slice, const bool temp_slice,
                 const bool deposit_jx_jy, const bool deposit_jz, const bool deposit_rho,
-                const bool deposit_mult, amrex::Geometry const& gm, int const lev,
+                const bool deposit_chi, amrex::Geometry const& gm, int const lev,
                 const PlasmaBins& bins, int bin_size)
 {
     HIPACE_PROFILE("DepositCurrent_PlasmaParticleContainer()");
@@ -85,25 +85,11 @@
         // Do not access the field if the kernel later does not deposit into it,
         // the field might not be allocated. Use 0 as dummy component instead
         amrex::FArrayBox& isl_fab = fields.getSlices(lev, which_slice)[pti];
-<<<<<<< HEAD
-        const int   jx_cmp = deposit_jx_jy     ? Comps[which_slice]["jx"]   : -1;
-        const int   jy_cmp = deposit_jx_jy     ? Comps[which_slice]["jy"]   : -1;
-        const int   jz_cmp = deposit_jz        ? Comps[which_slice]["jz"]   : -1;
-        const int  rho_cmp = deposit_rho       ? Comps[which_slice]["rho"]  : -1;
-        const int mult_cmp = deposit_mult      ? Comps[which_slice]["Mult"] : -1;
-=======
-        const std::string plasma_str = explicit_solve && which_slice != WhichSlice::RhoIons ?
-                                       "_" + plasma.GetName() : "";
-        const int  jx_cmp = deposit_jx_jy     ? Comps[which_slice]["jx" +plasma_str] : -1;
-        const int  jy_cmp = deposit_jx_jy     ? Comps[which_slice]["jy" +plasma_str] : -1;
-        const int  jz_cmp = deposit_jz        ? Comps[which_slice]["jz" +plasma_str] : -1;
-        const int rho_cmp = deposit_rho       ? Comps[which_slice]["rho"+plasma_str] : -1;
-        const int jxx_cmp = deposit_j_squared ? Comps[which_slice]["jxx"+plasma_str] : -1;
-        const int jxy_cmp = deposit_j_squared ? Comps[which_slice]["jxy"+plasma_str] : -1;
-        const int jyy_cmp = deposit_j_squared ? Comps[which_slice]["jyy"+plasma_str] : -1;
-        const int chi_cmp = which_slice == WhichSlice::This && Hipace::m_use_laser ?
-            Comps[WhichSlice::This]["chi"] : -1;
->>>>>>> 0741836a
+        const int  jx_cmp = deposit_jx_jy ? Comps[which_slice]["jx"]  : -1;
+        const int  jy_cmp = deposit_jx_jy ? Comps[which_slice]["jy"]  : -1;
+        const int  jz_cmp = deposit_jz    ? Comps[which_slice]["jz"]  : -1;
+        const int rho_cmp = deposit_rho   ? Comps[which_slice]["rho"] : -1;
+        const int chi_cmp = deposit_chi   ? Comps[which_slice]["chi"] : -1;
 
         amrex::Vector<amrex::FArrayBox>& tmp_dens = fields.getTmpDensities();
 
@@ -118,16 +104,9 @@
 
         DepositCurrent_middle(Hipace::m_outer_depos_loop, Hipace::m_depos_order_xy,
                               use_laser, Hipace::m_do_tiling, can_ionize,
-<<<<<<< HEAD
-                              pti, isl_fab, jx_cmp, jy_cmp, jz_cmp, rho_cmp, mult_cmp,
+                              pti, isl_fab, jx_cmp, jy_cmp, jz_cmp, rho_cmp, chi_cmp,
                               a_mf, tmp_dens, dx, x_pos_offset,
                               y_pos_offset, z_pos_offset, q, mass, temp_slice,
-=======
-                              pti, isl_fab, jx_cmp, jy_cmp, jz_cmp, rho_cmp, jxx_cmp, jxy_cmp,
-                              jyy_cmp, chi_cmp, a_mf, tmp_dens, dx, x_pos_offset,
-                              y_pos_offset, z_pos_offset, q, temp_slice,
-                              deposit_jx_jy, deposit_jz, deposit_rho, deposit_j_squared,
->>>>>>> 0741836a
                               max_qsa_weighting_factor, bins, bin_size);
     }
 }