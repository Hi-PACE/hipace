--- conflicted
+++ resolved
@@ -57,6 +57,7 @@
         const int    rho = deposit_rho    ? Comps[which_slice][rho_str]  : -1;
         const int    chi = deposit_chi    ? Comps[which_slice]["chi"]    : -1;
         const int rhomjz = deposit_rhomjz ? Comps[which_slice]["rhomjz"] : -1;
+        const int   aabs = Hipace::m_use_laser ? Comps[WhichSlice::This]["aabs"] : -1;
 
         // Offset for converting positions to indexes
         const amrex::Real x_pos_offset = GetPosOffset(0, gm[lev], isl_fab.box());
@@ -64,11 +65,6 @@
 
         // Extract particle properties
         const auto ptd = pti.GetParticleTile().getParticleTileData();
-
-        // Extract laser array from MultiFab
-        const Array3<const amrex::Real> a_laser_arr =
-            Hipace::m_use_laser ? isl_fab.const_array(Comps[WhichSlice::This]["aabs"])
-                                : amrex::Array4<const amrex::Real>();
 
         // Extract box properties
         const amrex::Real dx_inv = gm[lev].InvCellSize(0);
@@ -99,8 +95,8 @@
 
         const bool do_tiling = Hipace::m_do_tiling;
 
-        int ntilex = 1;
-        int ntiley = 1;
+        [[maybe_unused]] int ntilex = 1;
+        [[maybe_unused]] int ntiley = 1;
         if (do_tiling) {
             AMREX_ALWAYS_ASSERT_WITH_MESSAGE(bin_size >= 2*Fields::m_slices_nguards[0],
             "plasmas.sort_bin_size must be at least twice as large as the number of ghost cells");
@@ -143,7 +139,6 @@
 #else
                 amrex::CompileTimeOptions<false, true>, // do_tiling
 #endif
-<<<<<<< HEAD
                 amrex::CompileTimeOptions<false, true>  // use_laser
             >{}, {
                 Hipace::m_depos_order_xy,
@@ -170,34 +165,6 @@
             if constexpr (c_do_tiling.value) {
                 ip = indices[offsets[itile]+ip];
             }
-=======
-                    amrex::CompileTimeOptions<false, true>  // use_laser
-                >{}, {
-                    Hipace::m_depos_order_xy,
-                    Hipace::m_outer_depos_loop,
-                    plasma.m_can_ionize,
-                    do_tiling,
-                    Hipace::m_use_laser
-                },
-                num_particles,
-                [=] AMREX_GPU_DEVICE (int idx, auto depos_order, auto outer_depos_loop,
-                    auto can_ionize, auto c_do_tiling, auto use_laser) noexcept {
-                constexpr int depos_order_xy = depos_order.value;
-                // Using 1 thread per particle and per deposited cell is only done in the fast (x) direction.
-                // This can also be applied in the y direction, but so far does not show significant gain.
-                constexpr bool outer_depos_loop_x = outer_depos_loop.value;
-                constexpr int outer_depos_order_x_1 = outer_depos_loop_x ? (depos_order_xy + 1) : 1;
-                constexpr int inner_depos_order_x = outer_depos_loop_x ? 0 : depos_order_xy;
-
-                int ip = idx / outer_depos_order_x_1;
-
-                [[maybe_unused]] auto indices = a_indices;
-                [[maybe_unused]] auto offsets = a_offsets;
-                [[maybe_unused]] auto itile = a_itile;
-                if constexpr (c_do_tiling.value) {
-                    ip = indices[offsets[itile]+ip];
-                }
->>>>>>> 9040d62b
 
             const int ox = idx % outer_depos_order_x_1;
 
@@ -224,23 +191,14 @@
             const amrex::Real xmid = (xp - x_pos_offset) * dx_inv;
             const amrex::Real ymid = (yp - y_pos_offset) * dy_inv;
 
-<<<<<<< HEAD
             amrex::Real Aabssqp = 0._rt;
-            [[maybe_unused]] auto laser_arr = a_laser_arr;
+            [[maybe_unused]] auto a_isl_arr = isl_arr;
+            [[maybe_unused]] auto a_aabs = aabs;
             if constexpr (use_laser.value) {
-                doLaserGatherShapeN<depos_order_xy>(xp, yp, Aabssqp, laser_arr,
+                doLaserGatherShapeN<depos_order_xy>(xp, yp, Aabssqp, a_isl_arr, a_aabs,
                                                     dx_inv, dy_inv, x_pos_offset, y_pos_offset);
                 Aabssqp *= laser_norm_ion;
             }
-=======
-                amrex::Real Aabssqp = 0._rt;
-                [[maybe_unused]] auto laser_arr = a_laser_arr;
-                if constexpr (use_laser.value) {
-                    doLaserGatherShapeN<depos_order_xy>(xp, yp, Aabssqp, laser_arr, 0,
-                                                        dx_inv, dy_inv, x_pos_offset, y_pos_offset);
-                    Aabssqp *= laser_norm_ion;
-                }
->>>>>>> 9040d62b
 
             // calculate gamma/psi for plasma particles
             const amrex::Real gamma_psi = 0.5_rt * (
