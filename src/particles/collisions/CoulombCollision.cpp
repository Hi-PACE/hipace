--- conflicted
+++ resolved
@@ -40,18 +40,14 @@
 void
 CoulombCollision::doCoulombCollision (
     int lev, const amrex::Box& bx, const amrex::Geometry& geom, PlasmaParticleContainer& species1,
-    PlasmaParticleContainer& species2, const bool is_same_species, const amrex::Real CoulombLog,
-    const amrex::Real background_density_SI)
+    PlasmaParticleContainer& species2, bool is_same_species, amrex::Real CoulombLog,
+    amrex::Real background_density_SI)
 {
     HIPACE_PROFILE("CoulombCollision::doCoulombCollision()");
     AMREX_ALWAYS_ASSERT(lev == 0);
     using namespace amrex::literals;
     const PhysConst cst = get_phys_const();
-<<<<<<< HEAD
-    const bool normalized_units = Hipace::GetInstance().m_normalized_units;
-=======
     bool normalized_units = Hipace::GetInstance().m_normalized_units;
->>>>>>> ea866158
     if ( is_same_species ) // species_1 == species_2
     {
         // Logically particles per-cell, and return indices of particles in each cell
@@ -75,16 +71,10 @@
 
             // volume is used to calculate density, but weights already represent density in normalized units
             const amrex::Real dV = geom.CellSize(0)*geom.CellSize(1)*geom.CellSize(2);
-<<<<<<< HEAD
-            const amrex::Real wp = std::sqrt(background_density_SI *
-                                             PhysConstSI::q_e*PhysConstSI::q_e /
-                                             (PhysConstSI::ep0 * PhysConstSI::m_e) );
-=======
             // static_cast<double> to avoid precision problems in FP32
             const amrex::Real wp = std::sqrt(static_cast<double>(background_density_SI) *
                                              PhysConstSI::q_e*PhysConstSI::q_e /
                                              (PhysConstSI::ep0*PhysConstSI::m_e));
->>>>>>> ea866158
             const amrex::Real dt = normalized_units ? geom.CellSize(2)/wp
                                                     : geom.CellSize(2)/PhysConstSI::c;
 
@@ -156,16 +146,10 @@
 
             // volume is used to calculate density, but weights already represent density in normalized units
             const amrex::Real dV = geom.CellSize(0)*geom.CellSize(1)*geom.CellSize(2);
-<<<<<<< HEAD
-            const amrex::Real wp = std::sqrt(background_density_SI *
-                                             PhysConstSI::q_e*PhysConstSI::q_e /
-                                             (PhysConstSI::ep0 * PhysConstSI::m_e) );
-=======
             // static_cast<double> to avoid precision problems in FP32
             const amrex::Real wp = std::sqrt(static_cast<double>(background_density_SI) *
                                              PhysConstSI::q_e*PhysConstSI::q_e /
                                              (PhysConstSI::ep0*PhysConstSI::m_e));
->>>>>>> ea866158
             const amrex::Real dt = normalized_units ? geom.CellSize(2)/wp
                                                     : geom.CellSize(2)/PhysConstSI::c;
             // Extract particles in the tile that `mfi` points to
