/* Copyright 2019 Yinjian Zhao
 *
 * This file is part of WarpX.
 *
 * License: BSD-3-Clause-LBNL
 */

#ifndef HIPACE_UPDATE_MOMENTUM_PEREZ_ELASTIC_H_
#define HIPACE_UPDATE_MOMENTUM_PEREZ_ELASTIC_H_

#include "utils/Constants.H"

#include <AMReX_Random.H>

#include <cmath>  // isnan() isinf()
#include <limits> // numeric_limits<float>::min()

/* \brief Update particle velocities according to
 *        F. Perez et al., Phys.Plasmas.19.083104 (2012),
 *        which is based on Nanbu's method, PhysRevE.55.4642 (1997).
 *        @param[in] LmdD is max(Debye length, minimal interparticle distance).
 *        @param[in] L is the Coulomb log. A fixed L will be used if L > 0,
 *        otherwise L will be calculated based on the algorithm.
 *        To see if there are nan or inf updated velocities,
 *        compile with USE_ASSERTION=TRUE.
*/

template <typename T_R>
AMREX_GPU_HOST_DEVICE AMREX_INLINE
void UpdateMomentumPerezElastic (
    T_R& u1x, T_R& u1y, T_R& psi1, T_R& u2x, T_R& u2y, T_R& psi2,
    T_R const n1, T_R const n2, T_R const n12,
    T_R const q1, T_R m1, T_R const w1,
    T_R const q2, T_R m2, T_R const w2,
    T_R const dt, T_R const L,  T_R const lmdD,
    const PhysConst& cst, const bool normalized_units,
    amrex::RandomEngine const& engine)
{
    using namespace amrex::literals;

    T_R const inv_c2 = T_R(1.0) / ( cst.c * cst.c );
    T_R constexpr inv_c2_SI = T_R(1.0) / ( PhysConstSI::c * PhysConstSI::c );
<<<<<<< HEAD
=======
    T_R const inv_c = T_R(1.0) / cst.c;
    T_R constexpr inv_c_SI = T_R(1.0) / PhysConstSI::c;
>>>>>>> ea866158
    // Convert from pseudo-potential to momentum

    // particle's Lorentz factor
    const amrex::Real g1 = (1.0_rt+u1x*u1x*inv_c2 + u1y*u1y*inv_c2 + psi1*psi1) / (2.0_rt*psi1);
    amrex::Real u1z = cst.c * (g1 - psi1);

    // particle's Lorentz factor
    const amrex::Real g2 = (1.0_rt+u2x*u2x*inv_c2 + u2y*u2y*inv_c2 + psi2*psi2) / (2.0_rt*psi2);
    amrex::Real u2z = cst.c * (g2 - psi2);

    T_R const diffx = amrex::Math::abs(u1x-u2x);
    T_R const diffy = amrex::Math::abs(u1y-u2y);
    T_R const diffz = amrex::Math::abs(u1z-u2z);
    T_R const diffm = std::sqrt(diffx*diffx+diffy*diffy+diffz*diffz);
    T_R const summm = std::sqrt(u1x*u1x+u1y*u1y+u1z*u1z) + std::sqrt(u2x*u2x+u2y*u2y+u2z*u2z);
    // If g = u1 - u2 = 0, do not collide.
    // Or if the relative difference is less than 1.0e-10.
    if ( diffm < std::numeric_limits<T_R>::min() || diffm/summm < 1.0e-10 ) {
        return;
    }

    // Transform to SI units (u is the proper velocity here)
    if (normalized_units) {
        m1 *= PhysConstSI::m_e;
        m2 *= PhysConstSI::m_e;
        u1x *= PhysConstSI::c;
        u1y *= PhysConstSI::c;
        u1z *= PhysConstSI::c;
        u2x *= PhysConstSI::c;
        u2y *= PhysConstSI::c;
        u2z *= PhysConstSI::c;
    }
    // Compute momenta
    T_R const p1x = u1x * m1;
    T_R const p1y = u1y * m1;
    T_R const p1z = u1z * m1;
    T_R const p2x = u2x * m2;
    T_R const p2y = u2y * m2;
    T_R const p2z = u2z * m2;

    // Compute center-of-mass (COM) velocity and gamma
    T_R const mass_g = m1 * g1 + m2 * g2;
    T_R const vcx    = (p1x+p2x) / mass_g;
    T_R const vcy    = (p1y+p2y) / mass_g;
    T_R const vcz    = (p1z+p2z) / mass_g;
    T_R const vcms   = vcx*vcx + vcy*vcy + vcz*vcz;
    T_R const gc     = T_R(1.0) / std::sqrt( T_R(1.0) - vcms*inv_c2_SI );

    // Compute vc dot v1 and v2
    T_R const vcDv1 = (vcx*u1x + vcy*u1y + vcz*u1z) / g1;
    T_R const vcDv2 = (vcx*u2x + vcy*u2y + vcz*u2z) / g2;

    // Compute p1 star
    T_R p1sx;
    T_R p1sy;
    T_R p1sz;
    if ( vcms > std::numeric_limits<T_R>::min() )
    {
        T_R const lorentz_transform_factor =
            ( (gc-T_R(1.0))/vcms*vcDv1 - gc )*m1*g1;
        p1sx = p1x + vcx*lorentz_transform_factor;
        p1sy = p1y + vcy*lorentz_transform_factor;
        p1sz = p1z + vcz*lorentz_transform_factor;
    }
    else // If vcms = 0, don't do Lorentz-transform.
    {
        p1sx = p1x;
        p1sy = p1y;
        p1sz = p1z;
    }
    const double p1sm = std::sqrt( static_cast<double>(p1sx)*p1sx + p1sy*p1sy + p1sz*p1sz );

    // Compute gamma star
    T_R const g1s = ( T_R(1.0) - vcDv1*inv_c2_SI )*gc*g1;
    T_R const g2s = ( T_R(1.0) - vcDv2*inv_c2_SI )*gc*g2;

    // Compute the Coulomb log lnLmd
    double lnLmd;
    if ( L > T_R(0.0) ) { lnLmd = L; }
    else
    {
        // Compute b0 according to eq (22) from Perez et al., Phys.Plasmas.19.083104 (2012)
<<<<<<< HEAD
        T_R const b0 = amrex::Math::abs(q1*q2) * inv_c2_SI /
               (T_R(4.0)*MathConst::pi*PhysConstSI::ep0) * gc/mass_g *
               ( m1*g1s*m2*g2s/(p1sm*p1sm*inv_c2_SI) + T_R(1.0) ) *
=======
        // Note: there is a typo in the equation, the last square is incorrect!
        // See the SMILEI documentation: https://smileipic.github.io/Smilei/Understand/collisions.html
        const double b0 = amrex::Math::abs(q1*q2) * inv_c2_SI /
               (T_R(4.0)*MathConst::pi*PhysConstSI::ep0) * gc/mass_g *
>>>>>>> ea866158
               ( m1*g1s*m2*g2s/(p1sm*p1sm*inv_c2_SI) + T_R(1.0) );

        // Compute the minimal impact parameter
        double bmin = amrex::max(PhysConstSI::hbar*MathConst::pi/p1sm,b0);

        // Compute the Coulomb log lnLmd according to eq (23) from Perez et al., Phys.Plasmas.19.083104 (2012)
<<<<<<< HEAD
        lnLmd = amrex::max( T_R(2.0),
=======
        lnLmd = amrex::max( static_cast<double>(2.0),
>>>>>>> ea866158
                T_R(0.5)*std::log(T_R(1.0)+lmdD*lmdD/(bmin*bmin)) );
    }

    // Compute s according to eq (17) from Perez et al., Phys.Plasmas.19.083104 (2012)
<<<<<<< HEAD
    const auto tts = m1*g1s*m2*g2s/(inv_c2_SI*p1sm*p1sm) + T_R(1.0);
    const auto tts2 = tts*tts;
    const amrex::Real charge_fac = normalized_units ? PhysConstSI::q_e*PhysConstSI::q_e*
                                                      PhysConstSI::q_e*PhysConstSI::q_e : 1;
    T_R s = n1*n2/n12 * dt*lnLmd*q1*q1*q2*q2*charge_fac /
          ( T_R(4.0) * MathConst::pi * PhysConstSI::ep0 * PhysConstSI::ep0 *
            m1*g1*m2*g2/(inv_c2_SI*inv_c2_SI) ) * gc*p1sm/mass_g * tts2;
=======
    const double tts = static_cast<double>(m1)*g1s*m2*g2s/(inv_c2_SI*p1sm*p1sm) + T_R(1.0);
    const double tts2 = tts*tts;
    const double charge_fac = normalized_units ? static_cast<double>(PhysConstSI::q_e)*PhysConstSI::q_e*
                                                    PhysConstSI::q_e*PhysConstSI::q_e : 1;
    T_R s = static_cast<double>(n1)*n2/n12 * dt*lnLmd*q1*q1*q2*q2*charge_fac * inv_c2_SI*inv_c2_SI /
          ( static_cast<double>(4.0) * MathConst::pi * PhysConstSI::ep0 * PhysConstSI::ep0 *
            m1*g1*m2*g2 ) * gc*p1sm/mass_g * tts2;
>>>>>>> ea866158

    const auto cbrt_n1 = std::cbrt(n1);
    const auto cbrt_n2 = std::cbrt(n2);
    const auto coeff = static_cast<T_R>(
        std::pow(4.0*MathConst::pi/3.0,1.0/3.0));
    T_R const vrel = static_cast<double>(mass_g)*p1sm/(m1*g1s*m2*g2s*gc);
    T_R const sp = static_cast<double>(coeff) * n1*n2/n12 * dt * vrel * (m1+m2) /
          amrex::max( m1*cbrt_n1*cbrt_n1,
                      m2*cbrt_n2*cbrt_n2);

    // Determine s
    s = amrex::min(s,sp);

    // Get random numbers
    T_R r = amrex::Random(engine);

    // Compute scattering angle according to eq (10) and following from Perez et al., Phys.Plasmas.19.083104 (2012)
    T_R cosXs;
    T_R sinXs;
    if ( s <= T_R(0.1) )
    {
        while ( true )
        {
            cosXs = T_R(1.0) + s * std::log(r);
            // Avoid the bug when r is too small such that cosXs < -1
            if ( cosXs >= T_R(-1.0) ) { break; }
            r = amrex::Random(engine);
        }
    }
    else if ( s > T_R(0.1) && s <= T_R(3.0) )
    {
        T_R const Ainv = static_cast<T_R>(
            0.0056958 + 0.9560202*s - 0.508139*s*s +
            0.47913906*s*s*s - 0.12788975*s*s*s*s + 0.02389567*s*s*s*s*s);
        cosXs = Ainv * std::log( std::exp(T_R(-1.0)/Ainv) +
                T_R(2.0) * r * std::sinh(T_R(1.0)/Ainv) );
    }
    else if ( s > T_R(3.0) && s <= T_R(6.0) )
    {
        T_R const A = T_R(3.0) * std::exp(-s);
        cosXs = T_R(1.0)/A * std::log( std::exp(-A) +
                T_R(2.0) * r * std::sinh(A) );
    }
    else
    {
        cosXs = T_R(2.0) * r - T_R(1.0);
    }
    sinXs = std::sqrt(T_R(1.0) - cosXs*cosXs);

    // Get random azimuthal angle
    T_R const phis = amrex::Random(engine) * T_R(2.0) * MathConst::pi;
    T_R const cosphis = std::cos(phis);
    T_R const sinphis = std::sin(phis);

    // Compute post-collision momenta pfs in COM
    T_R p1fsx;
    T_R p1fsy;
    T_R p1fsz;
    // p1sp is the p1s perpendicular
    double p1sp = std::sqrt( static_cast<double>(p1sx)*p1sx + p1sy*p1sy );
    // Make sure p1sp is not almost zero
    if ( p1sp > std::numeric_limits<T_R>::min() )
    {
        p1fsx = ( p1sx*p1sz/p1sp ) * sinXs*cosphis +
                ( p1sy*p1sm/p1sp ) * sinXs*sinphis +
                ( p1sx           ) * cosXs;
        p1fsy = ( p1sy*p1sz/p1sp ) * sinXs*cosphis +
                (-p1sx*p1sm/p1sp ) * sinXs*sinphis +
                ( p1sy           ) * cosXs;
        p1fsz = (-p1sp           ) * sinXs*cosphis +
                ( T_R(0.0)       ) * sinXs*sinphis +
                ( p1sz           ) * cosXs;
        // Note a negative sign is different from
        // Eq. (12) in Perez's paper,
        // but they are the same due to the random nature of phis.
    }
    else
    {
        // If the previous p1sp is almost zero
        // x->y  y->z  z->x
        // This set is equivalent to the one in Nanbu's paper
        p1sp = std::sqrt( static_cast<double>(p1sy)*p1sy + p1sz*p1sz );
        p1fsy = ( p1sy*p1sx/p1sp ) * sinXs*cosphis +
                ( p1sz*p1sm/p1sp ) * sinXs*sinphis +
                ( p1sy           ) * cosXs;
        p1fsz = ( p1sz*p1sx/p1sp ) * sinXs*cosphis +
                (-p1sy*p1sm/p1sp ) * sinXs*sinphis +
                ( p1sz           ) * cosXs;
        p1fsx = (-p1sp           ) * sinXs*cosphis +
                ( T_R(0.0)       ) * sinXs*sinphis +
                ( p1sx           ) * cosXs;

    }

    T_R const p2fsx = -p1fsx;
    T_R const p2fsy = -p1fsy;
    T_R const p2fsz = -p1fsz;

    // Transform from COM to lab frame
    T_R p1fx;    T_R p2fx;
    T_R p1fy;    T_R p2fy;
    T_R p1fz;    T_R p2fz;
    if ( vcms > std::numeric_limits<T_R>::min() )
    {
        T_R const vcDp1fs = vcx*p1fsx + vcy*p1fsy + vcz*p1fsz;
        T_R const vcDp2fs = vcx*p2fsx + vcy*p2fsy + vcz*p2fsz;
        T_R const factor = (gc-T_R(1.0))/vcms;
        T_R const factor1 = factor*vcDp1fs + m1*g1s*gc;
        T_R const factor2 = factor*vcDp2fs + m2*g2s*gc;
        p1fx = p1fsx + vcx * factor1;
        p1fy = p1fsy + vcy * factor1;
        p1fz = p1fsz + vcz * factor1;
        p2fx = p2fsx + vcx * factor2;
        p2fy = p2fsy + vcy * factor2;
        p2fz = p2fsz + vcz * factor2;
    }
    else // If vcms = 0, don't do Lorentz-transform.
    {
        p1fx = p1fsx;
        p1fy = p1fsy;
        p1fz = p1fsz;
        p2fx = p2fsx;
        p2fy = p2fsy;
        p2fz = p2fsz;
    }

    // Rejection method according to eq (14) and following from Perez et al., Phys.Plasmas.19.083104 (2012)
    r = amrex::Random(engine);
    if ( w2 > r*amrex::max(w1, w2) )
    {
        u1x  = p1fx / m1;
        u1y  = p1fy / m1;
        u1z  = p1fz / m1;
        if (normalized_units) { // backtransform to normalized units
<<<<<<< HEAD
            u1x /= PhysConstSI::c;
            u1y /= PhysConstSI::c;
            u1z /= PhysConstSI::c;
        }
        const amrex::Real ga = std::sqrt( T_R(1.0) + (u1x*u1x+u1y*u1y+u1z*u1z)*inv_c2 );
        psi1 = ga - u1z/cst.c;
=======
            u1x *= inv_c_SI;
            u1y *= inv_c_SI;
            u1z *= inv_c_SI;
        }
        const amrex::Real ga = std::sqrt( T_R(1.0) + (u1x*u1x+u1y*u1y+u1z*u1z)*inv_c2 );
        psi1 = ga - u1z*inv_c;
>>>>>>> ea866158
        AMREX_ASSERT(!std::isnan(u1x+u1y+u1z+u2x+u2y+u2z));
        AMREX_ASSERT(!std::isinf(u1x+u1y+u1z+u2x+u2y+u2z));
    }
    r = amrex::Random(engine);
    if ( w1 > r*amrex::max(w1, w2) )
    {
        u2x  = p2fx / m2;
        u2y  = p2fy / m2;
        u2z  = p2fz / m2;
        if (normalized_units) { // backtransform to normalized units
<<<<<<< HEAD
            u2x /= PhysConstSI::c;
            u2y /= PhysConstSI::c;
            u2z /= PhysConstSI::c;
        }
        const amrex::Real ga = std::sqrt( T_R(1.0) + (u2x*u2x+u2y*u2y+u2z*u2z)*inv_c2 );
        psi2 = ga - u2z/cst.c;
=======
            u2x *= inv_c_SI;
            u2y *= inv_c_SI;
            u2z *= inv_c_SI;
        }
        const amrex::Real ga = std::sqrt( T_R(1.0) + (u2x*u2x+u2y*u2y+u2z*u2z)*inv_c2 );
        psi2 = ga - u2z*inv_c;
>>>>>>> ea866158
        AMREX_ASSERT(!std::isnan(u1x+u1y+u1z+u2x+u2y+u2z));
        AMREX_ASSERT(!std::isinf(u1x+u1y+u1z+u2x+u2y+u2z));
    }
}

#endif // HIPACE_UPDATE_MOMENTUM_PEREZ_ELASTIC_H_<|MERGE_RESOLUTION|>--- conflicted
+++ resolved
@@ -40,11 +40,8 @@
 
     T_R const inv_c2 = T_R(1.0) / ( cst.c * cst.c );
     T_R constexpr inv_c2_SI = T_R(1.0) / ( PhysConstSI::c * PhysConstSI::c );
-<<<<<<< HEAD
-=======
     T_R const inv_c = T_R(1.0) / cst.c;
     T_R constexpr inv_c_SI = T_R(1.0) / PhysConstSI::c;
->>>>>>> ea866158
     // Convert from pseudo-potential to momentum
 
     // particle's Lorentz factor
@@ -127,40 +124,21 @@
     else
     {
         // Compute b0 according to eq (22) from Perez et al., Phys.Plasmas.19.083104 (2012)
-<<<<<<< HEAD
-        T_R const b0 = amrex::Math::abs(q1*q2) * inv_c2_SI /
-               (T_R(4.0)*MathConst::pi*PhysConstSI::ep0) * gc/mass_g *
-               ( m1*g1s*m2*g2s/(p1sm*p1sm*inv_c2_SI) + T_R(1.0) ) *
-=======
         // Note: there is a typo in the equation, the last square is incorrect!
         // See the SMILEI documentation: https://smileipic.github.io/Smilei/Understand/collisions.html
         const double b0 = amrex::Math::abs(q1*q2) * inv_c2_SI /
                (T_R(4.0)*MathConst::pi*PhysConstSI::ep0) * gc/mass_g *
->>>>>>> ea866158
                ( m1*g1s*m2*g2s/(p1sm*p1sm*inv_c2_SI) + T_R(1.0) );
 
         // Compute the minimal impact parameter
         double bmin = amrex::max(PhysConstSI::hbar*MathConst::pi/p1sm,b0);
 
         // Compute the Coulomb log lnLmd according to eq (23) from Perez et al., Phys.Plasmas.19.083104 (2012)
-<<<<<<< HEAD
-        lnLmd = amrex::max( T_R(2.0),
-=======
         lnLmd = amrex::max( static_cast<double>(2.0),
->>>>>>> ea866158
                 T_R(0.5)*std::log(T_R(1.0)+lmdD*lmdD/(bmin*bmin)) );
     }
 
     // Compute s according to eq (17) from Perez et al., Phys.Plasmas.19.083104 (2012)
-<<<<<<< HEAD
-    const auto tts = m1*g1s*m2*g2s/(inv_c2_SI*p1sm*p1sm) + T_R(1.0);
-    const auto tts2 = tts*tts;
-    const amrex::Real charge_fac = normalized_units ? PhysConstSI::q_e*PhysConstSI::q_e*
-                                                      PhysConstSI::q_e*PhysConstSI::q_e : 1;
-    T_R s = n1*n2/n12 * dt*lnLmd*q1*q1*q2*q2*charge_fac /
-          ( T_R(4.0) * MathConst::pi * PhysConstSI::ep0 * PhysConstSI::ep0 *
-            m1*g1*m2*g2/(inv_c2_SI*inv_c2_SI) ) * gc*p1sm/mass_g * tts2;
-=======
     const double tts = static_cast<double>(m1)*g1s*m2*g2s/(inv_c2_SI*p1sm*p1sm) + T_R(1.0);
     const double tts2 = tts*tts;
     const double charge_fac = normalized_units ? static_cast<double>(PhysConstSI::q_e)*PhysConstSI::q_e*
@@ -168,7 +146,6 @@
     T_R s = static_cast<double>(n1)*n2/n12 * dt*lnLmd*q1*q1*q2*q2*charge_fac * inv_c2_SI*inv_c2_SI /
           ( static_cast<double>(4.0) * MathConst::pi * PhysConstSI::ep0 * PhysConstSI::ep0 *
             m1*g1*m2*g2 ) * gc*p1sm/mass_g * tts2;
->>>>>>> ea866158
 
     const auto cbrt_n1 = std::cbrt(n1);
     const auto cbrt_n2 = std::cbrt(n2);
@@ -303,21 +280,12 @@
         u1y  = p1fy / m1;
         u1z  = p1fz / m1;
         if (normalized_units) { // backtransform to normalized units
-<<<<<<< HEAD
-            u1x /= PhysConstSI::c;
-            u1y /= PhysConstSI::c;
-            u1z /= PhysConstSI::c;
-        }
-        const amrex::Real ga = std::sqrt( T_R(1.0) + (u1x*u1x+u1y*u1y+u1z*u1z)*inv_c2 );
-        psi1 = ga - u1z/cst.c;
-=======
             u1x *= inv_c_SI;
             u1y *= inv_c_SI;
             u1z *= inv_c_SI;
         }
         const amrex::Real ga = std::sqrt( T_R(1.0) + (u1x*u1x+u1y*u1y+u1z*u1z)*inv_c2 );
         psi1 = ga - u1z*inv_c;
->>>>>>> ea866158
         AMREX_ASSERT(!std::isnan(u1x+u1y+u1z+u2x+u2y+u2z));
         AMREX_ASSERT(!std::isinf(u1x+u1y+u1z+u2x+u2y+u2z));
     }
@@ -328,21 +296,12 @@
         u2y  = p2fy / m2;
         u2z  = p2fz / m2;
         if (normalized_units) { // backtransform to normalized units
-<<<<<<< HEAD
-            u2x /= PhysConstSI::c;
-            u2y /= PhysConstSI::c;
-            u2z /= PhysConstSI::c;
-        }
-        const amrex::Real ga = std::sqrt( T_R(1.0) + (u2x*u2x+u2y*u2y+u2z*u2z)*inv_c2 );
-        psi2 = ga - u2z/cst.c;
-=======
             u2x *= inv_c_SI;
             u2y *= inv_c_SI;
             u2z *= inv_c_SI;
         }
         const amrex::Real ga = std::sqrt( T_R(1.0) + (u2x*u2x+u2y*u2y+u2z*u2z)*inv_c2 );
         psi2 = ga - u2z*inv_c;
->>>>>>> ea866158
         AMREX_ASSERT(!std::isnan(u1x+u1y+u1z+u2x+u2y+u2z));
         AMREX_ASSERT(!std::isinf(u1x+u1y+u1z+u2x+u2y+u2z));
     }
