/* Copyright 2019-2020 Andrew Myers, Yinjian Zhao, Maxence Thevenet, Severin Diederichs
 *
<<<<<<< HEAD
 * This file is part of HiPACE++.
=======
 * This file is part of HiPACE++ and WarpX.
>>>>>>> ea866158
 *
 * License: BSD-3-Clause-LBNL
 */

#ifndef HIPACE_COMPUTE_TEMPERATURE_H_
#define HIPACE_COMPUTE_TEMPERATURE_H_

template <typename T_index, typename T_R>
AMREX_GPU_HOST_DEVICE
T_R ComputeTemperature (
    T_index const Is, T_index const Ie, T_index const * AMREX_RESTRICT I,
    T_R const * AMREX_RESTRICT ux, T_R const * AMREX_RESTRICT uy, T_R const * AMREX_RESTRICT psi,
    T_R const m, const PhysConst& cst )
{
    using namespace amrex::literals;
    T_R const c2i = 1._rt/(cst.c * cst.c);

    const int N = Ie - Is;
    if ( N == 0 ) { return T_R(0.0); }

    T_R vx = T_R(0.0);    T_R vy = T_R(0.0);
    T_R vz = T_R(0.0);    T_R vs = T_R(0.0);
    T_R gm = T_R(0.0);    T_R us = T_R(0.0);

    for (int i = Is; i < (int) Ie; ++i)
    {
        // particle's Lorentz factor
        gm = (1.0_rt + ux[I[i]]*ux[I[i]]*c2i + uy[I[i]]*uy[I[i]]*c2i
              + psi[I[i]]*psi[I[i]]) / (2.0_rt * psi[I[i]] );
        const amrex::Real uz = cst.c * (gm - psi[I[i]]);
        us = ( ux[ I[i] ] * ux[ I[i] ] +
               uy[ I[i] ] * uy[ I[i] ] +
               uz         * uz);
        vx += ux[ I[i] ] / gm;
        vy += uy[ I[i] ] / gm;
        vz += uz         / gm;
        vs += us / gm / gm;
    }

    vx = vx / N;    vy = vy / N;
    vz = vz / N;    vs = vs / N;

    return m/T_R(3.0)*(vs-(vx*vx+vy*vy+vz*vz));
}

#endif // HIPACE_COMPUTE_TEMPERATURE_H_<|MERGE_RESOLUTION|>--- conflicted
+++ resolved
@@ -1,10 +1,6 @@
 /* Copyright 2019-2020 Andrew Myers, Yinjian Zhao, Maxence Thevenet, Severin Diederichs
  *
-<<<<<<< HEAD
- * This file is part of HiPACE++.
-=======
  * This file is part of HiPACE++ and WarpX.
->>>>>>> ea866158
  *
  * License: BSD-3-Clause-LBNL
  */
