/* Copyright 2019 Yinjian Zhao
 *
 * This file is part of WarpX.
 *
 * License: BSD-3-Clause-LBNL
 */
#ifndef HIPACE_ELASTIC_COLLISION_PEREZ_H_
#define HIPACE_ELASTIC_COLLISION_PEREZ_H_

#include "utils/Constants.H"
#include "UpdateMomentumPerez.H"
#include "ComputeTemperature.H"

#include <AMReX_Random.H>

/** \brief Prepare information for and call
 *        UpdateMomentumPerezElastic().
 * @param[in] I1s start index for I1 (inclusive).
 * @param[in] I2s start index for I2 (inclusive).
 * @param[in] I1e start index for I1 (exclusive).
 * @param[in] I2e start index for I2 (exclusive).
 * @param[in] I1 index array.
 * @param[in] I2 index array.
 * @param[in,out] u1x x Proper velocity (u=v*gamma) array of species 1.
 * @param[in,out] u1y y Proper velocity (u=v*gamma) array of species 1.
 * @param[in,out] psi1 pseudo-potential array of species 1.
 * @param[in,out] u2x x Proper velocity (u=v*gamma) array of species 2.
 * @param[in,out] u2y y Proper velocity (u=v*gamma) array of species 2.
 * @param[in,out] psi2 pseudo-potential array of species 2.
 * @param[in] w1 array of weights.
 * @param[in] w2 array of weights.
 * @param[in] q1 Physical charge of species 1.
 * @param[in] q2 Physical charge of species 2.
 * @param[in] m1 Physical mass of species 1.
 * @param[in] m2 Physical mass of species 2.
 * @param[in] T1 temperature of species 1 (Joule). If <0, measured per-cell.
 * @param[in] T2 temperature of species 2 (Joule). If <0, measured per-cell.
 * @param[in] dt is the time step length between two collision calls.
 * @param[in] L Coulomb log. If <0, measured per cell.
 * @param[in] dV Volume of the corresponding cell.
 * @param[in] cst physical constants
 * @param[in] normalized_units whether normalized units are used
 * @param[in] background_density_SI background plasma density (only needed for normalized units)
 * @param[in] engine AMReX engine for the random number generator.
*/

template <typename T_index, typename T_R>
AMREX_GPU_HOST_DEVICE AMREX_INLINE
void ElasticCollisionPerez (
    T_index const I1s, T_index const I1e,
    T_index const I2s, T_index const I2e,
    T_index *I1,       T_index *I2,
    T_R *u1x, T_R *u1y, T_R *psi1,
    T_R *u2x, T_R *u2y, T_R *psi2,
    T_R const *w1, T_R const *w2,
    T_R const  q1, T_R const  q2,
    T_R const  m1, T_R const  m2,
    T_R const  T1, T_R const  T2,
    T_R const  dt, T_R const   L, T_R const dV, const PhysConst& cst, const bool normalized_units,
    const amrex::Real background_density_SI,
    amrex::RandomEngine const& engine)
{
    using namespace amrex::literals;
    T_R const inv_c2 = T_R(1.0)/(cst.c*cst.c);
    const int NI1 = I1e - I1s;
    const int NI2 = I2e - I2s;

    // get local T1t and T2t
    T_R T1t; T_R T2t;
    if ( T1 <= T_R(0.0) && L <= T_R(0.0) )
    {
<<<<<<< HEAD
        T1t = ComputeTemperature(I1s,I1e,I1,u1x,u1y,psi1,m1, cst);
=======
        T1t = ComputeTemperature(I1s,I1e,I1,u1x,u1y,psi1,m1,cst);
>>>>>>> ea866158
    }
    else { T1t = T1; }
    if ( T2 <= T_R(0.0) && L <= T_R(0.0) )
    {
<<<<<<< HEAD
        T2t = ComputeTemperature(I2s,I2e,I2,u2x,u2y,psi2,m2, cst);
=======
        T2t = ComputeTemperature(I2s,I2e,I2,u2x,u2y,psi2,m2,cst);
>>>>>>> ea866158
    }
    else { T2t = T2; }

    // local density
    T_R n1  = T_R(0.0);
    T_R n2  = T_R(0.0);
    T_R n12 = T_R(0.0);
    for (int i1=I1s; i1<static_cast<int>(I1e); ++i1) { n1 += w1[ I1[i1] ]; }
    for (int i2=I2s; i2<static_cast<int>(I2e); ++i2) { n2 += w2[ I2[i2] ]; }

    // compute n12 according to eq. 16 in Perez et al., Phys. Plasmas 19 (8) (2012) 083104
    {
      int i1 = I1s; int i2 = I2s;
      for (int k = 0; k < amrex::max(NI1,NI2); ++k)
      {
        n12 += amrex::min( w1[ I1[i1] ], w2[ I2[i2] ] );
        ++i1; if ( i1 == static_cast<int>(I1e) ) { i1 = I1s; }
        ++i2; if ( i2 == static_cast<int>(I2e) ) { i2 = I2s; }
      }

    }

    // in normalized units, the weights already represent a density, so it must only be rescaled
    // to SI units. In SI units, the weights represent the amount of particles, so it must be
    // divided by the volume
    if (normalized_units) {
<<<<<<< HEAD
        n1 = n1 * background_density_SI;
        n2 = n2 * background_density_SI;
        n12 = n12 * background_density_SI;
    } else {
        n1 = n1 / dV;
        n2 = n2 / dV;
        n12 = n12 / dV;
=======
        n1 *= background_density_SI;
        n2 *= background_density_SI;
        n12 *= background_density_SI;
    } else {
        n1 /= dV;
        n2 /= dV;
        n12 /= dV;
>>>>>>> ea866158
    }

    // compute Debye length lmdD
    T_R lmdD;
    if ( T1t < T_R(0.0) || T2t < T_R(0.0) ) {
        lmdD = T_R(0.0);
    }
    else {
        lmdD = T_R(1.0)/std::sqrt( n1*q1*q1/(T1t*PhysConstSI::ep0) +
                                   n2*q2*q2/(T2t*PhysConstSI::ep0) );
    }
    // minimum mean interatomic distance rmin (see Perez et al., Phys. Plasmas 19 (8) (2012) 083104)
    T_R rmin = std::pow( T_R(4.0) * MathConst::pi / T_R(3.0) *
               amrex::max(n1,n2), T_R(-1.0/3.0) );
    lmdD = amrex::max(lmdD, rmin);

    // call UpdateMomentumPerezElastic()
    {
        int i1 = I1s; int i2 = I2s;
        for (int k = 0; k < amrex::max(NI1,NI2); ++k)
        {
            // particle's Lorentz factor
            const amrex::Real g1 = (
                1.0_rt +
                u1x[I1[i1]]*u1x[I1[i1]]*inv_c2 + u1y[I1[i1]]*u1y[I1[i1]]*inv_c2 +
                psi1[I1[i1]]*psi1[I1[i1]]) / (2.0_rt * psi1[I1[i1]] );
            // particle's Lorentz factor
            const amrex::Real g2 = (
                1.0_rt +
                u2x[I2[i2]]*u2x[I2[i2]]*inv_c2 + u2y[I2[i2]]*u2y[I2[i2]]*inv_c2 +
                psi2[I2[i2]]*psi2[I2[i2]]) / (2.0_rt * psi2[I2[i2]] );
            // In the longitudinal push of plasma particles, the dt is different for each particle.
            // The dt applied for collision probability is the average (in the lab frame) of these
            // dts. This is NOT clean. TODO FIXME.
            const amrex::Real dt_fac = 0.5_rt * (g1/psi1[I1[i1]] + g2/psi2[I2[i2]]);
            UpdateMomentumPerezElastic(
                u1x[ I1[i1] ], u1y[ I1[i1] ], psi1[ I1[i1] ],
                u2x[ I2[i2] ], u2y[ I2[i2] ], psi2[ I2[i2] ],
                n1, n2, n12,
                q1, m1, w1[ I1[i1] ], q2, m2, w2[ I2[i2] ],
                dt * dt_fac, L, lmdD, cst, normalized_units, engine);

            ++i1; if ( i1 == static_cast<int>(I1e) ) { i1 = I1s; }
            ++i2; if ( i2 == static_cast<int>(I2e) ) { i2 = I2s; }
        }
    }
}

#endif // HIPACE_ELASTIC_COLLISION_PEREZ_H_<|MERGE_RESOLUTION|>--- conflicted
+++ resolved
@@ -69,20 +69,12 @@
     T_R T1t; T_R T2t;
     if ( T1 <= T_R(0.0) && L <= T_R(0.0) )
     {
-<<<<<<< HEAD
-        T1t = ComputeTemperature(I1s,I1e,I1,u1x,u1y,psi1,m1, cst);
-=======
         T1t = ComputeTemperature(I1s,I1e,I1,u1x,u1y,psi1,m1,cst);
->>>>>>> ea866158
     }
     else { T1t = T1; }
     if ( T2 <= T_R(0.0) && L <= T_R(0.0) )
     {
-<<<<<<< HEAD
-        T2t = ComputeTemperature(I2s,I2e,I2,u2x,u2y,psi2,m2, cst);
-=======
         T2t = ComputeTemperature(I2s,I2e,I2,u2x,u2y,psi2,m2,cst);
->>>>>>> ea866158
     }
     else { T2t = T2; }
 
@@ -109,15 +101,6 @@
     // to SI units. In SI units, the weights represent the amount of particles, so it must be
     // divided by the volume
     if (normalized_units) {
-<<<<<<< HEAD
-        n1 = n1 * background_density_SI;
-        n2 = n2 * background_density_SI;
-        n12 = n12 * background_density_SI;
-    } else {
-        n1 = n1 / dV;
-        n2 = n2 / dV;
-        n12 = n12 / dV;
-=======
         n1 *= background_density_SI;
         n2 *= background_density_SI;
         n12 *= background_density_SI;
@@ -125,7 +108,6 @@
         n1 /= dV;
         n2 /= dV;
         n12 /= dV;
->>>>>>> ea866158
     }
 
     // compute Debye length lmdD
