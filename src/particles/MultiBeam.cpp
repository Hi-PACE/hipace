#include "MultiBeam.H"
#include "deposition/BeamDepositCurrent.H"
#include "particles/BinSort.H"
#include "pusher/BeamParticleAdvance.H"

MultiBeam::MultiBeam (amrex::AmrCore* amr_core)
{

    amrex::ParmParse pp("beams");
    pp.getarr("names", m_names);
    m_nbeams = m_names.size();
    for (int i = 0; i < m_nbeams; ++i) {
        m_all_beams.emplace_back(BeamParticleContainer(amr_core, m_names[i]));
    }
}

void
MultiBeam::InitData (const amrex::Geometry& geom)
{
    for (auto& beam : m_all_beams) {
        beam.InitData(geom);
    }
}

void
MultiBeam::DepositCurrentSlice (
    Fields& fields, const amrex::Geometry& geom, const int lev, int islice,
    amrex::Vector<amrex::DenseBins<BeamParticleContainer::ParticleType>> bins)
{
    for (int i=0; i<m_nbeams; i++) {
        ::DepositCurrentSlice(m_all_beams[i], fields, geom, lev, islice, bins[i]);
    }
}

amrex::Vector<amrex::DenseBins<BeamParticleContainer::ParticleType>>
MultiBeam::findParticlesInEachSlice (int lev, int ibox, amrex::Box bx, amrex::Geometry& geom)
{
    amrex::Vector<amrex::DenseBins<BeamParticleContainer::ParticleType>> bins;
    for (auto& beam : m_all_beams) {
        bins.emplace_back(::findParticlesInEachSlice(lev, ibox, bx, beam, geom));
    }
    return bins;
}

void
MultiBeam::Redistribute ()
{
    for (auto& beam : m_all_beams) {
        beam.Redistribute();
    }
}

void
MultiBeam::AdvanceBeamParticlesSlice (
    Fields& fields, amrex::Geometry const& gm, int const lev, const int islice,
    amrex::Vector<amrex::DenseBins<BeamParticleContainer::ParticleType>>& bins)
{
    for (int i=0; i<m_nbeams; i++) {
        ::AdvanceBeamParticlesSlice(m_all_beams[i], fields, gm, lev, islice, bins[i]);
    }
}

void
MultiBeam::WritePlotFile (const std::string& filename)
{
    amrex::Vector<int> plot_flags(BeamIdx::nattribs, 1);
    amrex::Vector<int> int_flags(BeamIdx::nattribs, 1);
    amrex::Vector<std::string> real_names {"w","ux","uy","uz"};
    AMREX_ALWAYS_ASSERT(real_names.size() == BeamIdx::nattribs);
    amrex::Vector<std::string> int_names {};
    for (auto& beam : m_all_beams){
        beam.WritePlotFile(filename, beam.get_name(), plot_flags, int_flags, real_names, int_names);
    }
}

#ifdef AMREX_USE_MPI
void
MultiBeam::NotifyNumParticles (MPI_Comm a_comm_z)
{
    for (auto& beam : m_all_beams) {
        beam.NotifyNumParticles(a_comm_z);
    }
}

void
MultiBeam::WaitNumParticles (MPI_Comm a_comm_z)
{
    for (auto& beam : m_all_beams) {
        beam.WaitNumParticles(a_comm_z);
    }
}
<<<<<<< HEAD
#endif
=======

void
MultiBeam::RedistributeSlice (int const lev)
{
    for (auto& beam : m_all_beams) {
        beam.RedistributeSlice(lev);
    }
}
#endif

void
MultiBeam::ConvertUnits (ConvertDirection convert_direction)
{
    for (auto& beam : m_all_beams) {
        beam.ConvertUnits(convert_direction);
    }
}
>>>>>>> 76d302a3
<|MERGE_RESOLUTION|>--- conflicted
+++ resolved
@@ -89,9 +89,6 @@
         beam.WaitNumParticles(a_comm_z);
     }
 }
-<<<<<<< HEAD
-#endif
-=======
 
 void
 MultiBeam::RedistributeSlice (int const lev)
@@ -100,13 +97,4 @@
         beam.RedistributeSlice(lev);
     }
 }
-#endif
-
-void
-MultiBeam::ConvertUnits (ConvertDirection convert_direction)
-{
-    for (auto& beam : m_all_beams) {
-        beam.ConvertUnits(convert_direction);
-    }
-}
->>>>>>> 76d302a3
+#endif