--- conflicted
+++ resolved
@@ -75,13 +75,8 @@
 
     if (call_type == OpenPMDWriterCallType::beams ) {
         const int lev = 0;
-<<<<<<< HEAD
         WriteBeamParticleData(a_multi_beam, iteration, output_step, it,
-                              geom3D[lev], beamnames, lev);
-=======
-        WriteBeamParticleData(a_multi_beam, iteration, output_step, it, a_box_sorter_vec,
                               geom3D[lev], beamnames);
->>>>>>> ac296aaf
         m_last_beam_output_dumped = output_step;
         m_outputSeries->flush();
     } else if (call_type == OpenPMDWriterCallType::fields) {
