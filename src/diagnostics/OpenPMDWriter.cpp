/* Copyright 2020-2022
 *
 * This file is part of HiPACE++.
 *
 * Authors: AlexanderSinn, MaxThevenet, Severin Diederichs
 * License: BSD-3-Clause-LBNL
 */
#include "diagnostics/OpenPMDWriter.H"
#include "diagnostics/Diagnostic.H"
#include "fields/Fields.H"
#include "utils/HipaceProfilerWrapper.H"
#include "utils/Constants.H"
#include "utils/IOUtil.H"
#include "Hipace.H"

#ifdef HIPACE_USE_OPENPMD

OpenPMDWriter::OpenPMDWriter ()
{
    AMREX_ALWAYS_ASSERT_WITH_MESSAGE(m_real_names.size() == BeamIdx::nattribs,
        "List of real names in openPMD Writer class do not match BeamIdx::nattribs");
    amrex::ParmParse pp("hipace");
    queryWithParser(pp, "openpmd_backend", m_openpmd_backend);
    // pick first available backend if default is chosen
    if( m_openpmd_backend == "default" ) {
#if openPMD_HAVE_HDF5==1
        m_openpmd_backend = "h5";
#elif openPMD_HAVE_ADIOS2==1
        m_openpmd_backend = "bp";
#else
        m_openpmd_backend = "json";
#endif
    }

    // set default output path according to backend
    if (m_openpmd_backend == "h5") {
        m_file_prefix = "diags/hdf5";
    } else if (m_openpmd_backend == "bp") {
        m_file_prefix = "diags/adios2";
    } else if (m_openpmd_backend == "json") {
        m_file_prefix = "diags/json";
    }
    // overwrite output path by choice of the user
    queryWithParser(pp, "file_prefix", m_file_prefix);

    // temporary workaround until openPMD-viewer gets fixed
    amrex::ParmParse ppd("diagnostic");
    queryWithParser(ppd, "openpmd_viewer_u_workaround", m_openpmd_viewer_workaround);
}

void
OpenPMDWriter::InitDiagnostics ()
{
    HIPACE_PROFILE("OpenPMDWriter::InitDiagnostics()");

    std::string filename = m_file_prefix + "/openpmd_%06T." + m_openpmd_backend;

    m_outputSeries = std::make_unique< openPMD::Series >(
        filename, openPMD::Access::CREATE);
    m_last_beam_output_dumped = -1;

    // TODO: meta-data: author, mesh path, extensions, software
}

void
OpenPMDWriter::WriteDiagnostics (
    const amrex::Vector<FieldDiagnosticData>& field_diag, MultiBeam& a_multi_beam,
    const amrex::Real physical_time, const int output_step,
    const amrex::Vector< std::string > beamnames, const int it,
    const amrex::Vector<BoxSorter>& a_box_sorter_vec,
    amrex::Vector<amrex::Geometry> const& geom3D,
    const OpenPMDWriterCallType call_type)
{
    openPMD::Iteration iteration = m_outputSeries->iterations[output_step];
    iteration.setTime(physical_time);

    if (call_type == OpenPMDWriterCallType::beams ) {
        const int lev = 0;
        WriteBeamParticleData(a_multi_beam, iteration, output_step, it, a_box_sorter_vec,
                              geom3D[lev], beamnames, lev);
        m_last_beam_output_dumped = output_step;
        m_outputSeries->flush();
    } else if (call_type == OpenPMDWriterCallType::fields) {
        for (const auto& fd : field_diag) {
            if (fd.m_has_field) {
                WriteFieldData(fd.m_F, fd.m_geom_io, fd.m_slice_dir, fd.m_comps_output,
                           iteration, output_step);
            }
        }
        m_outputSeries->flush();
    }
}

void
OpenPMDWriter::WriteFieldData (
    amrex::FArrayBox const& fab, amrex::Geometry const& geom,
    const int slice_dir, const amrex::Vector< std::string > varnames,
    openPMD::Iteration iteration, const int output_step)
{
    // todo: periodicity/boundary, field solver, particle pusher, etc.
    auto meshes = iteration.meshes;

    // loop over field components
    for ( int icomp = 0; icomp < varnames.size(); ++icomp )
    {
        //                      "B"                "x" (todo)
        //                      "Bx"               ""  (just for now)
        openPMD::Mesh field = meshes[varnames[icomp]];
        openPMD::MeshRecordComponent field_comp = field[openPMD::MeshRecordComponent::SCALAR];

        // meta-data
        field.setDataOrder(openPMD::Mesh::DataOrder::C);
        //   node staggering
        auto relative_cell_pos = utils::getRelativeCellPosition(fab);      // AMReX Fortran index order
        std::reverse(relative_cell_pos.begin(), relative_cell_pos.end()); // now in C order

        amrex::Box const data_box = fab.box();

        //   labels, spacing and offsets
        std::vector< std::string > axisLabels {"z", "y", "x"};
        auto dCells = utils::getReversedVec(geom.CellSize()); // dx, dy, dz
        amrex::Vector<double> finalproblo = {AMREX_D_DECL(
                     static_cast<double>(geom.ProbLo()[2]),
                     static_cast<double>(geom.ProbLo()[1]),
                     static_cast<double>(geom.ProbLo()[0])
                      )};
        auto offWindow = finalproblo;
        if (slice_dir >= 0) {
            // User requested slice IO
            // remove the slicing direction in position, label, resolution, offset
            relative_cell_pos.erase(relative_cell_pos.begin() + 2-slice_dir);
            axisLabels.erase(axisLabels.begin() + 2-slice_dir);
            dCells.erase(dCells.begin() + 2-slice_dir);
            offWindow.erase(offWindow.begin() + 2-slice_dir);
        }
        field_comp.setPosition(relative_cell_pos);
        field.setAxisLabels(axisLabels);
        field.setGridSpacing(dCells);
        field.setGridGlobalOffset(offWindow);

        // data type and global size of the simulation
        openPMD::Datatype datatype = openPMD::determineDatatype< amrex::Real >();
        amrex::Vector<std::uint64_t> probsize_reformat = {AMREX_D_DECL(
                     static_cast<std::uint64_t>(geom.Domain().size()[2]),
                     static_cast<std::uint64_t>(geom.Domain().size()[1]),
                     static_cast<std::uint64_t>(geom.Domain().size()[0]))};
        openPMD::Extent global_size = probsize_reformat;
        // If slicing requested, remove number of points for the slicing direction
        if (slice_dir >= 0) global_size.erase(global_size.begin() + 2-slice_dir);

<<<<<<< HEAD
        openPMD::Dataset dataset(datatype, global_size);
        field_comp.resetDataset(dataset);
=======
        if (m_last_field_output_dumped[lev] != output_step) {
            openPMD::Dataset dataset(datatype, global_size);
            field_comp.resetDataset(dataset);
        }
>>>>>>> e8bffc9f

        // Determine the offset and size of this data chunk in the global output
        amrex::IntVect const box_offset =
            {0, 0, data_box.smallEnd(2) - geom.Domain().smallEnd(2)};
        openPMD::Offset chunk_offset = utils::getReversedVec(box_offset);
        openPMD::Extent chunk_size = utils::getReversedVec(data_box.size());
        if (slice_dir >= 0) { // remove Ny components
            chunk_offset.erase(chunk_offset.begin() + 2-slice_dir);
            chunk_size.erase(chunk_size.begin() + 2-slice_dir);
        }

<<<<<<< HEAD
#if ((OPENPMDAPI_VERSION_MAJOR > 0) || ((OPENPMDAPI_VERSION_MAJOR == 0) && (OPENPMDAPI_VERSION_MINOR >= 15)))
        // version 0.15: shareRaw was deprecated
        field_comp.storeChunkRaw(fab.dataPtr(icomp), chunk_offset, chunk_size);
#else
        // version 0.14: no storeChunkRaw
        field_comp.storeChunk(openPMD::shareRaw( fab.dataPtr( icomp ) ), chunk_offset, chunk_size);
#endif
=======
        field_comp.storeChunkRaw(fab.dataPtr(icomp), chunk_offset, chunk_size);
>>>>>>> e8bffc9f
    }
}

void
OpenPMDWriter::WriteBeamParticleData (MultiBeam& beams, openPMD::Iteration iteration,
                                      const int output_step, const int it,
                                      const amrex::Vector<BoxSorter>& a_box_sorter_vec,
                                      const amrex::Geometry& geom,
                                      const amrex::Vector< std::string > beamnames, const int lev)
{
    HIPACE_PROFILE("WriteBeamParticleData()");

    const int nbeams = beams.get_nbeams();
    m_offset.resize(nbeams);
    m_tmp_offset.resize(nbeams);
    for (int ibeam = 0; ibeam < nbeams; ibeam++) {

        std::string name = beams.get_name(ibeam);
        if(std::find(beamnames.begin(), beamnames.end(), name) ==  beamnames.end() ) continue;

        openPMD::ParticleSpecies beam_species = iteration.particles[name];

        auto& beam = beams.getBeam(ibeam);

        const unsigned long long np = beams.get_total_num_particles(ibeam);
        if (m_last_beam_output_dumped != output_step) {
            SetupPos(beam_species, beam, np, geom);
            SetupRealProperties(beam_species, m_real_names, np);
        }

        // if first box of loop over boxes, reset offset
        if ( it == amrex::ParallelDescriptor::NProcs() -1 ) {
            m_offset[ibeam] = 0;
            m_tmp_offset[ibeam] = 0;
        } else {
            m_offset[ibeam] += m_tmp_offset[ibeam];
        }
        const uint64_t box_offset = a_box_sorter_vec[ibeam].boxOffsetsPtr()[it];

        auto const numParticleOnTile = a_box_sorter_vec[ibeam].boxCountsPtr()[it];
        uint64_t const numParticleOnTile64 = static_cast<uint64_t>( numParticleOnTile );

        if (numParticleOnTile == 0) {
            m_tmp_offset[ibeam] = 0;
            continue;
        }

        // get position and particle ID from aos
        // note: this implementation iterates the AoS 4x...
        // if we flush late as we do now, we can also copy out the data in one go
        const auto& aos = beam.GetArrayOfStructs();  // size =  numParticlesOnTile
        const auto& pos_structs = aos.begin() + box_offset;
        {
            // Save positions
            std::vector< std::string > const positionComponents{"x", "y", "z"};

            for (auto currDim = 0; currDim < AMREX_SPACEDIM; currDim++)
            {
                std::shared_ptr< amrex::ParticleReal > curr(
                    new amrex::ParticleReal[numParticleOnTile],
                    [](amrex::ParticleReal const *p){ delete[] p; } );

                for (uint64_t i=0; i<numParticleOnTile; i++) {
                    curr.get()[i] = pos_structs[i].pos(currDim);
                }
                std::string const positionComponent = positionComponents[currDim];
                beam_species["position"][positionComponent].storeChunk(curr, {m_offset[ibeam]},
                                                                       {numParticleOnTile64});
            }

            // save particle ID
            std::shared_ptr< uint64_t > ids( new uint64_t[numParticleOnTile],
                                             [](uint64_t const *p){ delete[] p; } );

            for (uint64_t i=0; i<numParticleOnTile; i++) {
                ids.get()[i] = pos_structs[i].id();
            }
            auto const scalar = openPMD::RecordComponent::SCALAR;
            beam_species["id"][scalar].storeChunk(ids, {m_offset[ibeam]}, {numParticleOnTile64});
        }
        //  save "extra" particle properties in SoA (momenta and weight)
        SaveRealProperty(beam, beam_species, m_offset[ibeam], m_real_names, box_offset,
                         numParticleOnTile);

         m_tmp_offset[ibeam] = numParticleOnTile64;
    }
}

void
OpenPMDWriter::SetupPos (openPMD::ParticleSpecies& currSpecies, BeamParticleContainer& beam,
                         const unsigned long long& np, const amrex::Geometry& geom)
{
    const PhysConst phys_const_SI = make_constants_SI();
    auto const realType = openPMD::Dataset(openPMD::determineDatatype<amrex::ParticleReal>(), {np});
    auto const idType = openPMD::Dataset(openPMD::determineDatatype< uint64_t >(), {np});

    std::vector< std::string > const positionComponents{"x", "y", "z"};
    for( auto const& comp : positionComponents ) {
        currSpecies["positionOffset"][comp].resetDataset( realType );
        currSpecies["positionOffset"][comp].makeConstant( 0. );
        currSpecies["position"][comp].resetDataset( realType );
    }

    auto const scalar = openPMD::RecordComponent::SCALAR;
    currSpecies["id"][scalar].resetDataset( idType );
    currSpecies["charge"][scalar].resetDataset( realType );
    currSpecies["charge"][scalar].makeConstant( beam.m_charge );
    currSpecies["mass"][scalar].resetDataset( realType );
    currSpecies["mass"][scalar].makeConstant( beam.m_mass );

    // meta data
    currSpecies["position"].setUnitDimension( utils::getUnitDimension("position") );
    currSpecies["positionOffset"].setUnitDimension( utils::getUnitDimension("positionOffset") );
    currSpecies["charge"].setUnitDimension( utils::getUnitDimension("charge") );
    currSpecies["mass"].setUnitDimension( utils::getUnitDimension("mass") );

    // calculate the multiplier to convert from Hipace to SI units
    double hipace_to_SI_pos = 1.;
    double hipace_to_SI_weight = 1.;
    double hipace_to_SI_momentum = beam.m_mass;
    double hipace_to_unitSI_momentum = beam.m_mass;
    double hipace_to_SI_charge = 1.;
    double hipace_to_SI_mass = 1.;

    if(Hipace::m_normalized_units) {
        const auto dx = geom.CellSizeArray();
        const double n_0 = 1.;
        currSpecies.setAttribute("HiPACE++_Plasma_Density", n_0);
        const double omega_p = (double)phys_const_SI.q_e * sqrt( (double)n_0 /
                                      ( (double)phys_const_SI.ep0 * (double)phys_const_SI.m_e ) );
        const double kp_inv = (double)phys_const_SI.c / omega_p;
        hipace_to_SI_pos = kp_inv;
        hipace_to_SI_weight = n_0 * dx[0] * dx[1] * dx[2] * kp_inv * kp_inv * kp_inv;
        hipace_to_SI_momentum = beam.m_mass * phys_const_SI.m_e * phys_const_SI.c;
        hipace_to_SI_charge = phys_const_SI.q_e;
        hipace_to_SI_mass = phys_const_SI.m_e;
    }

    // temporary workaround until openPMD-viewer does not autonormalize momentum
    if(m_openpmd_viewer_workaround) {
        if(Hipace::m_normalized_units) {
            hipace_to_unitSI_momentum = beam.m_mass * phys_const_SI.c;
        }
    }

    // write SI conversion
    currSpecies.setAttribute("HiPACE++_use_reference_unitSI", true);
    const std::string attr = "HiPACE++_reference_unitSI";
    for( auto const& comp : positionComponents ) {
        currSpecies["position"][comp].setAttribute( attr, hipace_to_SI_pos );
        //posOffset allways 0
        currSpecies["positionOffset"][comp].setAttribute( attr, hipace_to_SI_pos );
        currSpecies["momentum"][comp].setAttribute( attr, hipace_to_SI_momentum );
        currSpecies["momentum"][comp].setUnitSI( hipace_to_unitSI_momentum );
    }
    currSpecies["weighting"][scalar].setAttribute( attr, hipace_to_SI_weight );
    currSpecies["charge"][scalar].setAttribute( attr, hipace_to_SI_charge );
    currSpecies["mass"][scalar].setAttribute( attr, hipace_to_SI_mass );
}

void
OpenPMDWriter::SetupRealProperties (openPMD::ParticleSpecies& currSpecies,
                                    const amrex::Vector<std::string>& real_comp_names,
                                    const unsigned long long np)
{
    auto particlesLineup = openPMD::Dataset(openPMD::determineDatatype<amrex::ParticleReal>(),{np});

    /* we have 4 SoA real attributes: weight, ux, uy, uz */
    int const NumSoARealAttributes = real_comp_names.size();
    std::set< std::string > addedRecords; // add meta-data per record only once

    for (int i = 0; i < NumSoARealAttributes; ++i)
    {
        // handle scalar and non-scalar records by name
        std::string record_name, component_name;
        std::tie(record_name, component_name) = utils::name2openPMD(real_comp_names[i]);

        auto particleVarComp = currSpecies[record_name][component_name];
        particleVarComp.resetDataset(particlesLineup);

        auto currRecord = currSpecies[record_name];

        // meta data for ED-PIC extension
        bool newRecord = false;
        std::tie(std::ignore, newRecord) = addedRecords.insert(record_name);
        if( newRecord ) {
            currRecord.setUnitDimension( utils::getUnitDimension(record_name) );
            currRecord.setAttribute( "macroWeighted", 0u );
        if( record_name == "momentum" )
            currRecord.setAttribute( "weightingPower", 1.0 );
        else
            currRecord.setAttribute( "weightingPower", 0.0 );
        } // end if newRecord
    } // end for NumSoARealAttributes
}

void
OpenPMDWriter::SaveRealProperty (BeamParticleContainer& pc,
                                 openPMD::ParticleSpecies& currSpecies,
                                 unsigned long long const offset,
                                 amrex::Vector<std::string> const& real_comp_names,
                                 unsigned long long const box_offset,
                                 const unsigned long long numParticleOnTile)
{
    /* we have 4 SoA real attributes: weight, ux, uy, uz */
    int const NumSoARealAttributes = real_comp_names.size();

    uint64_t const numParticleOnTile64 = static_cast<uint64_t>( numParticleOnTile );
    auto const& soa = pc.GetStructOfArrays();
    {
        for (int idx=0; idx<NumSoARealAttributes; idx++) {

            // handle scalar and non-scalar records by name
            std::string record_name, component_name;
            std::tie(record_name, component_name) = utils::name2openPMD(real_comp_names[idx]);
            auto& currRecord = currSpecies[record_name];
            auto& currRecordComp = currRecord[component_name];

<<<<<<< HEAD
#if ((OPENPMDAPI_VERSION_MAJOR > 0) || ((OPENPMDAPI_VERSION_MAJOR == 0) && (OPENPMDAPI_VERSION_MINOR >= 15)))
            currRecordComp.storeChunkRaw(soa.GetRealData(idx).data()+box_offset,
                    {offset}, {numParticleOnTile64});
#else
            currRecordComp.storeChunk(openPMD::shareRaw(soa.GetRealData(idx).data()+box_offset),
                    {offset}, {numParticleOnTile64});
#endif
=======
            currRecordComp.storeChunkRaw(soa.GetRealData(idx).data()+box_offset,
                                         {offset}, {numParticleOnTile64});
>>>>>>> e8bffc9f
        } // end for NumSoARealAttributes
    }
}

void OpenPMDWriter::reset (const int output_step)
{
    m_outputSeries.reset();
}

#endif // HIPACE_USE_OPENPMD<|MERGE_RESOLUTION|>--- conflicted
+++ resolved
@@ -148,15 +148,8 @@
         // If slicing requested, remove number of points for the slicing direction
         if (slice_dir >= 0) global_size.erase(global_size.begin() + 2-slice_dir);
 
-<<<<<<< HEAD
         openPMD::Dataset dataset(datatype, global_size);
         field_comp.resetDataset(dataset);
-=======
-        if (m_last_field_output_dumped[lev] != output_step) {
-            openPMD::Dataset dataset(datatype, global_size);
-            field_comp.resetDataset(dataset);
-        }
->>>>>>> e8bffc9f
 
         // Determine the offset and size of this data chunk in the global output
         amrex::IntVect const box_offset =
@@ -168,17 +161,7 @@
             chunk_size.erase(chunk_size.begin() + 2-slice_dir);
         }
 
-<<<<<<< HEAD
-#if ((OPENPMDAPI_VERSION_MAJOR > 0) || ((OPENPMDAPI_VERSION_MAJOR == 0) && (OPENPMDAPI_VERSION_MINOR >= 15)))
-        // version 0.15: shareRaw was deprecated
         field_comp.storeChunkRaw(fab.dataPtr(icomp), chunk_offset, chunk_size);
-#else
-        // version 0.14: no storeChunkRaw
-        field_comp.storeChunk(openPMD::shareRaw( fab.dataPtr( icomp ) ), chunk_offset, chunk_size);
-#endif
-=======
-        field_comp.storeChunkRaw(fab.dataPtr(icomp), chunk_offset, chunk_size);
->>>>>>> e8bffc9f
     }
 }
 
@@ -397,18 +380,8 @@
             auto& currRecord = currSpecies[record_name];
             auto& currRecordComp = currRecord[component_name];
 
-<<<<<<< HEAD
-#if ((OPENPMDAPI_VERSION_MAJOR > 0) || ((OPENPMDAPI_VERSION_MAJOR == 0) && (OPENPMDAPI_VERSION_MINOR >= 15)))
-            currRecordComp.storeChunkRaw(soa.GetRealData(idx).data()+box_offset,
-                    {offset}, {numParticleOnTile64});
-#else
-            currRecordComp.storeChunk(openPMD::shareRaw(soa.GetRealData(idx).data()+box_offset),
-                    {offset}, {numParticleOnTile64});
-#endif
-=======
             currRecordComp.storeChunkRaw(soa.GetRealData(idx).data()+box_offset,
                                          {offset}, {numParticleOnTile64});
->>>>>>> e8bffc9f
         } // end for NumSoARealAttributes
     }
 }
