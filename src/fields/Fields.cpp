--- conflicted
+++ resolved
@@ -652,7 +652,7 @@
 void
 Fields::InterpolateFromLev0toLev1 (amrex::Vector<amrex::Geometry> const& geom, const int lev,
                                    std::string component, const amrex::IntVect outer_edge,
-                                   const amrex::IntVect inner_edge, const bool)
+                                   const amrex::IntVect inner_edge)
 {
     if (lev == 0) return; // only interpolate boundaries to lev 1
     if (outer_edge == inner_edge) return;
@@ -708,14 +708,9 @@
     // Left-Hand Side for Poisson equation is Psi in the slice MF
     amrex::MultiFab lhs(getSlices(lev), amrex::make_alias, Comps[WhichSlice::This]["Psi"], 1);
 
-<<<<<<< HEAD
-    InterpolateFromLev0toLev1(geom, lev, "rho", m_poisson_nguards, -m_slices_nguards, true);
-    InterpolateFromLev0toLev1(geom, lev, "jz", m_poisson_nguards, -m_slices_nguards, true);
-=======
     // interpolate rho and jz to level 1 in the domain edges
     InterpolateFromLev0toLev1(geom, lev, "rho", m_poisson_nguards, -m_slices_nguards);
     InterpolateFromLev0toLev1(geom, lev, "jz", m_poisson_nguards, -m_slices_nguards);
->>>>>>> 926f9b24
 
     // calculating the right-hand side 1/episilon0 * -(rho-Jz/c)
     LinCombination(m_source_nguard, getStagingArea(lev),
@@ -723,14 +718,9 @@
         -1._rt/(phys_const.ep0), getField(lev, WhichSlice::This, "rho"), false);
 
     if (Hipace::m_do_beam_jz_minus_rho) {
-<<<<<<< HEAD
-        InterpolateFromLev0toLev1(geom, lev, "rho_beam", m_poisson_nguards, -m_slices_nguards, true);
-        InterpolateFromLev0toLev1(geom, lev, "jz_beam", m_poisson_nguards, -m_slices_nguards, true);
-=======
         // interpolate rho_beam and jz_beam to level 1 in the domain edges
         InterpolateFromLev0toLev1(geom, lev, "rho_beam", m_poisson_nguards, -m_slices_nguards);
         InterpolateFromLev0toLev1(geom, lev, "jz_beam", m_poisson_nguards, -m_slices_nguards);
->>>>>>> 926f9b24
 
         LinCombination(m_source_nguard, getStagingArea(lev),
             1._rt/(phys_const.c*phys_const.ep0), getField(lev, WhichSlice::This, "jz_beam"),
@@ -801,10 +791,7 @@
     // The LHS will be returned as lhs.
     m_poisson_solver[lev]->SolvePoissonEquation(lhs);
 
-<<<<<<< HEAD
-=======
     // interpolate Ez to level 1 in the ghost cells
->>>>>>> 926f9b24
     InterpolateFromLev0toLev1(geom, lev, "Ez", m_slices_nguards, m_poisson_nguards);
 }
 
@@ -885,10 +872,7 @@
     // The LHS will be returned as lhs.
     m_poisson_solver[lev]->SolvePoissonEquation(lhs);
 
-<<<<<<< HEAD
-=======
     // interpolate Bz to level 1 in the ghost cells
->>>>>>> 926f9b24
     InterpolateFromLev0toLev1(geom, lev, "Bz", m_slices_nguards, m_poisson_nguards);
 }
 
