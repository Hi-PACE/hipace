--- conflicted
+++ resolved
@@ -17,11 +17,7 @@
 void
 Fields::AllocData (
     int lev, amrex::Vector<amrex::Geometry> const& geom, const amrex::BoxArray& slice_ba,
-<<<<<<< HEAD
-    const amrex::DistributionMapping& slice_dm, int bin_size)
-=======
-    const amrex::DistributionMapping& slice_dm, amrex::Vector<amrex::IntVect> const& ref_ratio)
->>>>>>> fdfcdb30
+    const amrex::DistributionMapping& slice_dm, int bin_size, amrex::Vector<amrex::IntVect> const& ref_ratio)
 {
     HIPACE_PROFILE("Fields::AllocData()");
     // Need at least 1 guard cell transversally for transverse derivative
