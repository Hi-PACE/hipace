--- conflicted
+++ resolved
@@ -355,11 +355,7 @@
     const auto dx = geom[lev].CellSizeArray();
     const auto plo_coarse = geom[lev-1].ProbLoArray();
     const auto dx_coarse = geom[lev-1].CellSizeArray();
-<<<<<<< HEAD
-    const int interpol_order = 2;
-=======
     constexpr int interp_order = 2;
->>>>>>> 0ff85ca3
 
     // get level 0 for interpolation to source term of level 1
     amrex::MultiFab lhs_coarse(getSlices(lev-1, WhichSlice::This), amrex::make_alias,
@@ -367,10 +363,7 @@
     amrex::FArrayBox& lhs_fab = lhs_coarse[0];
     amrex::Box lhs_bx = lhs_fab.box();
     lhs_bx.grow({-m_slices_nguards[0], -m_slices_nguards[1], 0});
-<<<<<<< HEAD
-=======
     // low end of the coarse grid excluding guard cells
->>>>>>> 0ff85ca3
     const amrex::IntVect lo_coarse = lhs_bx.smallEnd();
 
     // get offset of level 1 w.r.t. the staging area
@@ -379,10 +372,7 @@
     amrex::FArrayBox& lhs_fine_fab = lhs_fine[0];
     amrex::Box lhs_fine_bx = lhs_fine_fab.box();
     lhs_fine_bx.grow({-m_slices_nguards[0], -m_slices_nguards[1], 0});
-<<<<<<< HEAD
-=======
     // low end of the fine grid excluding guard cells, in units of fine cells.
->>>>>>> 0ff85ca3
     const amrex::IntVect lo = lhs_fine_bx.smallEnd();
 
     for (amrex::MFIter mfi( m_poisson_solver[lev]->StagingArea(),false); mfi.isValid(); ++mfi)
@@ -408,13 +398,8 @@
                     amrex::Real x, y;
 
                     // handling of the left and right boundary of the staging area
-<<<<<<< HEAD
-                    if ((i==nx_fine_low) || (i==nx_fine_high)) {
-                        if (i==nx_fine_low) {
-=======
                     if ((i==0) || (i==nx_fine_high)) {
                         if (i==0) {
->>>>>>> 0ff85ca3
                             // position of guard cell left of first valid grid point
                             x = plo[0] + (i+lo[0]-0.5_rt)*dx[0];
                         } else if (i== nx_fine_high) {
@@ -428,35 +413,20 @@
                         // j_cell leftmost cell in x that the particle touches.
                         // sx_cell shape factor along x
                         const amrex::Real xmid = (x - plo_coarse[0])/dx_coarse[0];
-<<<<<<< HEAD
-                        amrex::Real sx_cell[interpol_order + 1];
-                        const int j_cell = compute_shape_factor<interpol_order>(sx_cell,
-=======
                         amrex::Real sx_cell[interp_order + 1];
                         const int j_cell = compute_shape_factor<interp_order>(sx_cell,
->>>>>>> 0ff85ca3
                                                                                 xmid-0.5_rt);
 
                         // y direction
                         const amrex::Real ymid = (y - plo_coarse[1])/dx_coarse[1];
-<<<<<<< HEAD
-                        amrex::Real sy_cell[interpol_order + 1];
-                        const int k_cell = compute_shape_factor<interpol_order>(sy_cell,
-=======
                         amrex::Real sy_cell[interp_order + 1];
                         const int k_cell = compute_shape_factor<interp_order>(sy_cell,
->>>>>>> 0ff85ca3
                                                                                 ymid-0.5_rt);
 
                         amrex::Real boundary_value = 0.0_rt;
                         // add interpolated contribution to boundary value
-<<<<<<< HEAD
-                        for (int iy=0; iy<=interpol_order; iy++){
-                            for (int ix=0; ix<=interpol_order; ix++){
-=======
                         for (int iy=0; iy<=interp_order; iy++){
                             for (int ix=0; ix<=interp_order; ix++){
->>>>>>> 0ff85ca3
                                 boundary_value += data_array_coarse(lo_coarse[0]+j_cell+ix,
                                                                     lo_coarse[1]+k_cell+iy,
                                                                     lo_coarse[2])
@@ -469,13 +439,8 @@
                     }
 
                     // handling of the bottom and top boundary of the staging area
-<<<<<<< HEAD
-                    if ((j==ny_fine_low) || (j==ny_fine_high)) {
-                        if (j==ny_fine_low) {
-=======
                     if ((j==0) || (j==ny_fine_high)) {
                         if (j==0) {
->>>>>>> 0ff85ca3
                             // position of guard cell below of first valid grid point
                             y = plo[1] + (j+lo[1]-0.5_rt)*dx[1];
                         } else if (j== ny_fine_high) {
@@ -489,35 +454,20 @@
                         // j_cell leftmost cell in x that the particle touches.
                         // sx_cell shape factor along x
                         const amrex::Real xmid = (x - plo_coarse[0])/dx_coarse[0];
-<<<<<<< HEAD
-                        amrex::Real sx_cell[interpol_order + 1];
-                        const int j_cell = compute_shape_factor<interpol_order>(sx_cell,
-=======
                         amrex::Real sx_cell[interp_order + 1];
                         const int j_cell = compute_shape_factor<interp_order>(sx_cell,
->>>>>>> 0ff85ca3
                                                                                 xmid-0.5_rt);
 
                         // y direction
                         const amrex::Real ymid = (y - plo_coarse[1])/dx_coarse[1];
-<<<<<<< HEAD
-                        amrex::Real sy_cell[interpol_order + 1];
-                        const int k_cell = compute_shape_factor<interpol_order>(sy_cell,
-=======
                         amrex::Real sy_cell[interp_order + 1];
                         const int k_cell = compute_shape_factor<interp_order>(sy_cell,
->>>>>>> 0ff85ca3
                                                                                 ymid-0.5_rt);
 
                         amrex::Real boundary_value = 0.0_rt;
                         // add interpolated contribution to boundary value
-<<<<<<< HEAD
-                        for (int iy=0; iy<=interpol_order; iy++){
-                            for (int ix=0; ix<=interpol_order; ix++){
-=======
                         for (int iy=0; iy<=interp_order; iy++){
                             for (int ix=0; ix<=interp_order; ix++){
->>>>>>> 0ff85ca3
                                 boundary_value += data_array_coarse(lo_coarse[0]+j_cell+ix,
                                                                     lo_coarse[1]+k_cell+iy,
                                                                     lo_coarse[2])
