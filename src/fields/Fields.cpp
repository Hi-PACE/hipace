/* Copyright 2020-2022
 *
 * This file is part of HiPACE++.
 *
 * Authors: AlexanderSinn, MaxThevenet, Severin Diederichs, WeiqunZhang
 * coulibaly-mouhamed
 * License: BSD-3-Clause-LBNL
 */
#include "Fields.H"
#include "fft_poisson_solver/FFTPoissonSolverPeriodic.H"
#include "fft_poisson_solver/FFTPoissonSolverDirichlet.H"
#include "Hipace.H"
#include "OpenBoundary.H"
#include "utils/HipaceProfilerWrapper.H"
#include "utils/Constants.H"
#include "particles/ShapeFactors.H"

using namespace amrex::literals;

amrex::IntVect Fields::m_slices_nguards = {-1, -1, -1};
amrex::IntVect Fields::m_poisson_nguards = {-1, -1, -1};

Fields::Fields (Hipace const* a_hipace)
    : m_slices(a_hipace->maxLevel()+1)
{
    amrex::ParmParse ppf("fields");
    queryWithParser(ppf, "do_dirichlet_poisson", m_do_dirichlet_poisson);
    queryWithParser(ppf, "extended_solve", m_extended_solve);
    queryWithParser(ppf, "open_boundary", m_open_boundary);
}

void
Fields::AllocData (
    int lev, amrex::Vector<amrex::Geometry> const& geom, const amrex::BoxArray& slice_ba,
    const amrex::DistributionMapping& slice_dm, int bin_size)
{
    HIPACE_PROFILE("Fields::AllocData()");
    AMREX_ALWAYS_ASSERT_WITH_MESSAGE(slice_ba.size() == 1,
        "Parallel field solvers not supported yet");

    if (lev==0) {

        if (m_extended_solve) {
            // Need 1 extra guard cell transversally for transverse derivative
            int nguards_xy = (Hipace::m_depos_order_xy + 1) / 2 + 1;
            m_slices_nguards = {nguards_xy, nguards_xy, 0};
            // poisson solver same size as fields
            m_poisson_nguards = m_slices_nguards;
            // one cell less for transverse derivative
            m_exmby_eypbx_nguard = m_slices_nguards - amrex::IntVect{1, 1, 0};
            // cut off anything near edge of charge/current deposition
            m_source_nguard = -m_slices_nguards;
        } else {
            // Need 1 extra guard cell transversally for transverse derivative
            int nguards_xy = std::max(1, Hipace::m_depos_order_xy);
            m_slices_nguards = {nguards_xy, nguards_xy, 0};
            // Poisson solver same size as domain, no ghost cells
            m_poisson_nguards = {0, 0, 0};
            m_exmby_eypbx_nguard = {0, 0, 0};
            m_source_nguard = {0, 0, 0};
        }

<<<<<<< HEAD
    m_explicit = Hipace::GetInstance().m_explicit;
    m_any_neutral_background = Hipace::GetInstance().m_multi_plasma.AnySpeciesNeutralizeBackground();
    const bool mesh_refinement = Hipace::GetInstance().finestLevel() != 0;
=======
        const bool explicit_solve = Hipace::GetInstance().m_explicit;
        const bool mesh_refinement = Hipace::GetInstance().maxLevel() != 0;
>>>>>>> ca3cf6fa

        // predictor-corrector:
        // all beams and plasmas share rho jx jy jz
        // explicit solver:
        // beams share rho_beam jx_beam jy_beam jz_beam
        // but all plasma species have separate rho jx jy jz jxx jxy jyy

<<<<<<< HEAD
    int isl = WhichSlice::Next;
    if (m_explicit) {
        Comps[isl].multi_emplace(N_Comps[isl], "jx_beam", "jy_beam");
    } else {
        Comps[isl].multi_emplace(N_Comps[isl], "jx", "jy");
    }

    isl = WhichSlice::This;
    // Bx and By adjacent for explicit solver
    Comps[isl].multi_emplace(N_Comps[isl], "ExmBy", "EypBx", "Ez", "Bx", "By", "Bz", "Psi");
    if (m_explicit) {
        Comps[isl].multi_emplace(N_Comps[isl], "jx_beam", "jy_beam", "jz_beam", "rho_beam");
        for (const std::string& plasma_name : Hipace::GetInstance().m_multi_plasma.GetNames()) {
            Comps[isl].multi_emplace(N_Comps[isl],
                "jx_"+plasma_name, "jy_"+plasma_name, "jz_"+plasma_name, "rho_"+plasma_name,
                "jxx_"+plasma_name, "jxy_"+plasma_name, "jyy_"+plasma_name);
        }
    } else {
        Comps[isl].multi_emplace(N_Comps[isl], "jx", "jy", "jz", "rho");
    }

    isl = WhichSlice::Previous1;
    if (mesh_refinement) {
        // for interpolating boundary conditions to level 1
        Comps[isl].multi_emplace(N_Comps[isl], "Ez", "Bz", "Psi", "rho");
    }
    if (m_explicit) {
        Comps[isl].multi_emplace(N_Comps[isl], "jx_beam", "jy_beam");
    } else {
        Comps[isl].multi_emplace(N_Comps[isl], "Bx", "By", "jx", "jy");
    }

    isl = WhichSlice::Previous2;
    if (!m_explicit) {
        Comps[isl].multi_emplace(N_Comps[isl], "Bx", "By");
    }

    isl = WhichSlice::RhoIons;
    if (m_any_neutral_background) {
        Comps[isl].multi_emplace(N_Comps[isl], "rho");
=======
        int isl = WhichSlice::Next;
        if (explicit_solve) {
            Comps[isl].multi_emplace(N_Comps[isl], "jx_beam", "jy_beam");
        } else {
            Comps[isl].multi_emplace(N_Comps[isl], "jx", "jy");
        }

        isl = WhichSlice::This;
        // Bx and By adjacent for explicit solver
        Comps[isl].multi_emplace(N_Comps[isl],
            "ExmBy", "EypBx", "Ez", "Bx", "By", "Bz", "Psi", "jx", "jy", "jz", "rho");
        if (explicit_solve) {
            Comps[isl].multi_emplace(N_Comps[isl],
                "jx_beam", "jy_beam", "jz_beam", "rho_beam", "jxx", "jxy", "jyy");
        }

        isl = WhichSlice::Previous1;
        if (mesh_refinement) {
            // for interpolating boundary conditions to level 1
            Comps[isl].multi_emplace(N_Comps[isl], "Ez", "Bz", "Psi", "rho");
        }
        if (explicit_solve) {
            Comps[isl].multi_emplace(N_Comps[isl], "jx_beam", "jy_beam");
        } else {
            Comps[isl].multi_emplace(N_Comps[isl], "Bx", "By", "jx", "jy");
        }

        isl = WhichSlice::Previous2;
        if (!explicit_solve) {
            Comps[isl].multi_emplace(N_Comps[isl], "Bx", "By");
        }

        isl = WhichSlice::RhoIons;
        Comps[isl].multi_emplace(N_Comps[isl], "rho");

>>>>>>> ca3cf6fa
    }

    // set up m_all_charge_currents_names
    if (!m_explicit) {
        m_all_charge_currents_names.push_back("");
    } else {
        m_all_charge_currents_names.push_back("_beam");
        for (const std::string& plasma_name : Hipace::GetInstance().m_multi_plasma.GetNames()) {
            m_all_charge_currents_names.push_back("_"+plasma_name);
        }
    }

    // allocate memory for fields
    for (int islice=0; islice<WhichSlice::N; islice++) {
        m_slices[lev][islice].define(
            slice_ba, slice_dm, N_Comps[islice], m_slices_nguards,
            amrex::MFInfo().SetArena(amrex::The_Arena()));
        m_slices[lev][islice].setVal(0._rt, m_slices_nguards);
    }

    // The Poisson solver operates on transverse slices only.
    // The constructor takes the BoxArray and the DistributionMap of a slice,
    // so the FFTPlans are built on a slice.
    if (m_do_dirichlet_poisson){
        m_poisson_solver.push_back(std::unique_ptr<FFTPoissonSolverDirichlet>(
            new FFTPoissonSolverDirichlet(getSlices(lev, WhichSlice::This).boxArray(),
                                          getSlices(lev, WhichSlice::This).DistributionMap(),
                                          geom[lev])) );
    } else {
        m_poisson_solver.push_back(std::unique_ptr<FFTPoissonSolverPeriodic>(
            new FFTPoissonSolverPeriodic(getSlices(lev, WhichSlice::This).boxArray(),
                                         getSlices(lev, WhichSlice::This).DistributionMap(),
                                         geom[lev]))  );
    }
    int num_threads = 1;
#ifdef AMREX_USE_OMP
#pragma omp parallel
    {
        num_threads = omp_get_num_threads();
    }
#endif
    if (Hipace::m_do_tiling) {
        const amrex::Box dom_box = slice_ba[0];
        const amrex::IntVect ncell = dom_box.bigEnd() - dom_box.smallEnd() + 1;
        AMREX_ALWAYS_ASSERT(ncell[0] % bin_size == 0 && ncell[1] % bin_size == 0);

        m_tmp_densities.resize(num_threads);
        for (int i=0; i<num_threads; i++){
            amrex::Box bx = {{0, 0, 0}, {bin_size-1, bin_size-1, 0}};
            bx.grow(m_slices_nguards);
            // jx jy jz rho jxx jxy jyy
            m_tmp_densities[i].resize(bx, 7);
        }
    }
}

/** \brief inner version of derivative */
template<int dir>
struct derivative_inner {
    // captured variables for GPU
    amrex::Array4<amrex::Real const> array;
    amrex::Real dx_inv;

    // derivative of field in dir direction (x or y)
    AMREX_GPU_DEVICE amrex::Real operator() (int i, int j, int k) const noexcept {
        constexpr bool is_x_dir = dir == Direction::x;
        constexpr bool is_y_dir = dir == Direction::y;
        return (array(i+is_x_dir,j+is_y_dir,k) - array(i-is_x_dir,j-is_y_dir,k)) * dx_inv;
    }
};

/** \brief inner version of derivative */
template<>
struct derivative_inner<Direction::z> {
    // captured variables for GPU
    amrex::Array4<amrex::Real const> array1;
    amrex::Array4<amrex::Real const> array2;
    amrex::Real dz_inv;

    // derivative of field in z direction
    AMREX_GPU_DEVICE amrex::Real operator() (int i, int j, int k) const noexcept {
        return (array1(i,j,k) - array2(i,j,k)) * dz_inv;
    }
};

/** \brief derivative in x or y direction */
template<int dir>
struct derivative {
    // use brace initialization as constructor
    amrex::MultiFab f_view; // field to calculate its derivative
    const amrex::Geometry& geom; // geometry of field

    // use .array(mfi) like with amrex::MultiFab
    derivative_inner<dir> array (amrex::MFIter& mfi) const {
        return derivative_inner<dir>{f_view.array(mfi), 1._rt/(2._rt*geom.CellSize(dir))};
    }
};

/** \brief derivative in z direction. Use fields from previous and next slice */
template<>
struct derivative<Direction::z> {
    // use brace initialization as constructor
    amrex::MultiFab f_view1; // field on previous slice to calculate its derivative
    amrex::MultiFab f_view2; // field on next slice to calculate its derivative
    const amrex::Geometry& geom; // geometry of field

    // use .array(mfi) like with amrex::MultiFab
    derivative_inner<Direction::z> array (amrex::MFIter& mfi) const {
        return derivative_inner<Direction::z>{f_view1.array(mfi), f_view2.array(mfi),
            1._rt/(2._rt*geom.CellSize(Direction::z))};
    }
};

/** \brief inner version of interpolated_field_xy */
template<int interp_order_xy, class ArrayType>
struct interpolated_field_xy_inner {
    // captured variables for GPU
    ArrayType array;
    amrex::Real dx_inv;
    amrex::Real dy_inv;
    amrex::Real offset0;
    amrex::Real offset1;

    // interpolate field in x, y with interp_order_xy order transversely,
    // x and y must be inside field box
    template<class...Args> AMREX_GPU_DEVICE
    amrex::Real operator() (amrex::Real x, amrex::Real y, Args...args) const noexcept {

        // x direction
        const amrex::Real xmid = (x - offset0)*dx_inv;
        amrex::Real sx_cell[interp_order_xy + 1];
        const int i_cell = compute_shape_factor<interp_order_xy>(sx_cell, xmid);

        // y direction
        const amrex::Real ymid = (y - offset1)*dy_inv;
        amrex::Real sy_cell[interp_order_xy + 1];
        const int j_cell = compute_shape_factor<interp_order_xy>(sy_cell, ymid);

        amrex::Real field_value = 0._rt;
        for (int iy=0; iy<=interp_order_xy; iy++){
            for (int ix=0; ix<=interp_order_xy; ix++){
                field_value += sx_cell[ix] * sy_cell[iy] * array(i_cell+ix, j_cell+iy, args...);
            }
        }
        return field_value;
    }
};

/** \brief interpolate field in x, y with interp_order_xy order transversely,
 * x and y must be inside field box */
template<int interp_order_xy, class MfabType>
struct interpolated_field_xy {
    // use brace initialization as constructor
    MfabType mfab; // MultiFab type object of the field
    amrex::Geometry geom; // geometry of field

    // use .array(mfi) like with amrex::MultiFab
    auto array (amrex::MFIter& mfi) const {
        auto mfab_array = mfab.array(mfi);
        return interpolated_field_xy_inner<interp_order_xy, decltype(mfab_array)>{
            mfab_array, 1._rt/geom.CellSize(0), 1._rt/geom.CellSize(1),
            GetPosOffset(0, geom, geom.Domain()), GetPosOffset(1, geom, geom.Domain())};
    }
};

/** \brief inner version of interpolated_field_z */
struct interpolated_field_z_inner {
    // captured variables for GPU
    amrex::Array4<amrex::Real const> arr_this;
    amrex::Array4<amrex::Real const> arr_prev;
    amrex::Real rel_z;
    int lo2;

    // linear longitudinal field interpolation
    AMREX_GPU_DEVICE amrex::Real operator() (int i, int j) const noexcept {
        return (1._rt-rel_z)*arr_this(i, j, lo2) + rel_z*arr_prev(i, j, lo2);
    }
};

/** \brief linear longitudinal field interpolation */
struct interpolated_field_z {
    // use brace initialization as constructor
    amrex::MultiFab mfab_this; // field to interpolate on this slice
    amrex::MultiFab mfab_prev; // field to interpolate on previous slice
    amrex::Real rel_z; // mixing factor between f_view_this and f_view_prev for z interpolation

    // use .array(mfi) like with amrex::MultiFab
    interpolated_field_z_inner array (amrex::MFIter& mfi) const {
        return interpolated_field_z_inner{
            mfab_this.array(mfi), mfab_prev.array(mfi), rel_z, mfab_this[mfi].box().smallEnd(2)};
    }
};

/** \brief interpolate field in interp_order_xy order transversely and
 * first order (linear) longitudinally */
template<int interp_order_xy>
using interpolated_field_xyz = interpolated_field_xy<interp_order_xy, interpolated_field_z>;

/** \brief inner version of guarded_field */
struct guarded_field_inner {
    // captured variables for GPU
    amrex::Array4<amrex::Real const> array;
    amrex::Box bx;

    template<class...Args>
    AMREX_GPU_DEVICE amrex::Real operator() (int i, int j, int k, Args...args) const noexcept {
        if (bx.contains(i,j,k)) {
            return array(i,j,k,args...);
        } else return 0._rt;
    }
};

/** \brief if indices are outside of the fields box zero is returned */
struct guarded_field {
    // use brace initialization as constructor
    amrex::MultiFab& mfab; // field to be guarded (zero extended)

    // use .array(mfi) like with amrex::MultiFab
    guarded_field_inner array (amrex::MFIter& mfi) const {
        return guarded_field_inner{mfab.array(mfi), mfab[mfi].box()};
    }
};

/** \brief Calculates dst = factor_a*src_a + factor_b*src_b. src_a and src_b can be derivatives
 *
 * \param[in] box_grow how much the domain of dst should be grown
 * \param[in] dst destination
 * \param[in] factor_a factor before src_a
 * \param[in] src_a first source
 * \param[in] factor_b factor before src_b
 * \param[in] src_b second source
 * \param[in] do_add whether to overwrite (=) or to add (+=) dst.
 */
template<class FVA, class FVB>
void
LinCombination (const amrex::IntVect box_grow, amrex::MultiFab dst,
                const amrex::Real factor_a, const FVA& src_a,
                const amrex::Real factor_b, const FVB& src_b, const bool do_add=false)
{
    HIPACE_PROFILE("Fields::LinCombination()");

#ifdef AMREX_USE_OMP
#pragma omp parallel if (amrex::Gpu::notInLaunchRegion())
#endif
    for ( amrex::MFIter mfi(dst, amrex::TilingIfNotGPU()); mfi.isValid(); ++mfi ){
        const auto dst_array = dst.array(mfi);
        const auto src_a_array = src_a.array(mfi);
        const auto src_b_array = src_b.array(mfi);
        const amrex::Box bx = mfi.growntilebox(box_grow);
        const int box_i_lo = bx.smallEnd(Direction::x);
        const int box_j_lo = bx.smallEnd(Direction::y);
        const int box_i_hi = bx.bigEnd(Direction::x);
        const int box_j_hi = bx.bigEnd(Direction::y);
        amrex::ParallelFor(mfi.growntilebox(),
            [=] AMREX_GPU_DEVICE(int i, int j, int k) noexcept
            {
                const bool inside = box_i_lo<=i && i<=box_i_hi && box_j_lo<=j && j<=box_j_hi;
                const amrex::Real tmp =
                    inside ? factor_a * src_a_array(i,j,k) + factor_b * src_b_array(i,j,k) : 0._rt;
                if (do_add) {
                    dst_array(i,j,k) += tmp;
                } else {
                    dst_array(i,j,k) = tmp;
                }
            });
    }
}

void
Fields::Copy (const int lev, const int i_slice, const amrex::Geometry& diag_geom,
              amrex::FArrayBox& diag_fab, amrex::Box diag_box, const amrex::Geometry& calc_geom,
              const amrex::Gpu::DeviceVector<int>& diag_comps_vect, const int ncomp)
{
    HIPACE_PROFILE("Fields::Copy()");
    constexpr int depos_order_xy = 1;
    constexpr int depos_order_z = 1;
    constexpr int depos_order_offset = depos_order_z / 2 + 1;

    const amrex::Real poff_calc_z = GetPosOffset(2, calc_geom, calc_geom.Domain());
    const amrex::Real poff_diag_x = GetPosOffset(0, diag_geom, diag_geom.Domain());
    const amrex::Real poff_diag_y = GetPosOffset(1, diag_geom, diag_geom.Domain());
    const amrex::Real poff_diag_z = GetPosOffset(2, diag_geom, diag_geom.Domain());

    // Interpolation in z Direction, done as if looped over diag_fab not i_slice
    // Calculate to which diag_fab slices this slice could contribute
    const int i_slice_min = i_slice - depos_order_offset;
    const int i_slice_max = i_slice + depos_order_offset;
    const amrex::Real pos_slice_min = i_slice_min * calc_geom.CellSize(2) + poff_calc_z;
    const amrex::Real pos_slice_max = i_slice_max * calc_geom.CellSize(2) + poff_calc_z;
    const int k_min = static_cast<int>(amrex::Math::round((pos_slice_min - poff_diag_z)
                                                          / diag_geom.CellSize(2)));
    const int k_max = static_cast<int>(amrex::Math::round((pos_slice_max - poff_diag_z)
                                                          / diag_geom.CellSize(2)));

    // Put contributions from i_slice to different diag_fab slices in GPU vector
    m_rel_z_vec.resize(k_max+1-k_min);
    for (int k=k_min; k<=k_max; ++k) {
        const amrex::Real pos = k * diag_geom.CellSize(2) + poff_diag_z;
        const amrex::Real mid_i_slice = (pos - poff_calc_z)/calc_geom.CellSize(2);
        amrex::Real sz_cell[depos_order_z + 1];
        const int k_cell = compute_shape_factor<depos_order_z>(sz_cell, mid_i_slice);
        m_rel_z_vec[k-k_min] = 0;
        for (int i=0; i<=depos_order_z; ++i) {
            if (k_cell+i == i_slice) {
                m_rel_z_vec[k-k_min] = sz_cell[i];
            }
        }
    }

    // Optimization: don’t loop over diag_fab slices with 0 contribution
    int k_start = k_min;
    int k_stop = k_max;
    for (int k=k_min; k<=k_max; ++k) {
        if (m_rel_z_vec[k-k_min] == 0) ++k_start;
        else break;
    }
    for (int k=k_max; k>=k_min; --k) {
        if (m_rel_z_vec[k-k_min] == 0) --k_stop;
        else break;
    }
    diag_box.setSmall(2, amrex::max(diag_box.smallEnd(2), k_start));
    diag_box.setBig(2, amrex::min(diag_box.bigEnd(2), k_stop));
    if (diag_box.isEmpty()) return;

    auto& slice_mf = m_slices[lev][WhichSlice::This];
    auto slice_func = interpolated_field_xy<depos_order_xy, guarded_field>{{slice_mf}, calc_geom};

    // Finally actual kernel: Interpolation in x, y, z of zero-extended fields
    for (amrex::MFIter mfi(slice_mf); mfi.isValid(); ++mfi) {
        auto slice_array = slice_func.array(mfi);
        amrex::Array4<amrex::Real> diag_array = diag_fab.array();

        const int *diag_comps = diag_comps_vect.data();
        const amrex::Real *rel_z_data = m_rel_z_vec.data();
        const int lo2 = slice_mf[mfi].box().smallEnd(2);
        const amrex::Real dx = diag_geom.CellSize(0);
        const amrex::Real dy = diag_geom.CellSize(1);

        amrex::ParallelFor(diag_box, ncomp,
            [=] AMREX_GPU_DEVICE(int i, int j, int k, int n) noexcept
            {
                const amrex::Real x = i * dx + poff_diag_x;
                const amrex::Real y = j * dy + poff_diag_y;
                const int m = n[diag_comps];
                diag_array(i,j,k,n) += rel_z_data[k-k_min] * slice_array(x,y,lo2,m);
            });
    }
}

void
Fields::ShiftSlices (int nlev, int islice, amrex::Geometry geom, amrex::Real patch_lo,
                     amrex::Real patch_hi)
{
    HIPACE_PROFILE("Fields::ShiftSlices()");

    for (int lev = 0; lev < nlev; ++lev) {

    // skip all slices which are not existing on level 1
    if (lev == 1) {
        // use geometry of coarse grid to determine whether slice is to be solved
        const amrex::Real* problo = geom.ProbLo();
        const amrex::Real* dx = geom.CellSize();
        const amrex::Real pos = (islice+0.5_rt)*dx[2]+problo[2];
        if (pos < patch_lo || pos > patch_hi) continue;
    }

    const bool explicit_solve = Hipace::GetInstance().m_explicit;
    const bool mesh_refinement = nlev != 1;

    // only shift the slices that are allocated
    if (explicit_solve) {
        if (mesh_refinement) {
            shift(lev, WhichSlice::Previous1, WhichSlice::This,
                "Ez", "Bz", "rho", "Psi", "jx_beam", "jy_beam");
        } else {
            shift(lev, WhichSlice::Previous1, WhichSlice::This, "jx_beam", "jy_beam");
        }
    } else {
        shift(lev, WhichSlice::Previous2, WhichSlice::Previous1, "Bx", "By");
        if (mesh_refinement) {
            shift(lev, WhichSlice::Previous1, WhichSlice::This,
                "Ez", "Bx", "By", "Bz", "jx", "jy", "rho", "Psi");
        } else {
            shift(lev, WhichSlice::Previous1, WhichSlice::This, "Bx", "By", "jx", "jy");
        }
    }

    }
}

void
Fields::AddRhoIons (const int lev, bool inverse)
{
    if (!m_any_neutral_background) return;
    HIPACE_PROFILE("Fields::AddRhoIons()");
    const std::string plasma_str = m_explicit
                                   ? "_" + Hipace::GetInstance().m_multi_plasma.GetNames()[0] : "";
    if (!inverse){
        amrex::MultiFab::Add(getSlices(lev, WhichSlice::This), getSlices(lev, WhichSlice::RhoIons),
            Comps[WhichSlice::RhoIons]["rho"], Comps[WhichSlice::This]["rho"+plasma_str],
            1, m_slices_nguards);
    } else {
        amrex::MultiFab::Subtract(getSlices(lev, WhichSlice::This), getSlices(lev, WhichSlice::RhoIons),
            Comps[WhichSlice::RhoIons]["rho"], Comps[WhichSlice::This]["rho"+plasma_str],
            1, m_slices_nguards);
    }
}

/** \brief Sets non zero Dirichlet Boundary conditions in RHS which is the source of the Poisson
 * equation: laplace LHS = RHS
 *
 * \param[in] RHS source of the Poisson equation: laplace LHS = RHS
 * \param[in] solver_size size of RHS/poisson solver (no tiling)
 * \param[in] geom geometry of of RHS/poisson solver
 * \param[in] boundary_value functional object (Real x, Real y) -> Real value_of_potential
 */
template<class Functional>
void
SetDirichletBoundaries (amrex::Array4<amrex::Real> RHS, const amrex::Box& solver_size,
                        const amrex::Geometry& geom, const Functional& boundary_value)
{
    // To solve a Poisson equation with non-zero Dirichlet boundary conditions, the source term
    // must be corrected at the outmost grid points in x by -field_value_at_guard_cell / dx^2 and
    // in y by -field_value_at_guard_cell / dy^2, where dx and dy are those of the fine grid
    // This follows Van Loan, C. (1992). Computational frameworks for the fast Fourier transform.
    // Page 254 ff.
    // The interpolation is done in second order transversely and linearly in longitudinal direction
    const int box_len0 = solver_size.length(0);
    const int box_len1 = solver_size.length(1);
    const int box_lo0 = solver_size.smallEnd(0);
    const int box_lo1 = solver_size.smallEnd(1);
    const int box_lo2 = solver_size.smallEnd(2);
    const amrex::Real dx = geom.CellSize(0);
    const amrex::Real dy = geom.CellSize(1);
    const amrex::Real offset0 = GetPosOffset(0, geom, solver_size);
    const amrex::Real offset1 = GetPosOffset(1, geom, solver_size);

    const amrex::Box edge_box = {{0, 0, 0}, {box_len0 + box_len1 - 1, 1, 0}};

    // ParallelFor only over the edge of the box
    amrex::ParallelFor(edge_box,
        [=] AMREX_GPU_DEVICE (int i, int j, int) noexcept
        {
            const bool i_is_changing = (i < box_len0);
            const bool i_lo_edge = (!i_is_changing) && (!j);
            const bool i_hi_edge = (!i_is_changing) && j;
            const bool j_lo_edge = i_is_changing && (!j);
            const bool j_hi_edge = i_is_changing && j;

            const int i_idx = box_lo0 + i_hi_edge*(box_len0-1) + i_is_changing*i;
            const int j_idx = box_lo1 + j_hi_edge*(box_len1-1) + (!i_is_changing)*(i-box_len0);

            const int i_idx_offset = i_idx - i_lo_edge + i_hi_edge;
            const int j_idx_offset = j_idx - j_lo_edge + j_hi_edge;

            const amrex::Real x = i_idx_offset * dx + offset0;
            const amrex::Real y = j_idx_offset * dy + offset1;

            const amrex::Real dxdx = dx*dx*(!i_is_changing) + dy*dy*i_is_changing;

            // atomic add because the corners of RHS get two values
            amrex::Gpu::Atomic::AddNoRet(&(RHS(i_idx, j_idx, box_lo2)),
                                         - boundary_value(x, y) / dxdx);
        });
}

void
Fields::SetBoundaryCondition (amrex::Vector<amrex::Geometry> const& geom, const int lev,
                              std::string component, const int islice)
{
    HIPACE_PROFILE("Fields::SetBoundaryCondition()");
    if (lev == 0 && m_open_boundary) {
        // Coarsest level: use Taylor expansion of the Green's function
        // to get Dirichlet boundary conditions

        amrex::MultiFab staging_area = getStagingArea(lev);
        AMREX_ALWAYS_ASSERT_WITH_MESSAGE(staging_area.size() == 1,
            "Open Boundaries only work for lev0 with everything in one box");
        amrex::FArrayBox& staging_area_fab = staging_area[0];

        const auto arr_staging_area = staging_area_fab.array();
        const amrex::Box staging_box = staging_area_fab.box();

        const amrex::Real poff_x = GetPosOffset(0, geom[lev], staging_box);
        const amrex::Real poff_y = GetPosOffset(1, geom[lev], staging_box);
        const amrex::Real dx = geom[lev].CellSize(0);
        const amrex::Real dy = geom[lev].CellSize(1);
        // scale factor cancels out for all multipole coefficients except the 0th, for wich it adds
        // a constant term to the potential
        const amrex::Real scale = 3._rt/std::sqrt(
            pow<2>(geom[lev].ProbLength(0)) + pow<2>(geom[lev].ProbLength(1)));
        const amrex::Real radius = amrex::min(
            std::abs(geom[lev].ProbLo(0)), std::abs(geom[lev].ProbHi(0)),
            std::abs(geom[lev].ProbLo(1)), std::abs(geom[lev].ProbHi(1)));
        AMREX_ALWAYS_ASSERT_WITH_MESSAGE(radius > 0._rt, "The x=0, y=0 coordinate must be inside"
            "the simulation box as it is used as the point of expansion for open boundaries");
        // ignore everything outside of 95% the min radius as the Taylor expansion only converges
        // outside of a circular patch containing the sources, i.e. the sources can't be further
        // from the center than the closest boundary as it would be the case in the corners
        const amrex::Real cutoff_sq = pow<2>(0.95_rt * radius * scale);
        const amrex::Real dxdy_div_4pi = dx*dy/(4._rt * MathConst::pi);

        MultipoleTuple coeff_tuple =
        amrex::ParReduce(MultipoleReduceOpList{}, MultipoleReduceTypeList{},
                         staging_area, m_source_nguard,
            [=] AMREX_GPU_DEVICE (int /*box_num*/, int i, int j, int k) noexcept
            {
                const amrex::Real x = (i * dx + poff_x) * scale;
                const amrex::Real y = (j * dy + poff_y) * scale;
                if (x*x + y*y > cutoff_sq)  {
                    return MultipoleTuple{0._rt,
                        0._rt, 0._rt, 0._rt, 0._rt, 0._rt, 0._rt, 0._rt, 0._rt, 0._rt,
                        0._rt, 0._rt, 0._rt, 0._rt, 0._rt, 0._rt, 0._rt, 0._rt, 0._rt,
                        0._rt, 0._rt, 0._rt, 0._rt, 0._rt, 0._rt, 0._rt, 0._rt, 0._rt,
                        0._rt, 0._rt, 0._rt, 0._rt, 0._rt, 0._rt, 0._rt, 0._rt, 0._rt
                    };
                }
                amrex::Real s_v = arr_staging_area(i, j, k);
                return GetMultipoleCoeffs(s_v, x, y);
            }
        );

        if (component == "Ez" || component == "Bz") {
            // Because Ez and Bz only have transverse derivatives of currents as sources, the
            // integral over the whole box is zero, meaning they have no physical monopole component
            amrex::get<0>(coeff_tuple) = 0._rt;
        }

        SetDirichletBoundaries(arr_staging_area, staging_box, geom[lev],
            [=] AMREX_GPU_DEVICE (amrex::Real x, amrex::Real y) noexcept
            {
                return dxdy_div_4pi*GetFieldMultipole(coeff_tuple, x*scale, y*scale);
            }
        );

    } else if (lev == 1) {
        // Fine level: interpolate solution from coarser level to get Dirichlet boundary conditions
        constexpr int interp_order = 2;

        const amrex::Real ref_ratio_z = Hipace::GetRefRatio(lev)[2];
        const amrex::Real islice_coarse = (islice + 0.5_rt) / ref_ratio_z;
        const amrex::Real rel_z = islice_coarse-static_cast<int>(amrex::Math::floor(islice_coarse));

        auto solution_interp = interpolated_field_xyz<interp_order>{
            {getField(lev-1, WhichSlice::This, component),
            getField(lev-1, WhichSlice::Previous1, component),
            rel_z}, geom[lev-1]};
        amrex::MultiFab staging_area = getStagingArea(lev);

        for (amrex::MFIter mfi(staging_area, false); mfi.isValid(); ++mfi)
        {
            const auto arr_solution_interp = solution_interp.array(mfi);
            const auto arr_staging_area = staging_area.array(mfi);
            const amrex::Box fine_staging_box = staging_area[mfi].box();

            SetDirichletBoundaries(arr_staging_area,fine_staging_box,geom[lev],arr_solution_interp);
        }
    }
}


void
Fields::InterpolateFromLev0toLev1 (amrex::Vector<amrex::Geometry> const& geom, const int lev,
                                   std::string component, const int islice,
                                   const amrex::IntVect outer_edge, const amrex::IntVect inner_edge)
{
    if (lev == 0) return; // only interpolate boundaries to lev 1
    if (outer_edge == inner_edge) return;
    HIPACE_PROFILE("Fields::InterpolateFromLev0toLev1()");
    constexpr int interp_order = 2;

    const amrex::Real ref_ratio_z = Hipace::GetRefRatio(lev)[2];
    const amrex::Real islice_coarse = (islice + 0.5_rt) / ref_ratio_z;
    const amrex::Real rel_z = islice_coarse - static_cast<int>(amrex::Math::floor(islice_coarse));

    auto field_coarse_interp = interpolated_field_xyz<interp_order>{
        {getField(lev-1, WhichSlice::This, component),
        getField(lev-1, WhichSlice::Previous1, component),
        rel_z}, geom[lev-1]};
    amrex::MultiFab field_fine = getField(lev, WhichSlice::This, component);

    for (amrex::MFIter mfi( field_fine, false); mfi.isValid(); ++mfi)
    {
        auto arr_field_coarse_interp = field_coarse_interp.array(mfi);
        auto arr_field_fine = field_fine.array(mfi);
        const amrex::Box fine_box_extended = mfi.growntilebox(outer_edge);
        const amrex::Box fine_box_narrow = mfi.growntilebox(inner_edge);

        const int narrow_i_lo = fine_box_narrow.smallEnd(0);
        const int narrow_i_hi = fine_box_narrow.bigEnd(0);
        const int narrow_j_lo = fine_box_narrow.smallEnd(1);
        const int narrow_j_hi = fine_box_narrow.bigEnd(1);

        const amrex::Real dx = geom[lev].CellSize(0);
        const amrex::Real dy = geom[lev].CellSize(1);
        const amrex::Real offset0 = GetPosOffset(0, geom[lev], fine_box_extended);
        const amrex::Real offset1 = GetPosOffset(1, geom[lev], fine_box_extended);

        amrex::ParallelFor(fine_box_extended,
            [=] AMREX_GPU_DEVICE (int i, int j , int k) noexcept
            {
                // set interpolated values near edge of fine field between outer_edge and inner_edge
                // to compensate for incomplete charge/current deposition in those cells
                if(i<narrow_i_lo || i>narrow_i_hi || j<narrow_j_lo || j>narrow_j_hi) {
                    amrex::Real x = i * dx + offset0;
                    amrex::Real y = j * dy + offset1;
                    arr_field_fine(i,j,k) = arr_field_coarse_interp(x,y);
                }
            });
    }
}


void
Fields::SolvePoissonExmByAndEypBx (amrex::Vector<amrex::Geometry> const& geom,
                                   const MPI_Comm& m_comm_xy, const int lev, const int islice)
{
    /* Solves Laplacian(Psi) =  1/epsilon0 * -(rho-Jz/c) and
     * calculates Ex-c By, Ey + c Bx from  grad(-Psi)
     */
    HIPACE_PROFILE("Fields::SolveExmByAndEypBx()");

    PhysConst phys_const = get_phys_const();

    // Left-Hand Side for Poisson equation is Psi in the slice MF
    amrex::MultiFab lhs(getSlices(lev, WhichSlice::This), amrex::make_alias,
                        Comps[WhichSlice::This]["Psi"], 1);

    InterpolateFromLev0toLev1(geom, lev, "rho", islice, m_poisson_nguards, -m_slices_nguards);

    // calculating the right-hand side 1/episilon0 * -(rho-Jz/c)
    bool do_add = false;
    for (const std::string& field_name : m_all_charge_currents_names) {
        // Add beam rho-Jz/c contribution to the RHS
        // for predictor corrector the beam deposits directly to rho and jz
        if (field_name == "_beam" && !Hipace::m_do_beam_jz_minus_rho) continue;
        LinCombination(m_source_nguard, getStagingArea(lev),
            1._rt/(phys_const.c*phys_const.ep0), getField(lev, WhichSlice::This, "jz"+field_name),
            -1._rt/(phys_const.ep0), getField(lev, WhichSlice::This, "rho"+field_name), do_add);
        do_add = true;
    }

    SetBoundaryCondition(geom, lev, "Psi", islice);
    m_poisson_solver[lev]->SolvePoissonEquation(lhs);

    if (!m_extended_solve) {
        /* ---------- Transverse FillBoundary Psi ---------- */
        amrex::ParallelContext::push(m_comm_xy);
        lhs.FillBoundary(geom[lev].periodicity());
        amrex::ParallelContext::pop();
    }

    InterpolateFromLev0toLev1(geom, lev, "Psi", islice, m_slices_nguards, m_poisson_nguards);

    // Compute ExmBy = -d/dx psi and EypBx = -d/dy psi
    amrex::MultiFab f_ExmBy = getField(lev, WhichSlice::This, "ExmBy");
    amrex::MultiFab f_EypBx = getField(lev, WhichSlice::This, "EypBx");
    amrex::MultiFab f_Psi = getField(lev, WhichSlice::This, "Psi");

#ifdef AMREX_USE_OMP
#pragma omp parallel if (amrex::Gpu::notInLaunchRegion())
#endif
    for ( amrex::MFIter mfi(f_ExmBy, amrex::TilingIfNotGPU()); mfi.isValid(); ++mfi ){
        const amrex::Array4<amrex::Real> array_ExmBy = f_ExmBy.array(mfi);
        const amrex::Array4<amrex::Real> array_EypBx = f_EypBx.array(mfi);
        const amrex::Array4<amrex::Real const> array_Psi = f_Psi.array(mfi);
        // number of ghost cells where ExmBy and EypBx are calculated is 0 for now
        const amrex::Box bx = mfi.growntilebox(m_exmby_eypbx_nguard);
        const amrex::Real dx_inv = 1._rt/(2._rt*geom[lev].CellSize(Direction::x));
        const amrex::Real dy_inv = 1._rt/(2._rt*geom[lev].CellSize(Direction::y));

        amrex::ParallelFor(bx,
            [=] AMREX_GPU_DEVICE(int i, int j, int k)
            {
                // derivatives in x and y direction, no guards needed
                array_ExmBy(i,j,k) = - (array_Psi(i+1,j,k) - array_Psi(i-1,j,k))*dx_inv;
                array_EypBx(i,j,k) = - (array_Psi(i,j+1,k) - array_Psi(i,j-1,k))*dy_inv;
            });
    }
}


void
Fields::SolvePoissonEz (amrex::Vector<amrex::Geometry> const& geom, const int lev, const int islice)
{
    /* Solves Laplacian(Ez) =  1/(episilon0 *c0 )*(d_x(jx) + d_y(jy)) */
    HIPACE_PROFILE("Fields::SolvePoissonEz()");

    PhysConst phys_const = get_phys_const();
    // Left-Hand Side for Poisson equation is Bz in the slice MF
    amrex::MultiFab lhs(getSlices(lev, WhichSlice::This), amrex::make_alias,
                        Comps[WhichSlice::This]["Ez"], 1);

    // Right-Hand Side for Poisson equation: compute 1/(episilon0 *c0 )*(d_x(jx) + d_y(jy))
    // from the slice MF, and store in the staging area of poisson_solver
    bool do_add = false;
    for (const std::string& field_name : m_all_charge_currents_names) {
        LinCombination(m_source_nguard, getStagingArea(lev),
            1._rt/(phys_const.ep0*phys_const.c),
            derivative<Direction::x>{getField(lev, WhichSlice::This, "jx"+field_name), geom[lev]},
            1._rt/(phys_const.ep0*phys_const.c),
            derivative<Direction::y>{getField(lev, WhichSlice::This, "jy"+field_name), geom[lev]},
            do_add);
        do_add = true;
    }

    SetBoundaryCondition(geom, lev, "Ez", islice);
    // Solve Poisson equation.
    // The RHS is in the staging area of poisson_solver.
    // The LHS will be returned as lhs.
    m_poisson_solver[lev]->SolvePoissonEquation(lhs);
}

void
Fields::SolvePoissonBx (amrex::MultiFab& Bx_iter, amrex::Vector<amrex::Geometry> const& geom,
                        const int lev, const int islice)
{
    /* Solves Laplacian(Bx) = mu_0*(- d_y(jz) + d_z(jy) ) */
    HIPACE_PROFILE("Fields::SolvePoissonBx()");

    PhysConst phys_const = get_phys_const();

    // Right-Hand Side for Poisson equation: compute -mu_0*d_y(jz) from the slice MF,
    // and store in the staging area of poisson_solver
    // only used with predictor corrector solver
    LinCombination(m_source_nguard, getStagingArea(lev),
                   -phys_const.mu0,
                   derivative<Direction::y>{getField(lev, WhichSlice::This, "jz"), geom[lev]},
                   phys_const.mu0,
                   derivative<Direction::z>{getField(lev, WhichSlice::Previous1, "jy"),
                   getField(lev, WhichSlice::Next, "jy"), geom[lev]});

    SetBoundaryCondition(geom, lev, "Bx", islice);
    // Solve Poisson equation.
    // The RHS is in the staging area of poisson_solver.
    // The LHS will be returned as Bx_iter.
    m_poisson_solver[lev]->SolvePoissonEquation(Bx_iter);
}

void
Fields::SolvePoissonBy (amrex::MultiFab& By_iter, amrex::Vector<amrex::Geometry> const& geom,
                        const int lev, const int islice)
{
    /* Solves Laplacian(By) = mu_0*(d_x(jz) - d_z(jx) ) */
    HIPACE_PROFILE("Fields::SolvePoissonBy()");

    PhysConst phys_const = get_phys_const();

    // Right-Hand Side for Poisson equation: compute mu_0*d_x(jz) from the slice MF,
    // and store in the staging area of poisson_solver
    // only used with predictor corrector solver
    LinCombination(m_source_nguard, getStagingArea(lev),
                   phys_const.mu0,
                   derivative<Direction::x>{getField(lev, WhichSlice::This, "jz"), geom[lev]},
                   -phys_const.mu0,
                   derivative<Direction::z>{getField(lev, WhichSlice::Previous1, "jx"),
                   getField(lev, WhichSlice::Next, "jx"), geom[lev]});

    SetBoundaryCondition(geom, lev, "By", islice);
    // Solve Poisson equation.
    // The RHS is in the staging area of poisson_solver.
    // The LHS will be returned as By_iter.
    m_poisson_solver[lev]->SolvePoissonEquation(By_iter);
}

void
Fields::SolvePoissonBz (amrex::Vector<amrex::Geometry> const& geom, const int lev, const int islice)
{
    /* Solves Laplacian(Bz) = mu_0*(d_y(jx) - d_x(jy)) */
    HIPACE_PROFILE("Fields::SolvePoissonBz()");

    PhysConst phys_const = get_phys_const();
    // Left-Hand Side for Poisson equation is Bz in the slice MF
    amrex::MultiFab lhs(getSlices(lev, WhichSlice::This), amrex::make_alias,
                        Comps[WhichSlice::This]["Bz"], 1);

    // Right-Hand Side for Poisson equation: compute mu_0*(d_y(jx) - d_x(jy))
    // from the slice MF, and store in the staging area of m_poisson_solver
    bool do_add = false;
    for (const std::string& field_name : m_all_charge_currents_names) {
        LinCombination(m_source_nguard, getStagingArea(lev),
            phys_const.mu0,
            derivative<Direction::y>{getField(lev, WhichSlice::This, "jx"+field_name), geom[lev]},
            -phys_const.mu0,
            derivative<Direction::x>{getField(lev, WhichSlice::This, "jy"+field_name), geom[lev]},
            do_add);
        do_add = true;
    }

    SetBoundaryCondition(geom, lev, "Bz", islice);
    // Solve Poisson equation.
    // The RHS is in the staging area of m_poisson_solver.
    // The LHS will be returned as lhs.
    m_poisson_solver[lev]->SolvePoissonEquation(lhs);
}

void
Fields::InitialBfieldGuess (const amrex::Real relative_Bfield_error,
                            const amrex::Real predcorr_B_error_tolerance, const int lev)
{
    /* Sets the initial guess of the B field from the two previous slices
     */
    HIPACE_PROFILE("Fields::InitialBfieldGuess()");

    const amrex::Real mix_factor_init_guess = exp(-0.5_rt * pow(relative_Bfield_error /
                                              ( 2.5_rt * predcorr_B_error_tolerance ), 2));

    amrex::MultiFab::LinComb(
        getSlices(lev, WhichSlice::This),
        1._rt+mix_factor_init_guess, getSlices(lev, WhichSlice::Previous1), Comps[WhichSlice::Previous1]["Bx"],
        -mix_factor_init_guess, getSlices(lev, WhichSlice::Previous2), Comps[WhichSlice::Previous2]["Bx"],
        Comps[WhichSlice::This]["Bx"], 1, m_slices_nguards);

    amrex::MultiFab::LinComb(
        getSlices(lev, WhichSlice::This),
        1._rt+mix_factor_init_guess, getSlices(lev, WhichSlice::Previous1), Comps[WhichSlice::Previous1]["By"],
        -mix_factor_init_guess, getSlices(lev, WhichSlice::Previous2), Comps[WhichSlice::Previous2]["By"],
        Comps[WhichSlice::This]["By"], 1, m_slices_nguards);
}

void
Fields::MixAndShiftBfields (const amrex::MultiFab& B_iter, amrex::MultiFab& B_prev_iter,
                            const int field_comp, const amrex::Real relative_Bfield_error,
                            const amrex::Real relative_Bfield_error_prev_iter,
                            const amrex::Real predcorr_B_mixing_factor, const int lev)
{
    /* Mixes the B field according to B = a*B + (1-a)*( c*B_iter + d*B_prev_iter),
     * with a,c,d mixing coefficients.
     */
    HIPACE_PROFILE("Fields::MixAndShiftBfields()");

    /* Mixing factors to mix the current and previous iteration of the B field */
    amrex::Real weight_B_iter;
    amrex::Real weight_B_prev_iter;
    /* calculating the weight for mixing the current and previous iteration based
     * on their respective errors. Large errors will induce a small weight of and vice-versa  */
    if (relative_Bfield_error != 0._rt || relative_Bfield_error_prev_iter != 0._rt)
    {
        weight_B_iter = relative_Bfield_error_prev_iter /
                        ( relative_Bfield_error + relative_Bfield_error_prev_iter );
        weight_B_prev_iter = relative_Bfield_error /
                             ( relative_Bfield_error + relative_Bfield_error_prev_iter );
    }
    else
    {
        weight_B_iter = 0.5_rt;
        weight_B_prev_iter = 0.5_rt;
    }

    /* calculating the mixed temporary B field  B_prev_iter = c*B_iter + d*B_prev_iter.
     * This is temporarily stored in B_prev_iter just to avoid additional memory allocation.
     * B_prev_iter is overwritten at the end of this function */
    amrex::MultiFab::LinComb(
        B_prev_iter,
        weight_B_iter, B_iter, 0,
        weight_B_prev_iter, B_prev_iter, 0,
        0, 1, m_slices_nguards);

    /* calculating the mixed B field  B = a*B + (1-a)*B_prev_iter */
    amrex::MultiFab::LinComb(
        getSlices(lev, WhichSlice::This),
        1._rt-predcorr_B_mixing_factor, getSlices(lev, WhichSlice::This), field_comp,
        predcorr_B_mixing_factor, B_prev_iter, 0,
        field_comp, 1, m_slices_nguards);

    /* Shifting the B field from the current iteration to the previous iteration */
    amrex::MultiFab::Copy(B_prev_iter, B_iter, 0, 0, 1, m_slices_nguards);

}

amrex::Real
Fields::ComputeRelBFieldError (
    const amrex::MultiFab& Bx, const amrex::MultiFab& By, const amrex::MultiFab& Bx_iter,
    const amrex::MultiFab& By_iter, const int Bx_comp, const int By_comp, const int Bx_iter_comp,
    const int By_iter_comp, const amrex::Geometry& geom)
{
    // calculates the relative B field error between two B fields
    // for both Bx and By simultaneously
    HIPACE_PROFILE("Fields::ComputeRelBFieldError()");

    amrex::Real norm_Bdiff = 0._rt;
    amrex::Gpu::DeviceScalar<amrex::Real> gpu_norm_Bdiff(norm_Bdiff);
    amrex::Real* p_norm_Bdiff = gpu_norm_Bdiff.dataPtr();

    amrex::Real norm_B = 0._rt;
    amrex::Gpu::DeviceScalar<amrex::Real> gpu_norm_B(norm_B);
    amrex::Real* p_norm_B = gpu_norm_B.dataPtr();

    for ( amrex::MFIter mfi(Bx, amrex::TilingIfNotGPU()); mfi.isValid(); ++mfi ){
        const amrex::Box& bx = mfi.tilebox();
        amrex::Array4<amrex::Real const> const & Bx_array = Bx.array(mfi);
        amrex::Array4<amrex::Real const> const & Bx_iter_array = Bx_iter.array(mfi);
        amrex::Array4<amrex::Real const> const & By_array = By.array(mfi);
        amrex::Array4<amrex::Real const> const & By_iter_array = By_iter.array(mfi);

        amrex::ParallelFor(amrex::Gpu::KernelInfo().setReduction(true), bx,
        [=] AMREX_GPU_DEVICE (int i, int j, int k, amrex::Gpu::Handler const& handler) noexcept
        {
            amrex::Gpu::deviceReduceSum(p_norm_B, std::sqrt(
                                        Bx_array(i, j, k, Bx_comp) * Bx_array(i, j, k, Bx_comp) +
                                        By_array(i, j, k, By_comp) * By_array(i, j, k, By_comp)),
                                        handler);
            amrex::Gpu::deviceReduceSum(p_norm_Bdiff, std::sqrt(
                            ( Bx_array(i, j, k, Bx_comp) - Bx_iter_array(i, j, k, Bx_iter_comp) ) *
                            ( Bx_array(i, j, k, Bx_comp) - Bx_iter_array(i, j, k, Bx_iter_comp) ) +
                            ( By_array(i, j, k, By_comp) - By_iter_array(i, j, k, By_iter_comp) ) *
                            ( By_array(i, j, k, By_comp) - By_iter_array(i, j, k, By_iter_comp) )),
                            handler);
        }
        );
    }
    // no cudaDeviceSynchronize required here, as there is one in the MFIter destructor called above.
    norm_Bdiff = gpu_norm_Bdiff.dataValue();
    norm_B = gpu_norm_B.dataValue();

    const int numPts_transverse = geom.Domain().length(0) * geom.Domain().length(1);

    // calculating the relative error
    // Warning: this test might be not working in SI units!
    const amrex::Real relative_Bfield_error = (norm_B/numPts_transverse > 1e-10_rt)
                                               ? norm_Bdiff/norm_B : 0._rt;

    return relative_Bfield_error;
}<|MERGE_RESOLUTION|>--- conflicted
+++ resolved
@@ -60,14 +60,9 @@
             m_source_nguard = {0, 0, 0};
         }
 
-<<<<<<< HEAD
-    m_explicit = Hipace::GetInstance().m_explicit;
-    m_any_neutral_background = Hipace::GetInstance().m_multi_plasma.AnySpeciesNeutralizeBackground();
-    const bool mesh_refinement = Hipace::GetInstance().finestLevel() != 0;
-=======
-        const bool explicit_solve = Hipace::GetInstance().m_explicit;
+        m_explicit = Hipace::GetInstance().m_explicit;
+        m_any_neutral_background = Hipace::GetInstance().m_multi_plasma.AnySpeciesNeutralizeBackground();
         const bool mesh_refinement = Hipace::GetInstance().maxLevel() != 0;
->>>>>>> ca3cf6fa
 
         // predictor-corrector:
         // all beams and plasmas share rho jx jy jz
@@ -75,50 +70,8 @@
         // beams share rho_beam jx_beam jy_beam jz_beam
         // but all plasma species have separate rho jx jy jz jxx jxy jyy
 
-<<<<<<< HEAD
-    int isl = WhichSlice::Next;
-    if (m_explicit) {
-        Comps[isl].multi_emplace(N_Comps[isl], "jx_beam", "jy_beam");
-    } else {
-        Comps[isl].multi_emplace(N_Comps[isl], "jx", "jy");
-    }
-
-    isl = WhichSlice::This;
-    // Bx and By adjacent for explicit solver
-    Comps[isl].multi_emplace(N_Comps[isl], "ExmBy", "EypBx", "Ez", "Bx", "By", "Bz", "Psi");
-    if (m_explicit) {
-        Comps[isl].multi_emplace(N_Comps[isl], "jx_beam", "jy_beam", "jz_beam", "rho_beam");
-        for (const std::string& plasma_name : Hipace::GetInstance().m_multi_plasma.GetNames()) {
-            Comps[isl].multi_emplace(N_Comps[isl],
-                "jx_"+plasma_name, "jy_"+plasma_name, "jz_"+plasma_name, "rho_"+plasma_name,
-                "jxx_"+plasma_name, "jxy_"+plasma_name, "jyy_"+plasma_name);
-        }
-    } else {
-        Comps[isl].multi_emplace(N_Comps[isl], "jx", "jy", "jz", "rho");
-    }
-
-    isl = WhichSlice::Previous1;
-    if (mesh_refinement) {
-        // for interpolating boundary conditions to level 1
-        Comps[isl].multi_emplace(N_Comps[isl], "Ez", "Bz", "Psi", "rho");
-    }
-    if (m_explicit) {
-        Comps[isl].multi_emplace(N_Comps[isl], "jx_beam", "jy_beam");
-    } else {
-        Comps[isl].multi_emplace(N_Comps[isl], "Bx", "By", "jx", "jy");
-    }
-
-    isl = WhichSlice::Previous2;
-    if (!m_explicit) {
-        Comps[isl].multi_emplace(N_Comps[isl], "Bx", "By");
-    }
-
-    isl = WhichSlice::RhoIons;
-    if (m_any_neutral_background) {
-        Comps[isl].multi_emplace(N_Comps[isl], "rho");
-=======
         int isl = WhichSlice::Next;
-        if (explicit_solve) {
+        if (m_explicit) {
             Comps[isl].multi_emplace(N_Comps[isl], "jx_beam", "jy_beam");
         } else {
             Comps[isl].multi_emplace(N_Comps[isl], "jx", "jy");
@@ -126,11 +79,16 @@
 
         isl = WhichSlice::This;
         // Bx and By adjacent for explicit solver
-        Comps[isl].multi_emplace(N_Comps[isl],
-            "ExmBy", "EypBx", "Ez", "Bx", "By", "Bz", "Psi", "jx", "jy", "jz", "rho");
-        if (explicit_solve) {
-            Comps[isl].multi_emplace(N_Comps[isl],
-                "jx_beam", "jy_beam", "jz_beam", "rho_beam", "jxx", "jxy", "jyy");
+        Comps[isl].multi_emplace(N_Comps[isl], "ExmBy", "EypBx", "Ez", "Bx", "By", "Bz", "Psi");
+        if (m_explicit) {
+            Comps[isl].multi_emplace(N_Comps[isl], "jx_beam", "jy_beam", "jz_beam", "rho_beam");
+            for (const std::string& plasma_name : Hipace::GetInstance().m_multi_plasma.GetNames()) {
+                Comps[isl].multi_emplace(N_Comps[isl],
+                    "jx_"+plasma_name, "jy_"+plasma_name, "jz_"+plasma_name, "rho_"+plasma_name,
+                    "jxx_"+plasma_name, "jxy_"+plasma_name, "jyy_"+plasma_name);
+            }
+        } else {
+            Comps[isl].multi_emplace(N_Comps[isl], "jx", "jy", "jz", "rho");
         }
 
         isl = WhichSlice::Previous1;
@@ -138,21 +96,21 @@
             // for interpolating boundary conditions to level 1
             Comps[isl].multi_emplace(N_Comps[isl], "Ez", "Bz", "Psi", "rho");
         }
-        if (explicit_solve) {
+        if (m_explicit) {
             Comps[isl].multi_emplace(N_Comps[isl], "jx_beam", "jy_beam");
         } else {
             Comps[isl].multi_emplace(N_Comps[isl], "Bx", "By", "jx", "jy");
         }
 
         isl = WhichSlice::Previous2;
-        if (!explicit_solve) {
+        if (!m_explicit) {
             Comps[isl].multi_emplace(N_Comps[isl], "Bx", "By");
         }
 
         isl = WhichSlice::RhoIons;
-        Comps[isl].multi_emplace(N_Comps[isl], "rho");
-
->>>>>>> ca3cf6fa
+        if (m_any_neutral_background) {
+            Comps[isl].multi_emplace(N_Comps[isl], "rho");
+        }
     }
 
     // set up m_all_charge_currents_names
