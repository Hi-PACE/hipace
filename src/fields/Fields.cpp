/* Copyright 2020-2022
 *
 * This file is part of HiPACE++.
 *
 * Authors: AlexanderSinn, MaxThevenet, Severin Diederichs, WeiqunZhang
 * coulibaly-mouhamed
 * License: BSD-3-Clause-LBNL
 */
#include "Fields.H"
#include "fft_poisson_solver/FFTPoissonSolverPeriodic.H"
#include "fft_poisson_solver/FFTPoissonSolverDirichlet.H"
#include "Hipace.H"
#include "OpenBoundary.H"
#include "utils/HipaceProfilerWrapper.H"
#include "utils/Constants.H"
#include "utils/GPUUtil.H"
#include "particles/ShapeFactors.H"

using namespace amrex::literals;

amrex::IntVect Fields::m_slices_nguards = {-1, -1, -1};
amrex::IntVect Fields::m_poisson_nguards = {-1, -1, -1};

Fields::Fields (Hipace const* a_hipace)
    : m_slices(a_hipace->maxLevel()+1)
{
    amrex::ParmParse ppf("fields");
    queryWithParser(ppf, "do_dirichlet_poisson", m_do_dirichlet_poisson);
    queryWithParser(ppf, "extended_solve", m_extended_solve);
    queryWithParser(ppf, "open_boundary", m_open_boundary);
}

void
Fields::AllocData (
    int lev, amrex::Vector<amrex::Geometry> const& geom, const amrex::BoxArray& slice_ba,
    const amrex::DistributionMapping& slice_dm, int bin_size)
{
    HIPACE_PROFILE("Fields::AllocData()");
    AMREX_ALWAYS_ASSERT_WITH_MESSAGE(slice_ba.size() == 1,
        "Parallel field solvers not supported yet");

    if (lev==0) {

        if (m_extended_solve) {
            // Need 1 extra guard cell transversally for transverse derivative
            int nguards_xy = (Hipace::m_depos_order_xy + 1) / 2 + 1;
            m_slices_nguards = {nguards_xy, nguards_xy, 0};
            // poisson solver same size as fields
            m_poisson_nguards = m_slices_nguards;
            // one cell less for transverse derivative
            m_exmby_eypbx_nguard = m_slices_nguards - amrex::IntVect{1, 1, 0};
            // cut off anything near edge of charge/current deposition
            m_source_nguard = -m_slices_nguards;
        } else {
            // Need 1 extra guard cell transversally for transverse derivative
            int nguards_xy = std::max(1, Hipace::m_depos_order_xy);
            m_slices_nguards = {nguards_xy, nguards_xy, 0};
            // Poisson solver same size as domain, no ghost cells
            m_poisson_nguards = {0, 0, 0};
            m_exmby_eypbx_nguard = {0, 0, 0};
            m_source_nguard = {0, 0, 0};
        }

        m_explicit = Hipace::GetInstance().m_explicit;
        m_any_neutral_background = Hipace::GetInstance().m_multi_plasma.AnySpeciesNeutralizeBackground();
        const bool mesh_refinement = Hipace::GetInstance().maxLevel() != 0;

        if (m_explicit) {
            // explicit solver:
            // beams share rho_beam jx_beam jy_beam jz_beam
            // rho jx jy jz for all plasmas and beams

            int isl = WhichSlice::Next;
            Comps[isl].multi_emplace(N_Comps[isl], "jx_beam", "jy_beam");

            isl = WhichSlice::This;
            // (Bx, By), (Sy, Sx) and (Mult, Mult2) adjacent for explicit solver
            Comps[isl].multi_emplace(N_Comps[isl], "Mult");
            if (Hipace::m_use_amrex_mlmg) {
                Comps[isl].multi_emplace(N_Comps[isl], "Mult2");
            }
            Comps[isl].multi_emplace(N_Comps[isl], "Sy", "Sx", "ExmBy", "EypBx", "Ez",
                "Bx", "By", "Bz", "Psi",
                "jx_beam", "jy_beam", "jz_beam", "rho_beam", "jx", "jy", "jz", "rho");

            if (Hipace::m_use_laser) {
                Comps[isl].multi_emplace(N_Comps[isl], "chi");
            }

            isl = WhichSlice::Previous1;
            if (mesh_refinement) {
                // for interpolating boundary conditions to level 1
                Comps[isl].multi_emplace(N_Comps[isl], "Ez", "Bz", "Psi", "rho");
            }
            Comps[isl].multi_emplace(N_Comps[isl], "jx_beam", "jy_beam");

            isl = WhichSlice::Previous2;
            // empty

            isl = WhichSlice::RhoIons;
            if (m_any_neutral_background) {
                Comps[isl].multi_emplace(N_Comps[isl], "rho");
            }
        } else {
            // predictor-corrector:
            // all beams and plasmas share rho jx jy jz

            int isl = WhichSlice::Next;
            Comps[isl].multi_emplace(N_Comps[isl], "jx", "jy");

            isl = WhichSlice::This;
            // Bx and By adjacent for explicit solver
            Comps[isl].multi_emplace(N_Comps[isl], "ExmBy", "EypBx", "Ez", "Bx", "By", "Bz", "Psi",
                                                   "jx", "jy", "jz", "rho");

            if (Hipace::m_use_laser) {
                Comps[isl].multi_emplace(N_Comps[isl], "chi");
            }

            isl = WhichSlice::Previous1;
            if (mesh_refinement) {
                // for interpolating boundary conditions to level 1
                Comps[isl].multi_emplace(N_Comps[isl], "Ez", "Bz", "Psi", "rho");
            }
            Comps[isl].multi_emplace(N_Comps[isl], "Bx", "By", "jx", "jy");

            isl = WhichSlice::Previous2;
            Comps[isl].multi_emplace(N_Comps[isl], "Bx", "By");

            isl = WhichSlice::RhoIons;
            if (m_any_neutral_background) {
                Comps[isl].multi_emplace(N_Comps[isl], "rho");
            }
        }
    }

    // allocate memory for fields
    for (int islice=0; islice<WhichSlice::N; islice++) {
        if (N_Comps[islice] != 0) {
            m_slices[lev][islice].define(
                slice_ba, slice_dm, N_Comps[islice], m_slices_nguards,
                amrex::MFInfo().SetArena(amrex::The_Arena()));
            m_slices[lev][islice].setVal(0._rt, m_slices_nguards);
        }
    }

    // The Poisson solver operates on transverse slices only.
    // The constructor takes the BoxArray and the DistributionMap of a slice,
    // so the FFTPlans are built on a slice.
    if (m_do_dirichlet_poisson){
        m_poisson_solver.push_back(std::unique_ptr<FFTPoissonSolverDirichlet>(
            new FFTPoissonSolverDirichlet(getSlices(lev, WhichSlice::This).boxArray(),
                                          getSlices(lev, WhichSlice::This).DistributionMap(),
                                          geom[lev])) );
    } else {
        m_poisson_solver.push_back(std::unique_ptr<FFTPoissonSolverPeriodic>(
            new FFTPoissonSolverPeriodic(getSlices(lev, WhichSlice::This).boxArray(),
                                         getSlices(lev, WhichSlice::This).DistributionMap(),
                                         geom[lev]))  );
    }
    int num_threads = 1;
#ifdef AMREX_USE_OMP
#pragma omp parallel
    {
        num_threads = omp_get_num_threads();
    }
#endif
    if (Hipace::m_do_tiling) {
        const amrex::Box dom_box = slice_ba[0];
        const amrex::IntVect ncell = dom_box.bigEnd() - dom_box.smallEnd() + 1;
        AMREX_ALWAYS_ASSERT(ncell[0] % bin_size == 0 && ncell[1] % bin_size == 0);

        m_tmp_densities.resize(num_threads);
        // jx jy jz rho jxx jxy jyy chi
        int num_comps = 7;
        if (Hipace::m_use_laser) num_comps += 1;
        for (int i=0; i<num_threads; i++){
            amrex::Box bx = {{0, 0, 0}, {bin_size-1, bin_size-1, 0}};
            bx.grow(m_slices_nguards);
<<<<<<< HEAD
            // jx jy jz rho Mult
            m_tmp_densities[i].resize(bx, 5);
=======
            m_tmp_densities[i].resize(bx, num_comps);
>>>>>>> 0741836a
        }
    }
}

/** \brief inner version of derivative */
template<int dir>
struct derivative_inner {
    // captured variables for GPU
    Array2<amrex::Real const> array;
    amrex::Real dx_inv;

    // derivative of field in dir direction (x or y)
    AMREX_GPU_DEVICE amrex::Real operator() (int i, int j) const noexcept {
        constexpr bool is_x_dir = dir == Direction::x;
        constexpr bool is_y_dir = dir == Direction::y;
        return (array(i+is_x_dir,j+is_y_dir) - array(i-is_x_dir,j-is_y_dir)) * dx_inv;
    }
};

/** \brief inner version of derivative */
template<>
struct derivative_inner<Direction::z> {
    // captured variables for GPU
    Array2<amrex::Real const> array1;
    Array2<amrex::Real const> array2;
    amrex::Real dz_inv;

    // derivative of field in z direction
    AMREX_GPU_DEVICE amrex::Real operator() (int i, int j) const noexcept {
        return (array1(i,j) - array2(i,j)) * dz_inv;
    }
};

/** \brief derivative in x or y direction */
template<int dir>
struct derivative {
    // use brace initialization as constructor
    amrex::MultiFab f_view; // field to calculate its derivative
    const amrex::Geometry& geom; // geometry of field

    // use .array(mfi) like with amrex::MultiFab
    derivative_inner<dir> array (amrex::MFIter& mfi) const {
        return derivative_inner<dir>{f_view.array(mfi), 1._rt/(2._rt*geom.CellSize(dir))};
    }
};

/** \brief derivative in z direction. Use fields from previous and next slice */
template<>
struct derivative<Direction::z> {
    // use brace initialization as constructor
    amrex::MultiFab f_view1; // field on previous slice to calculate its derivative
    amrex::MultiFab f_view2; // field on next slice to calculate its derivative
    const amrex::Geometry& geom; // geometry of field

    // use .array(mfi) like with amrex::MultiFab
    derivative_inner<Direction::z> array (amrex::MFIter& mfi) const {
        return derivative_inner<Direction::z>{f_view1.array(mfi), f_view2.array(mfi),
            1._rt/(2._rt*geom.CellSize(Direction::z))};
    }
};

/** \brief inner version of interpolated_field_xy */
template<int interp_order_xy, class ArrayType>
struct interpolated_field_xy_inner {
    // captured variables for GPU
    ArrayType array;
    amrex::Real dx_inv;
    amrex::Real dy_inv;
    amrex::Real offset0;
    amrex::Real offset1;

    // interpolate field in x, y with interp_order_xy order transversely,
    // x and y must be inside field box
    template<class...Args> AMREX_GPU_DEVICE
    amrex::Real operator() (amrex::Real x, amrex::Real y, Args...args) const noexcept {

        // x direction
        const amrex::Real xmid = (x - offset0)*dx_inv;
        amrex::Real sx_cell[interp_order_xy + 1];
        const int i_cell = compute_shape_factor<interp_order_xy>(sx_cell, xmid);

        // y direction
        const amrex::Real ymid = (y - offset1)*dy_inv;
        amrex::Real sy_cell[interp_order_xy + 1];
        const int j_cell = compute_shape_factor<interp_order_xy>(sy_cell, ymid);

        amrex::Real field_value = 0._rt;
        for (int iy=0; iy<=interp_order_xy; iy++){
            for (int ix=0; ix<=interp_order_xy; ix++){
                field_value += sx_cell[ix] * sy_cell[iy] * array(i_cell+ix, j_cell+iy, args...);
            }
        }
        return field_value;
    }
};

/** \brief interpolate field in x, y with interp_order_xy order transversely,
 * x and y must be inside field box */
template<int interp_order_xy, class MfabType>
struct interpolated_field_xy {
    // use brace initialization as constructor
    MfabType mfab; // MultiFab type object of the field
    amrex::Geometry geom; // geometry of field

    // use .array(mfi) like with amrex::MultiFab
    auto array (amrex::MFIter& mfi) const {
        auto mfab_array = mfab.array(mfi);
        return interpolated_field_xy_inner<interp_order_xy, decltype(mfab_array)>{
            mfab_array, 1._rt/geom.CellSize(0), 1._rt/geom.CellSize(1),
            GetPosOffset(0, geom, geom.Domain()), GetPosOffset(1, geom, geom.Domain())};
    }
};

/** \brief inner version of interpolated_field_z */
struct interpolated_field_z_inner {
    // captured variables for GPU
    Array2<amrex::Real const> arr_this;
    Array2<amrex::Real const> arr_prev;
    amrex::Real rel_z;

    // linear longitudinal field interpolation
    AMREX_GPU_DEVICE amrex::Real operator() (int i, int j) const noexcept {
        return (1._rt-rel_z)*arr_this(i, j) + rel_z*arr_prev(i, j);
    }
};

/** \brief linear longitudinal field interpolation */
struct interpolated_field_z {
    // use brace initialization as constructor
    amrex::MultiFab mfab_this; // field to interpolate on this slice
    amrex::MultiFab mfab_prev; // field to interpolate on previous slice
    amrex::Real rel_z; // mixing factor between f_view_this and f_view_prev for z interpolation

    // use .array(mfi) like with amrex::MultiFab
    interpolated_field_z_inner array (amrex::MFIter& mfi) const {
        return interpolated_field_z_inner{
            mfab_this.array(mfi), mfab_prev.array(mfi), rel_z};
    }
};

/** \brief interpolate field in interp_order_xy order transversely and
 * first order (linear) longitudinally */
template<int interp_order_xy>
using interpolated_field_xyz = interpolated_field_xy<interp_order_xy, interpolated_field_z>;

/** \brief inner version of guarded_field_xy */
struct guarded_field_xy_inner {
    // captured variables for GPU
    Array3<amrex::Real const> array;
    int lox;
    int hix;
    int loy;
    int hiy;

    AMREX_GPU_DEVICE amrex::Real operator() (int i, int j, int n) const noexcept {
        if (lox <= i && i <= hix && loy <= j && j <= hiy) {
            return array(i,j,n);
        } else return 0._rt;
    }
};

/** \brief if indices are outside of the fields box zero is returned */
struct guarded_field_xy {
    // use brace initialization as constructor
    amrex::MultiFab& mfab; // field to be guarded (zero extended)

    // use .array(mfi) like with amrex::MultiFab
    guarded_field_xy_inner array (amrex::MFIter& mfi) const {
        const amrex::Box bx = mfab[mfi].box();
        return guarded_field_xy_inner{mfab.const_array(mfi), bx.smallEnd(Direction::x),
            bx.bigEnd(Direction::x), bx.smallEnd(Direction::y), bx.bigEnd(Direction::y)};
    }
};

/** \brief Calculates dst = factor_a*src_a + factor_b*src_b. src_a and src_b can be derivatives
 *
 * \param[in] box_grow how much the domain of dst should be grown
 * \param[in] dst destination
 * \param[in] factor_a factor before src_a
 * \param[in] src_a first source
 * \param[in] factor_b factor before src_b
 * \param[in] src_b second source
 * \param[in] do_add whether to overwrite (=) or to add (+=) dst.
 */
template<class FVA, class FVB>
void
LinCombination (const amrex::IntVect box_grow, amrex::MultiFab dst,
                const amrex::Real factor_a, const FVA& src_a,
                const amrex::Real factor_b, const FVB& src_b, const bool do_add=false)
{
    HIPACE_PROFILE("Fields::LinCombination()");

#ifdef AMREX_USE_OMP
#pragma omp parallel if (amrex::Gpu::notInLaunchRegion())
#endif
    for ( amrex::MFIter mfi(dst, DfltMfiTlng); mfi.isValid(); ++mfi ){
        const Array2<amrex::Real> dst_array = dst.array(mfi);
        const auto src_a_array = to_array2(src_a.array(mfi));
        const auto src_b_array = to_array2(src_b.array(mfi));
        const amrex::Box bx = mfi.growntilebox(box_grow);
        const int box_i_lo = bx.smallEnd(Direction::x);
        const int box_j_lo = bx.smallEnd(Direction::y);
        const int box_i_hi = bx.bigEnd(Direction::x);
        const int box_j_hi = bx.bigEnd(Direction::y);
        amrex::ParallelFor(mfi.growntilebox(),
            [=] AMREX_GPU_DEVICE(int i, int j, int) noexcept
            {
                const bool inside = box_i_lo<=i && i<=box_i_hi && box_j_lo<=j && j<=box_j_hi;
                const amrex::Real tmp =
                    inside ? factor_a * src_a_array(i,j) + factor_b * src_b_array(i,j) : 0._rt;
                if (do_add) {
                    dst_array(i,j) += tmp;
                } else {
                    dst_array(i,j) = tmp;
                }
            });
    }
}

void
Fields::Copy (const int lev, const int i_slice, const amrex::Geometry& diag_geom,
              amrex::FArrayBox& diag_fab, amrex::Box diag_box, const amrex::Geometry& calc_geom,
              const amrex::Gpu::DeviceVector<int>& diag_comps_vect, const int ncomp,
              Laser& laser)
{
    HIPACE_PROFILE("Fields::Copy()");
    constexpr int depos_order_xy = 1;
    constexpr int depos_order_z = 1;
    constexpr int depos_order_offset = depos_order_z / 2 + 1;

    const amrex::Real poff_calc_z = GetPosOffset(2, calc_geom, calc_geom.Domain());
    const amrex::Real poff_diag_x = GetPosOffset(0, diag_geom, diag_geom.Domain());
    const amrex::Real poff_diag_y = GetPosOffset(1, diag_geom, diag_geom.Domain());
    const amrex::Real poff_diag_z = GetPosOffset(2, diag_geom, diag_geom.Domain());

    // Interpolation in z Direction, done as if looped over diag_fab not i_slice
    // Calculate to which diag_fab slices this slice could contribute
    const int i_slice_min = i_slice - depos_order_offset;
    const int i_slice_max = i_slice + depos_order_offset;
    const amrex::Real pos_slice_min = i_slice_min * calc_geom.CellSize(2) + poff_calc_z;
    const amrex::Real pos_slice_max = i_slice_max * calc_geom.CellSize(2) + poff_calc_z;
    const int k_min = static_cast<int>(amrex::Math::round((pos_slice_min - poff_diag_z)
                                                          / diag_geom.CellSize(2)));
    const int k_max = static_cast<int>(amrex::Math::round((pos_slice_max - poff_diag_z)
                                                          / diag_geom.CellSize(2)));

    // Put contributions from i_slice to different diag_fab slices in GPU vector
    m_rel_z_vec.resize(k_max+1-k_min);
    for (int k=k_min; k<=k_max; ++k) {
        const amrex::Real pos = k * diag_geom.CellSize(2) + poff_diag_z;
        const amrex::Real mid_i_slice = (pos - poff_calc_z)/calc_geom.CellSize(2);
        amrex::Real sz_cell[depos_order_z + 1];
        const int k_cell = compute_shape_factor<depos_order_z>(sz_cell, mid_i_slice);
        m_rel_z_vec[k-k_min] = 0;
        for (int i=0; i<=depos_order_z; ++i) {
            if (k_cell+i == i_slice) {
                m_rel_z_vec[k-k_min] = sz_cell[i];
            }
        }
    }

    // Optimization: don’t loop over diag_fab slices with 0 contribution
    int k_start = k_min;
    int k_stop = k_max;
    for (int k=k_min; k<=k_max; ++k) {
        if (m_rel_z_vec[k-k_min] == 0) ++k_start;
        else break;
    }
    for (int k=k_max; k>=k_min; --k) {
        if (m_rel_z_vec[k-k_min] == 0) --k_stop;
        else break;
    }
    diag_box.setSmall(2, amrex::max(diag_box.smallEnd(2), k_start));
    diag_box.setBig(2, amrex::min(diag_box.bigEnd(2), k_stop));
    if (diag_box.isEmpty()) return;
    auto& slice_mf = m_slices[lev][WhichSlice::This];
    auto slice_func = interpolated_field_xy<depos_order_xy, guarded_field_xy>{{slice_mf}, calc_geom};
    auto& laser_mf = laser.getSlices(WhichLaserSlice::n00j00);
    auto laser_func = interpolated_field_xy<depos_order_xy, guarded_field_xy>{{laser_mf}, calc_geom};

    // Finally actual kernel: Interpolation in x, y, z of zero-extended fields
    for (amrex::MFIter mfi(slice_mf, DfltMfi); mfi.isValid(); ++mfi) {
        auto slice_array = slice_func.array(mfi);
        amrex::Array4<amrex::Real> diag_array = diag_fab.array();

        const int *diag_comps = diag_comps_vect.data();
        const amrex::Real *rel_z_data = m_rel_z_vec.data();
        const amrex::Real dx = diag_geom.CellSize(0);
        const amrex::Real dy = diag_geom.CellSize(1);

        amrex::ParallelFor(diag_box, ncomp,
            [=] AMREX_GPU_DEVICE(int i, int j, int k, int n) noexcept
            {
                const amrex::Real x = i * dx + poff_diag_x;
                const amrex::Real y = j * dy + poff_diag_y;
                const int m = n[diag_comps];
                diag_array(i,j,k,n) += rel_z_data[k-k_min] * slice_array(x,y,m);
            });

        if (!laser.m_use_laser) continue;
        auto laser_array = laser_func.array(mfi);
        amrex::ParallelFor(diag_box,
            [=] AMREX_GPU_DEVICE(int i, int j, int k) noexcept
            {
                const amrex::Real x = i * dx + poff_diag_x;
                const amrex::Real y = j * dy + poff_diag_y;
                diag_array(i,j,k,ncomp  ) += rel_z_data[k-k_min] * laser_array(x,y,0);
                diag_array(i,j,k,ncomp+1) += rel_z_data[k-k_min] * laser_array(x,y,1);
            });
    }
}

void
Fields::ShiftSlices (int nlev, int islice, amrex::Geometry geom, amrex::Real patch_lo,
                     amrex::Real patch_hi)
{
    HIPACE_PROFILE("Fields::ShiftSlices()");

    for (int lev = 0; lev < nlev; ++lev) {

    // skip all slices which are not existing on level 1
    if (lev == 1) {
        // use geometry of coarse grid to determine whether slice is to be solved
        const amrex::Real* problo = geom.ProbLo();
        const amrex::Real* dx = geom.CellSize();
        const amrex::Real pos = (islice+0.5_rt)*dx[2]+problo[2];
        if (pos < patch_lo || pos > patch_hi) continue;
    }

    const bool explicit_solve = Hipace::GetInstance().m_explicit;
    const bool mesh_refinement = nlev != 1;

    // only shift the slices that are allocated
    if (explicit_solve) {
        if (mesh_refinement) {
            shift(lev, WhichSlice::Previous1, WhichSlice::This,
                "Ez", "Bz", "rho", "Psi", "jx_beam", "jy_beam");
        } else {
            shift(lev, WhichSlice::Previous1, WhichSlice::This, "jx_beam", "jy_beam");
        }
        duplicate<4>(lev, WhichSlice::This, {"jx_beam", "jy_beam", "jx"     , "jy"     }
                          WhichSlice::Next, {"jx_beam", "jy_beam", "jx_beam", "jy_beam"});
    } else {
        shift(lev, WhichSlice::Previous2, WhichSlice::Previous1, "Bx", "By");
        if (mesh_refinement) {
            shift(lev, WhichSlice::Previous1, WhichSlice::This,
                "Ez", "Bx", "By", "Bz", "jx", "jy", "rho", "Psi");
        } else {
            shift(lev, WhichSlice::Previous1, WhichSlice::This, "Bx", "By", "jx", "jy");
        }
    }

    }
}

void
Fields::AddRhoIons (const int lev)
{
    if (!m_any_neutral_background) return;
    HIPACE_PROFILE("Fields::AddRhoIons()");

    amrex::MultiFab::Add(getSlices(lev, WhichSlice::This), getSlices(lev, WhichSlice::RhoIons),
        Comps[WhichSlice::RhoIons]["rho"], Comps[WhichSlice::This]["rho"],
        1, m_slices_nguards);
}

/** \brief Sets non zero Dirichlet Boundary conditions in RHS which is the source of the Poisson
 * equation: laplace LHS = RHS
 *
 * \param[in] RHS source of the Poisson equation: laplace LHS = RHS
 * \param[in] solver_size size of RHS/poisson solver (no tiling)
 * \param[in] geom geometry of of RHS/poisson solver
 * \param[in] boundary_value functional object (Real x, Real y) -> Real value_of_potential
 */
template<class Functional>
void
SetDirichletBoundaries (Array2<amrex::Real> RHS, const amrex::Box& solver_size,
                        const amrex::Geometry& geom, const Functional& boundary_value)
{
    // To solve a Poisson equation with non-zero Dirichlet boundary conditions, the source term
    // must be corrected at the outmost grid points in x by -field_value_at_guard_cell / dx^2 and
    // in y by -field_value_at_guard_cell / dy^2, where dx and dy are those of the fine grid
    // This follows Van Loan, C. (1992). Computational frameworks for the fast Fourier transform.
    // Page 254 ff.
    // The interpolation is done in second order transversely and linearly in longitudinal direction
    const int box_len0 = solver_size.length(0);
    const int box_len1 = solver_size.length(1);
    const int box_lo0 = solver_size.smallEnd(0);
    const int box_lo1 = solver_size.smallEnd(1);
    const amrex::Real dx = geom.CellSize(0);
    const amrex::Real dy = geom.CellSize(1);
    const amrex::Real offset0 = GetPosOffset(0, geom, solver_size);
    const amrex::Real offset1 = GetPosOffset(1, geom, solver_size);

    const amrex::Box edge_box = {{0, 0, 0}, {box_len0 + box_len1 - 1, 1, 0}};

    // ParallelFor only over the edge of the box
    amrex::ParallelFor(edge_box,
        [=] AMREX_GPU_DEVICE (int i, int j, int) noexcept
        {
            const bool i_is_changing = (i < box_len0);
            const bool i_lo_edge = (!i_is_changing) && (!j);
            const bool i_hi_edge = (!i_is_changing) && j;
            const bool j_lo_edge = i_is_changing && (!j);
            const bool j_hi_edge = i_is_changing && j;

            const int i_idx = box_lo0 + i_hi_edge*(box_len0-1) + i_is_changing*i;
            const int j_idx = box_lo1 + j_hi_edge*(box_len1-1) + (!i_is_changing)*(i-box_len0);

            const int i_idx_offset = i_idx - i_lo_edge + i_hi_edge;
            const int j_idx_offset = j_idx - j_lo_edge + j_hi_edge;

            const amrex::Real x = i_idx_offset * dx + offset0;
            const amrex::Real y = j_idx_offset * dy + offset1;

            const amrex::Real dxdx = dx*dx*(!i_is_changing) + dy*dy*i_is_changing;

            // atomic add because the corners of RHS get two values
            amrex::Gpu::Atomic::AddNoRet(&(RHS(i_idx, j_idx)), - boundary_value(x, y) / dxdx);
        });
}

void
Fields::SetBoundaryCondition (amrex::Vector<amrex::Geometry> const& geom, const int lev,
                              std::string component, const int islice)
{
    HIPACE_PROFILE("Fields::SetBoundaryCondition()");
    if (lev == 0 && m_open_boundary) {
        // Coarsest level: use Taylor expansion of the Green's function
        // to get Dirichlet boundary conditions

        amrex::MultiFab staging_area = getStagingArea(lev);
        AMREX_ALWAYS_ASSERT_WITH_MESSAGE(staging_area.size() == 1,
            "Open Boundaries only work for lev0 with everything in one box");
        amrex::FArrayBox& staging_area_fab = staging_area[0];

        const Array2<amrex::Real> arr_staging_area = staging_area_fab.array();
        const amrex::Box staging_box = staging_area_fab.box();

        const amrex::Real poff_x = GetPosOffset(0, geom[lev], staging_box);
        const amrex::Real poff_y = GetPosOffset(1, geom[lev], staging_box);
        const amrex::Real dx = geom[lev].CellSize(0);
        const amrex::Real dy = geom[lev].CellSize(1);
        // scale factor cancels out for all multipole coefficients except the 0th, for wich it adds
        // a constant term to the potential
        const amrex::Real scale = 3._rt/std::sqrt(
            pow<2>(geom[lev].ProbLength(0)) + pow<2>(geom[lev].ProbLength(1)));
        const amrex::Real radius = amrex::min(
            std::abs(geom[lev].ProbLo(0)), std::abs(geom[lev].ProbHi(0)),
            std::abs(geom[lev].ProbLo(1)), std::abs(geom[lev].ProbHi(1)));
        AMREX_ALWAYS_ASSERT_WITH_MESSAGE(radius > 0._rt, "The x=0, y=0 coordinate must be inside"
            "the simulation box as it is used as the point of expansion for open boundaries");
        // ignore everything outside of 95% the min radius as the Taylor expansion only converges
        // outside of a circular patch containing the sources, i.e. the sources can't be further
        // from the center than the closest boundary as it would be the case in the corners
        const amrex::Real cutoff_sq = pow<2>(0.95_rt * radius * scale);
        const amrex::Real dxdy_div_4pi = dx*dy/(4._rt * MathConst::pi);

        MultipoleTuple coeff_tuple =
        amrex::ParReduce(MultipoleReduceOpList{}, MultipoleReduceTypeList{},
                         staging_area, m_source_nguard,
            [=] AMREX_GPU_DEVICE (int /*box_num*/, int i, int j, int) noexcept
            {
                const amrex::Real x = (i * dx + poff_x) * scale;
                const amrex::Real y = (j * dy + poff_y) * scale;
                if (x*x + y*y > cutoff_sq)  {
                    return MultipoleTuple{0._rt,
                        0._rt, 0._rt, 0._rt, 0._rt, 0._rt, 0._rt, 0._rt, 0._rt, 0._rt,
                        0._rt, 0._rt, 0._rt, 0._rt, 0._rt, 0._rt, 0._rt, 0._rt, 0._rt,
                        0._rt, 0._rt, 0._rt, 0._rt, 0._rt, 0._rt, 0._rt, 0._rt, 0._rt,
                        0._rt, 0._rt, 0._rt, 0._rt, 0._rt, 0._rt, 0._rt, 0._rt, 0._rt
                    };
                }
                amrex::Real s_v = arr_staging_area(i, j);
                return GetMultipoleCoeffs(s_v, x, y);
            }
        );

        if (component == "Ez" || component == "Bz") {
            // Because Ez and Bz only have transverse derivatives of currents as sources, the
            // integral over the whole box is zero, meaning they have no physical monopole component
            amrex::get<0>(coeff_tuple) = 0._rt;
        }

        SetDirichletBoundaries(arr_staging_area, staging_box, geom[lev],
            [=] AMREX_GPU_DEVICE (amrex::Real x, amrex::Real y) noexcept
            {
                return dxdy_div_4pi*GetFieldMultipole(coeff_tuple, x*scale, y*scale);
            }
        );

    } else if (lev == 1) {
        // Fine level: interpolate solution from coarser level to get Dirichlet boundary conditions
        constexpr int interp_order = 2;

        const amrex::Real ref_ratio_z = Hipace::GetRefRatio(lev)[2];
        const amrex::Real islice_coarse = (islice + 0.5_rt) / ref_ratio_z;
        const amrex::Real rel_z = islice_coarse-static_cast<int>(amrex::Math::floor(islice_coarse));

        auto solution_interp = interpolated_field_xyz<interp_order>{
            {getField(lev-1, WhichSlice::This, component),
            getField(lev-1, WhichSlice::Previous1, component),
            rel_z}, geom[lev-1]};
        amrex::MultiFab staging_area = getStagingArea(lev);

        for (amrex::MFIter mfi(staging_area, DfltMfi); mfi.isValid(); ++mfi)
        {
            const auto arr_solution_interp = solution_interp.array(mfi);
            const Array2<amrex::Real> arr_staging_area = staging_area.array(mfi);
            const amrex::Box fine_staging_box = staging_area[mfi].box();

            SetDirichletBoundaries(arr_staging_area,fine_staging_box,geom[lev],arr_solution_interp);
        }
    }
}


void
Fields::InterpolateFromLev0toLev1 (amrex::Vector<amrex::Geometry> const& geom, const int lev,
                                   std::string component, const int islice,
                                   const amrex::IntVect outer_edge, const amrex::IntVect inner_edge)
{
    if (lev == 0) return; // only interpolate boundaries to lev 1
    if (outer_edge == inner_edge) return;
    HIPACE_PROFILE("Fields::InterpolateFromLev0toLev1()");
    constexpr int interp_order = 2;

    const amrex::Real ref_ratio_z = Hipace::GetRefRatio(lev)[2];
    const amrex::Real islice_coarse = (islice + 0.5_rt) / ref_ratio_z;
    const amrex::Real rel_z = islice_coarse - static_cast<int>(amrex::Math::floor(islice_coarse));

    auto field_coarse_interp = interpolated_field_xyz<interp_order>{
        {getField(lev-1, WhichSlice::This, component),
        getField(lev-1, WhichSlice::Previous1, component),
        rel_z}, geom[lev-1]};
    amrex::MultiFab field_fine = getField(lev, WhichSlice::This, component);

    for (amrex::MFIter mfi( field_fine, DfltMfi); mfi.isValid(); ++mfi)
    {
        auto arr_field_coarse_interp = field_coarse_interp.array(mfi);
        const Array2<amrex::Real> arr_field_fine = field_fine.array(mfi);
        const amrex::Box fine_box_extended = mfi.growntilebox(outer_edge);
        const amrex::Box fine_box_narrow = mfi.growntilebox(inner_edge);

        const int narrow_i_lo = fine_box_narrow.smallEnd(0);
        const int narrow_i_hi = fine_box_narrow.bigEnd(0);
        const int narrow_j_lo = fine_box_narrow.smallEnd(1);
        const int narrow_j_hi = fine_box_narrow.bigEnd(1);

        const amrex::Real dx = geom[lev].CellSize(0);
        const amrex::Real dy = geom[lev].CellSize(1);
        const amrex::Real offset0 = GetPosOffset(0, geom[lev], fine_box_extended);
        const amrex::Real offset1 = GetPosOffset(1, geom[lev], fine_box_extended);

        amrex::ParallelFor(fine_box_extended,
            [=] AMREX_GPU_DEVICE (int i, int j , int) noexcept
            {
                // set interpolated values near edge of fine field between outer_edge and inner_edge
                // to compensate for incomplete charge/current deposition in those cells
                if(i<narrow_i_lo || i>narrow_i_hi || j<narrow_j_lo || j>narrow_j_hi) {
                    amrex::Real x = i * dx + offset0;
                    amrex::Real y = j * dy + offset1;
                    arr_field_fine(i,j) = arr_field_coarse_interp(x,y);
                }
            });
    }
}


void
Fields::SolvePoissonExmByAndEypBx (amrex::Vector<amrex::Geometry> const& geom,
                                   const MPI_Comm& m_comm_xy, const int lev, const int islice)
{
    /* Solves Laplacian(Psi) =  1/epsilon0 * -(rho-Jz/c) and
     * calculates Ex-c By, Ey + c Bx from  grad(-Psi)
     */
    HIPACE_PROFILE("Fields::SolveExmByAndEypBx()");

    PhysConst phys_const = get_phys_const();

    // Left-Hand Side for Poisson equation is Psi in the slice MF
    amrex::MultiFab lhs(getSlices(lev, WhichSlice::This), amrex::make_alias,
                        Comps[WhichSlice::This]["Psi"], 1);

    InterpolateFromLev0toLev1(geom, lev, "rho", islice, m_poisson_nguards, -m_slices_nguards);

    // calculating the right-hand side 1/episilon0 * -(rho-Jz/c)
    LinCombination(m_source_nguard, getStagingArea(lev),
        1._rt/(phys_const.c*phys_const.ep0), getField(lev, WhichSlice::This, "jz"),
        -1._rt/(phys_const.ep0), getField(lev, WhichSlice::This, "rho"), false);

    if (Hipace::m_do_beam_jz_minus_rho) {
        LinCombination(m_source_nguard, getStagingArea(lev),
            1._rt/(phys_const.c*phys_const.ep0), getField(lev, WhichSlice::This, "jz_beam"),
            -1._rt/(phys_const.ep0), getField(lev, WhichSlice::This, "rho_Beam"), true);
    }

    SetBoundaryCondition(geom, lev, "Psi", islice);
    m_poisson_solver[lev]->SolvePoissonEquation(lhs);

    if (!m_extended_solve) {
        /* ---------- Transverse FillBoundary Psi ---------- */
        amrex::ParallelContext::push(m_comm_xy);
        lhs.FillBoundary(geom[lev].periodicity());
        amrex::ParallelContext::pop();
    }

    InterpolateFromLev0toLev1(geom, lev, "Psi", islice, m_slices_nguards, m_poisson_nguards);

    // Compute ExmBy = -d/dx psi and EypBx = -d/dy psi
    amrex::MultiFab f_ExmBy = getField(lev, WhichSlice::This, "ExmBy");
    amrex::MultiFab f_EypBx = getField(lev, WhichSlice::This, "EypBx");
    amrex::MultiFab f_Psi = getField(lev, WhichSlice::This, "Psi");

#ifdef AMREX_USE_OMP
#pragma omp parallel if (amrex::Gpu::notInLaunchRegion())
#endif
    for ( amrex::MFIter mfi(f_ExmBy, DfltMfiTlng); mfi.isValid(); ++mfi ){
        const Array2<amrex::Real> array_ExmBy = f_ExmBy.array(mfi);
        const Array2<amrex::Real> array_EypBx = f_EypBx.array(mfi);
        const Array2<amrex::Real const> array_Psi = f_Psi.const_array(mfi);
        // number of ghost cells where ExmBy and EypBx are calculated is 0 for now
        const amrex::Box bx = mfi.growntilebox(m_exmby_eypbx_nguard);
        const amrex::Real dx_inv = 1._rt/(2._rt*geom[lev].CellSize(Direction::x));
        const amrex::Real dy_inv = 1._rt/(2._rt*geom[lev].CellSize(Direction::y));

        amrex::ParallelFor(bx,
            [=] AMREX_GPU_DEVICE(int i, int j, int)
            {
                // derivatives in x and y direction, no guards needed
                array_ExmBy(i,j) = - (array_Psi(i+1,j) - array_Psi(i-1,j))*dx_inv;
                array_EypBx(i,j) = - (array_Psi(i,j+1) - array_Psi(i,j-1))*dy_inv;
            });
    }
}


void
Fields::SolvePoissonEz (amrex::Vector<amrex::Geometry> const& geom, const int lev, const int islice)
{
    /* Solves Laplacian(Ez) =  1/(episilon0 *c0 )*(d_x(jx) + d_y(jy)) */
    HIPACE_PROFILE("Fields::SolvePoissonEz()");

    PhysConst phys_const = get_phys_const();
    // Left-Hand Side for Poisson equation is Bz in the slice MF
    amrex::MultiFab lhs(getSlices(lev, WhichSlice::This), amrex::make_alias,
                        Comps[WhichSlice::This]["Ez"], 1);

    // Right-Hand Side for Poisson equation: compute 1/(episilon0 *c0 )*(d_x(jx) + d_y(jy))
    // from the slice MF, and store in the staging area of poisson_solver
    LinCombination(m_source_nguard, getStagingArea(lev),
        1._rt/(phys_const.ep0*phys_const.c),
        derivative<Direction::x>{getField(lev, WhichSlice::This, "jx"), geom[lev]},
        1._rt/(phys_const.ep0*phys_const.c),
        derivative<Direction::y>{getField(lev, WhichSlice::This, "jy"), geom[lev]});

    SetBoundaryCondition(geom, lev, "Ez", islice);
    // Solve Poisson equation.
    // The RHS is in the staging area of poisson_solver.
    // The LHS will be returned as lhs.
    m_poisson_solver[lev]->SolvePoissonEquation(lhs);
}

void
Fields::SolvePoissonBx (amrex::MultiFab& Bx_iter, amrex::Vector<amrex::Geometry> const& geom,
                        const int lev, const int islice)
{
    /* Solves Laplacian(Bx) = mu_0*(- d_y(jz) + d_z(jy) ) */
    HIPACE_PROFILE("Fields::SolvePoissonBx()");

    PhysConst phys_const = get_phys_const();

    // Right-Hand Side for Poisson equation: compute -mu_0*d_y(jz) from the slice MF,
    // and store in the staging area of poisson_solver
    // only used with predictor corrector solver
    LinCombination(m_source_nguard, getStagingArea(lev),
                   -phys_const.mu0,
                   derivative<Direction::y>{getField(lev, WhichSlice::This, "jz"), geom[lev]},
                   phys_const.mu0,
                   derivative<Direction::z>{getField(lev, WhichSlice::Previous1, "jy"),
                   getField(lev, WhichSlice::Next, "jy"), geom[lev]});

    SetBoundaryCondition(geom, lev, "Bx", islice);
    // Solve Poisson equation.
    // The RHS is in the staging area of poisson_solver.
    // The LHS will be returned as Bx_iter.
    m_poisson_solver[lev]->SolvePoissonEquation(Bx_iter);
}

void
Fields::SolvePoissonBy (amrex::MultiFab& By_iter, amrex::Vector<amrex::Geometry> const& geom,
                        const int lev, const int islice)
{
    /* Solves Laplacian(By) = mu_0*(d_x(jz) - d_z(jx) ) */
    HIPACE_PROFILE("Fields::SolvePoissonBy()");

    PhysConst phys_const = get_phys_const();

    // Right-Hand Side for Poisson equation: compute mu_0*d_x(jz) from the slice MF,
    // and store in the staging area of poisson_solver
    // only used with predictor corrector solver
    LinCombination(m_source_nguard, getStagingArea(lev),
                   phys_const.mu0,
                   derivative<Direction::x>{getField(lev, WhichSlice::This, "jz"), geom[lev]},
                   -phys_const.mu0,
                   derivative<Direction::z>{getField(lev, WhichSlice::Previous1, "jx"),
                   getField(lev, WhichSlice::Next, "jx"), geom[lev]});

    SetBoundaryCondition(geom, lev, "By", islice);
    // Solve Poisson equation.
    // The RHS is in the staging area of poisson_solver.
    // The LHS will be returned as By_iter.
    m_poisson_solver[lev]->SolvePoissonEquation(By_iter);
}

void
Fields::SolvePoissonBz (amrex::Vector<amrex::Geometry> const& geom, const int lev, const int islice)
{
    /* Solves Laplacian(Bz) = mu_0*(d_y(jx) - d_x(jy)) */
    HIPACE_PROFILE("Fields::SolvePoissonBz()");

    PhysConst phys_const = get_phys_const();
    // Left-Hand Side for Poisson equation is Bz in the slice MF
    amrex::MultiFab lhs(getSlices(lev, WhichSlice::This), amrex::make_alias,
                        Comps[WhichSlice::This]["Bz"], 1);

    // Right-Hand Side for Poisson equation: compute mu_0*(d_y(jx) - d_x(jy))
    // from the slice MF, and store in the staging area of m_poisson_solver
    LinCombination(m_source_nguard, getStagingArea(lev),
        phys_const.mu0,
        derivative<Direction::y>{getField(lev, WhichSlice::This, "jx"), geom[lev]},
        -phys_const.mu0,
        derivative<Direction::x>{getField(lev, WhichSlice::This, "jy"), geom[lev]});


    SetBoundaryCondition(geom, lev, "Bz", islice);
    // Solve Poisson equation.
    // The RHS is in the staging area of m_poisson_solver.
    // The LHS will be returned as lhs.
    m_poisson_solver[lev]->SolvePoissonEquation(lhs);
}

void
Fields::InitialBfieldGuess (const amrex::Real relative_Bfield_error,
                            const amrex::Real predcorr_B_error_tolerance, const int lev)
{
    /* Sets the initial guess of the B field from the two previous slices
     */
    HIPACE_PROFILE("Fields::InitialBfieldGuess()");

    const amrex::Real mix_factor_init_guess = exp(-0.5_rt * pow(relative_Bfield_error /
                                              ( 2.5_rt * predcorr_B_error_tolerance ), 2));

    amrex::MultiFab::LinComb(
        getSlices(lev, WhichSlice::This),
        1._rt+mix_factor_init_guess, getSlices(lev, WhichSlice::Previous1), Comps[WhichSlice::Previous1]["Bx"],
        -mix_factor_init_guess, getSlices(lev, WhichSlice::Previous2), Comps[WhichSlice::Previous2]["Bx"],
        Comps[WhichSlice::This]["Bx"], 1, m_slices_nguards);

    amrex::MultiFab::LinComb(
        getSlices(lev, WhichSlice::This),
        1._rt+mix_factor_init_guess, getSlices(lev, WhichSlice::Previous1), Comps[WhichSlice::Previous1]["By"],
        -mix_factor_init_guess, getSlices(lev, WhichSlice::Previous2), Comps[WhichSlice::Previous2]["By"],
        Comps[WhichSlice::This]["By"], 1, m_slices_nguards);
}

void
Fields::MixAndShiftBfields (const amrex::MultiFab& B_iter, amrex::MultiFab& B_prev_iter,
                            const int field_comp, const amrex::Real relative_Bfield_error,
                            const amrex::Real relative_Bfield_error_prev_iter,
                            const amrex::Real predcorr_B_mixing_factor, const int lev)
{
    /* Mixes the B field according to B = a*B + (1-a)*( c*B_iter + d*B_prev_iter),
     * with a,c,d mixing coefficients.
     */
    HIPACE_PROFILE("Fields::MixAndShiftBfields()");

    /* Mixing factors to mix the current and previous iteration of the B field */
    amrex::Real weight_B_iter;
    amrex::Real weight_B_prev_iter;
    /* calculating the weight for mixing the current and previous iteration based
     * on their respective errors. Large errors will induce a small weight of and vice-versa  */
    if (relative_Bfield_error != 0._rt || relative_Bfield_error_prev_iter != 0._rt)
    {
        weight_B_iter = relative_Bfield_error_prev_iter /
                        ( relative_Bfield_error + relative_Bfield_error_prev_iter );
        weight_B_prev_iter = relative_Bfield_error /
                             ( relative_Bfield_error + relative_Bfield_error_prev_iter );
    }
    else
    {
        weight_B_iter = 0.5_rt;
        weight_B_prev_iter = 0.5_rt;
    }

    /* calculating the mixed temporary B field  B_prev_iter = c*B_iter + d*B_prev_iter.
     * This is temporarily stored in B_prev_iter just to avoid additional memory allocation.
     * B_prev_iter is overwritten at the end of this function */
    amrex::MultiFab::LinComb(
        B_prev_iter,
        weight_B_iter, B_iter, 0,
        weight_B_prev_iter, B_prev_iter, 0,
        0, 1, m_slices_nguards);

    /* calculating the mixed B field  B = a*B + (1-a)*B_prev_iter */
    amrex::MultiFab::LinComb(
        getSlices(lev, WhichSlice::This),
        1._rt-predcorr_B_mixing_factor, getSlices(lev, WhichSlice::This), field_comp,
        predcorr_B_mixing_factor, B_prev_iter, 0,
        field_comp, 1, m_slices_nguards);

    /* Shifting the B field from the current iteration to the previous iteration */
    amrex::MultiFab::Copy(B_prev_iter, B_iter, 0, 0, 1, m_slices_nguards);

}

amrex::Real
Fields::ComputeRelBFieldError (
    const amrex::MultiFab& Bx, const amrex::MultiFab& By, const amrex::MultiFab& Bx_iter,
    const amrex::MultiFab& By_iter, const int Bx_comp, const int By_comp, const int Bx_iter_comp,
    const int By_iter_comp, const amrex::Geometry& geom)
{
    // calculates the relative B field error between two B fields
    // for both Bx and By simultaneously
    HIPACE_PROFILE("Fields::ComputeRelBFieldError()");

    amrex::Real norm_Bdiff = 0._rt;
    amrex::Gpu::DeviceScalar<amrex::Real> gpu_norm_Bdiff(norm_Bdiff);
    amrex::Real* p_norm_Bdiff = gpu_norm_Bdiff.dataPtr();

    amrex::Real norm_B = 0._rt;
    amrex::Gpu::DeviceScalar<amrex::Real> gpu_norm_B(norm_B);
    amrex::Real* p_norm_B = gpu_norm_B.dataPtr();

    for ( amrex::MFIter mfi(Bx, DfltMfiTlng); mfi.isValid(); ++mfi ){
        const amrex::Box& bx = mfi.tilebox();
        Array2<amrex::Real const> const Bx_array = Bx.array(mfi, Bx_comp);
        Array2<amrex::Real const> const Bx_iter_array = Bx_iter.array(mfi, Bx_iter_comp);
        Array2<amrex::Real const> const By_array = By.array(mfi, By_comp);
        Array2<amrex::Real const> const By_iter_array = By_iter.array(mfi, By_iter_comp);

        amrex::ParallelFor(amrex::Gpu::KernelInfo().setReduction(true), bx,
        [=] AMREX_GPU_DEVICE (int i, int j, int, amrex::Gpu::Handler const& handler) noexcept
        {
            amrex::Gpu::deviceReduceSum(p_norm_B, std::sqrt(
                                        Bx_array(i, j) * Bx_array(i, j) +
                                        By_array(i, j) * By_array(i, j)),
                                        handler);
            amrex::Gpu::deviceReduceSum(p_norm_Bdiff, std::sqrt(
                            ( Bx_array(i, j) - Bx_iter_array(i, j) ) *
                            ( Bx_array(i, j) - Bx_iter_array(i, j) ) +
                            ( By_array(i, j) - By_iter_array(i, j) ) *
                            ( By_array(i, j) - By_iter_array(i, j) )),
                            handler);
        }
        );
    }
    norm_Bdiff = gpu_norm_Bdiff.dataValue();
    norm_B = gpu_norm_B.dataValue();

    const int numPts_transverse = geom.Domain().length(0) * geom.Domain().length(1);

    // calculating the relative error
    // Warning: this test might be not working in SI units!
    const amrex::Real relative_Bfield_error = (norm_B/numPts_transverse > 1e-10_rt)
                                               ? norm_Bdiff/norm_B : 0._rt;

    return relative_Bfield_error;
}<|MERGE_RESOLUTION|>--- conflicted
+++ resolved
@@ -171,18 +171,11 @@
         AMREX_ALWAYS_ASSERT(ncell[0] % bin_size == 0 && ncell[1] % bin_size == 0);
 
         m_tmp_densities.resize(num_threads);
-        // jx jy jz rho jxx jxy jyy chi
-        int num_comps = 7;
-        if (Hipace::m_use_laser) num_comps += 1;
         for (int i=0; i<num_threads; i++){
             amrex::Box bx = {{0, 0, 0}, {bin_size-1, bin_size-1, 0}};
             bx.grow(m_slices_nguards);
-<<<<<<< HEAD
-            // jx jy jz rho Mult
+            // jx jy jz rho chi
             m_tmp_densities[i].resize(bx, 5);
-=======
-            m_tmp_densities[i].resize(bx, num_comps);
->>>>>>> 0741836a
         }
     }
 }
