--- conflicted
+++ resolved
@@ -92,7 +92,6 @@
         const bool hi_guard = ij_along_dir != box_hi;
         return (array(i+is_x_dir*hi_guard,j+is_y_dir*hi_guard,k)*hi_guard
                -array(i-is_x_dir*lo_guard,j-is_y_dir*lo_guard,k)*lo_guard) * dx_inv;
-<<<<<<< HEAD
     }
 };
 
@@ -236,111 +235,6 @@
     guarded_field_inner array (amrex::MFIter& mfi) const {
         return guarded_field_inner{mfab.array(mfi), mfab[mfi].box()};
     }
-
-=======
-    }
-};
-
-template<>
-struct derivative_inner<Direction::z> {
-    // captured variables for GPU
-    amrex::Array4<amrex::Real const> array1;
-    amrex::Array4<amrex::Real const> array2;
-    amrex::Real dz_inv;
-
-    // derivative of field in z direction
-    AMREX_GPU_DEVICE amrex::Real operator() (int i, int j, int k) const noexcept {
-        return (array1(i,j,k) - array2(i,j,k)) * dz_inv;
-    }
-};
-
-template<int dir>
-struct derivative {
-    // use brace initialization as constructor
-    amrex::MultiFab f_view; // field to calculate its derivative
-    const amrex::Geometry& geom; // geometry of field
-
-    // use .array(mfi) like with amrex::MultiFab
-    derivative_inner<dir> array (amrex::MFIter& mfi) const {
-        amrex::Box bx = f_view[mfi].box();
-        return derivative_inner<dir>{f_view.array(mfi),
-            1/(2*geom.CellSize(dir)), bx.smallEnd(dir), bx.bigEnd(dir)};
-    }
-};
-
-template<>
-struct derivative<Direction::z> {
-    // use brace initialization as constructor
-    amrex::MultiFab f_view1; // field on previous slice to calculate its derivative
-    amrex::MultiFab f_view2; // field on next slice to calculate its derivative
-    const amrex::Geometry& geom; // geometry of field
-
-    // use .array(mfi) like with amrex::MultiFab
-    derivative_inner<Direction::z> array (amrex::MFIter& mfi) const {
-        return derivative_inner<Direction::z>{f_view1.array(mfi), f_view2.array(mfi),
-            1/(2*geom.CellSize(Direction::z))};
-    }
-};
-
-template<int interp_order_xy>
-struct interpolated_field_inner {
-    // captured variables for GPU
-    amrex::Array4<amrex::Real const> arr_this;
-    amrex::Array4<amrex::Real const> arr_prev;
-    amrex::Real dx_inv;
-    amrex::Real dy_inv;
-    amrex::Real offset0;
-    amrex::Real offset1;
-    amrex::Real rel_z;
-    int lo2;
-
-    // interpolate field in x, y with <interp_order_xy> order transversely
-    // and linear order longitudinally. x and y must be inside field box
-    AMREX_GPU_DEVICE amrex::Real operator() (amrex::Real x, amrex::Real y) const noexcept {
-        using namespace amrex::literals;
-
-        // x direction
-        const amrex::Real xmid = (x - offset0)*dx_inv;
-        amrex::Real sx_cell[interp_order_xy + 1];
-        const int i_cell = compute_shape_factor<interp_order_xy>(sx_cell, xmid);
-
-        // y direction
-        const amrex::Real ymid = (y - offset1)*dy_inv;
-        amrex::Real sy_cell[interp_order_xy + 1];
-        const int j_cell = compute_shape_factor<interp_order_xy>(sy_cell, ymid);
-
-        amrex::Real field_value = 0.0_rt;
-        for (int iy=0; iy<=interp_order_xy; iy++){
-            for (int ix=0; ix<=interp_order_xy; ix++){
-                field_value += sx_cell[ix]*sy_cell[iy]*
-                    ((1.0_rt-rel_z)*arr_this(i_cell+ix,
-                                             j_cell+iy, lo2)
-                             +rel_z*arr_prev(i_cell+ix,
-                                             j_cell+iy, lo2));
-            }
-        }
-        return field_value;
-    }
-};
-
-template<int interp_order_xy>
-struct interpolated_field {
-    // use brace initialization as constructor
-    amrex::MultiFab f_view_this; // field to interpolate on this slice
-    amrex::MultiFab f_view_prev; // field to interpolate on previous slice
-    const amrex::Geometry& geom; // geometry of field
-    amrex::Real rel_z; // mixing factor between f_view_this and f_view_prev for z interpolation
-
-    // use .array(mfi) like with amrex::MultiFab
-    interpolated_field_inner<interp_order_xy> array (amrex::MFIter& mfi) const {
-        amrex::Box bx = f_view_this[mfi].box();
-        return interpolated_field_inner<interp_order_xy>{
-            f_view_this.array(mfi), f_view_prev.array(mfi),
-            1/geom.CellSize(0), 1/geom.CellSize(1),
-            GetPosOffset(0, geom, bx), GetPosOffset(1, geom, bx),
-            rel_z, bx.smallEnd(2)};
-    }
->>>>>>> c7fa8885
 };
 
 /** \brief Calculates dst = factor_a*src_a + factor_b*src_b. src_a and src_b can be derivatives
@@ -369,11 +263,7 @@
         const auto src_b_array = src_b.array(mfi);
         const amrex::Box bx = mfi.growntilebox(box_grow);
         amrex::ParallelFor(bx,
-<<<<<<< HEAD
             [=] AMREX_GPU_DEVICE(int i, int j, int k) noexcept
-=======
-            [=] AMREX_GPU_DEVICE(int i, int j, int k)
->>>>>>> c7fa8885
             {
                 dst_array(i,j,k) = factor_a * src_a_array(i,j,k) + factor_b * src_b_array(i,j,k);
             });
@@ -421,7 +311,6 @@
     int k_start = k_min;
     int k_stop = k_max;
 
-<<<<<<< HEAD
     for (int k=k_min; k<=k_max; ++k) {
         if (m_rel_z_vec[k-k_min] == 0) ++k_start;
         else break;
@@ -438,25 +327,6 @@
     if (diag_box.isEmpty()) return;
 
     auto& slice_mf = m_slices[lev][WhichSlice::This];
-=======
-    amrex::Box const& vbx = fab.box();
-    if (vbx.smallEnd(Direction::z) <= full_array_z and
-        vbx.bigEnd  (Direction::z) >= full_array_z and
-        ( i_slice % diag_coarsen[2] == diag_coarsen[2]/2 or
-        ( i_slice == ncells_global[2] - 1 and
-        ( ncells_global[2] - 1 ) % diag_coarsen[2] < diag_coarsen[2]/2 )))
-    {
-        amrex::Box copy_box = vbx;
-        copy_box.setSmall(Direction::z, full_array_z);
-        copy_box.setBig  (Direction::z, full_array_z);
-        amrex::Array4<amrex::Real> const& full_array = fab.array();
-        const int even_slice_x = ncells_global[0] % 2 == 0 and slice_dir == 0;
-        const int even_slice_y = ncells_global[1] % 2 == 0 and slice_dir == 1;
-        const int coarse_x = diag_coarsen[0];
-        const int coarse_y = diag_coarsen[1];
-        const int ncells_x = ncells_global[0];
-        const int ncells_y = ncells_global[1];
->>>>>>> c7fa8885
 
     auto slice_func = interpolated_field_xy<depos_order_xy, guarded_field>{slice_mf, calc_geom};
 
@@ -466,20 +336,9 @@
     }
     std::cout << std::endl;
 
-<<<<<<< HEAD
-
     for (amrex::MFIter mfi(slice_mf); mfi.isValid(); ++mfi) {
         auto slice_array = slice_func.array(mfi);
         amrex::Array4<amrex::Real> diag_array = diag_fab.array();
-=======
-            // coarsening in slice direction is always 1
-            const int i_c_start = amrex::min(i*coarse_x +(coarse_x-1)/2 -even_slice_x, ncells_x-1);
-            const int i_c_stop  = amrex::min(i*coarse_x +coarse_x/2+1, ncells_x);
-            const int j_c_start = amrex::min(j*coarse_y +(coarse_y-1)/2 -even_slice_y, ncells_y-1);
-            const int j_c_stop  = amrex::min(j*coarse_y +coarse_y/2+1, ncells_y);
-            amrex::Real field_value = 0._rt;
-            int n_values = 0;
->>>>>>> c7fa8885
 
         const int *diag_comps = diag_comps_vect.data();
         const amrex::Real *rel_z_data = m_rel_z_vec.data();
@@ -634,17 +493,10 @@
     const amrex::Real islice_coarse = (islice + 0.5_rt) / ref_ratio_z;
     const amrex::Real rel_z = islice_coarse - static_cast<int>(amrex::Math::floor(islice_coarse));
 
-<<<<<<< HEAD
     auto solution_interp = interpolated_field_xyz<interp_order>{
         getField(lev-1, WhichSlice::This, component),
         getField(lev-1, WhichSlice::Previous1, component),
         rel_z, geom[lev-1]};
-=======
-    auto solution_interp = interpolated_field<interp_order>{
-        getField(lev-1, WhichSlice::This, component),
-        getField(lev-1, WhichSlice::Previous1, component),
-        geom[lev-1], rel_z};
->>>>>>> c7fa8885
     amrex::MultiFab staging_area = getStagingArea(lev);
 
     for (amrex::MFIter mfi(staging_area, false); mfi.isValid(); ++mfi)
@@ -673,17 +525,10 @@
     const amrex::Real islice_coarse = (islice + 0.5_rt) / ref_ratio_z;
     const amrex::Real rel_z = islice_coarse - static_cast<int>(amrex::Math::floor(islice_coarse));
 
-<<<<<<< HEAD
     auto field_coarse_interp = interpolated_field_xyz<interp_order>{
         getField(lev-1, WhichSlice::This, component),
         getField(lev-1, WhichSlice::Previous1, component),
         rel_z, geom[lev-1]};
-=======
-    auto field_coarse_interp = interpolated_field<interp_order>{
-        getField(lev-1, WhichSlice::This, component),
-        getField(lev-1, WhichSlice::Previous1, component),
-        geom[lev-1], rel_z};
->>>>>>> c7fa8885
     amrex::MultiFab field_fine = getField(lev, WhichSlice::This, component);
 
     for (amrex::MFIter mfi( field_fine, false); mfi.isValid(); ++mfi)
