/* Copyright 2020-2022
 *
 * This file is part of HiPACE++.
 *
 * Authors: AlexanderSinn, MaxThevenet, Severin Diederichs, WeiqunZhang
 * coulibaly-mouhamed
 * License: BSD-3-Clause-LBNL
 */
#include "Fields.H"
#include "fft_poisson_solver/FFTPoissonSolverPeriodic.H"
#include "fft_poisson_solver/FFTPoissonSolverDirichlet.H"
#include "Hipace.H"
#include "OpenBoundary.H"
#include "utils/HipaceProfilerWrapper.H"
#include "utils/Constants.H"
#include "utils/GPUUtil.H"
#include "particles/ShapeFactors.H"

using namespace amrex::literals;

amrex::IntVect Fields::m_slices_nguards = {-1, -1, -1};
amrex::IntVect Fields::m_poisson_nguards = {-1, -1, -1};

Fields::Fields (Hipace const* a_hipace)
    : m_slices(a_hipace->maxLevel()+1)
{
    amrex::ParmParse ppf("fields");
    queryWithParser(ppf, "do_dirichlet_poisson", m_do_dirichlet_poisson);
    queryWithParser(ppf, "extended_solve", m_extended_solve);
    queryWithParser(ppf, "open_boundary", m_open_boundary);
}

void
Fields::AllocData (
    int lev, amrex::Vector<amrex::Geometry> const& geom, const amrex::BoxArray& slice_ba,
    const amrex::DistributionMapping& slice_dm, int bin_size)
{
    HIPACE_PROFILE("Fields::AllocData()");
    AMREX_ALWAYS_ASSERT_WITH_MESSAGE(slice_ba.size() == 1,
        "Parallel field solvers not supported yet");

    if (lev==0) {

        if (m_extended_solve) {
            // Need 1 extra guard cell transversally for transverse derivative
            int nguards_xy = (Hipace::m_depos_order_xy + 1) / 2 + 1;
            m_slices_nguards = {nguards_xy, nguards_xy, 0};
            // poisson solver same size as fields
            m_poisson_nguards = m_slices_nguards;
            // one cell less for transverse derivative
            m_exmby_eypbx_nguard = m_slices_nguards - amrex::IntVect{1, 1, 0};
            // cut off anything near edge of charge/current deposition
            m_source_nguard = -m_slices_nguards;
        } else {
            // Need 1 extra guard cell transversally for transverse derivative
            int nguards_xy = std::max(1, Hipace::m_depos_order_xy);
            m_slices_nguards = {nguards_xy, nguards_xy, 0};
            // Poisson solver same size as domain, no ghost cells
            m_poisson_nguards = {0, 0, 0};
            m_exmby_eypbx_nguard = {0, 0, 0};
            m_source_nguard = {0, 0, 0};
        }

        m_explicit = Hipace::GetInstance().m_explicit;
        m_any_neutral_background = Hipace::GetInstance().m_multi_plasma.AnySpeciesNeutralizeBackground();
        const bool mesh_refinement = Hipace::GetInstance().maxLevel() != 0;

        if (m_explicit) {
            // explicit solver:
            // beams share rho_beam jx_beam jy_beam jz_beam
            // but all plasma species have separate rho jx jy jz jxx jxy jyy

            int isl = WhichSlice::Next;
            Comps[isl].multi_emplace(N_Comps[isl], "jx_beam", "jy_beam");

            isl = WhichSlice::This;
            // (Bx, By), (Sy, Sx) and (Mult, Mult2) adjacent for explicit solver
            Comps[isl].multi_emplace(N_Comps[isl], "Mult", "Sy", "Sx", "ExmBy", "EypBx", "Ez",
                "Bx", "By", "Bz", "Psi", "jx_beam", "jy_beam", "jz_beam", "rho_beam");
            if (Hipace::m_use_amrex_mlmg) {
                Comps[isl].multi_emplace(N_Comps[isl], "Mult2");
            }
            for (const std::string& plasma_name : Hipace::GetInstance().m_multi_plasma.GetNames()) {
                Comps[isl].multi_emplace(N_Comps[isl],
                    "jx_"+plasma_name, "jy_"+plasma_name, "jz_"+plasma_name, "rho_"+plasma_name,
                    "jxx_"+plasma_name, "jxy_"+plasma_name, "jyy_"+plasma_name);
            }

            isl = WhichSlice::Previous1;
            if (mesh_refinement) {
                // for interpolating boundary conditions to level 1
                Comps[isl].multi_emplace(N_Comps[isl], "Ez", "Bz", "Psi", "rho");
            }
            Comps[isl].multi_emplace(N_Comps[isl], "jx_beam", "jy_beam");

            isl = WhichSlice::Previous2;
            // empty

            isl = WhichSlice::RhoIons;
            if (m_any_neutral_background) {
                Comps[isl].multi_emplace(N_Comps[isl], "rho");
            }

            // set up m_all_charge_currents_names
            m_all_charge_currents_names.push_back("_beam");
            for (const std::string& plasma_name : Hipace::GetInstance().m_multi_plasma.GetNames()) {
                m_all_charge_currents_names.push_back("_"+plasma_name);
            }
        } else {
            // predictor-corrector:
            // all beams and plasmas share rho jx jy jz

            int isl = WhichSlice::Next;
            Comps[isl].multi_emplace(N_Comps[isl], "jx", "jy");

            isl = WhichSlice::This;
            // Bx and By adjacent for explicit solver
            Comps[isl].multi_emplace(N_Comps[isl], "ExmBy", "EypBx", "Ez", "Bx", "By", "Bz", "Psi",
                                                   "jx", "jy", "jz", "rho");

            isl = WhichSlice::Previous1;
            if (mesh_refinement) {
                // for interpolating boundary conditions to level 1
                Comps[isl].multi_emplace(N_Comps[isl], "Ez", "Bz", "Psi", "rho");
            }
            Comps[isl].multi_emplace(N_Comps[isl], "Bx", "By", "jx", "jy");

            isl = WhichSlice::Previous2;
            Comps[isl].multi_emplace(N_Comps[isl], "Bx", "By");

            isl = WhichSlice::RhoIons;
            if (m_any_neutral_background) {
                Comps[isl].multi_emplace(N_Comps[isl], "rho");
            }

            // set up m_all_charge_currents_names
            m_all_charge_currents_names.push_back("");
        }
    }

    // warning because the field output for rho might be confusing
    if (m_explicit && m_any_neutral_background && Hipace::GetInstance().m_multi_plasma.m_nplasmas > 1) {
        amrex::Print() << "WARNING: The neutralizing background of all plasma species combined will"
            << " be added to rho_" << Hipace::GetInstance().m_multi_plasma.GetNames()[0] << "\n";
    }

    // allocate memory for fields
    for (int islice=0; islice<WhichSlice::N; islice++) {
        if (N_Comps[islice] != 0) {
            m_slices[lev][islice].define(
                slice_ba, slice_dm, N_Comps[islice], m_slices_nguards,
                amrex::MFInfo().SetArena(amrex::The_Arena()));
            m_slices[lev][islice].setVal(0._rt, m_slices_nguards);
        }
    }

    // The Poisson solver operates on transverse slices only.
    // The constructor takes the BoxArray and the DistributionMap of a slice,
    // so the FFTPlans are built on a slice.
    if (m_do_dirichlet_poisson){
        m_poisson_solver.push_back(std::unique_ptr<FFTPoissonSolverDirichlet>(
            new FFTPoissonSolverDirichlet(getSlices(lev, WhichSlice::This).boxArray(),
                                          getSlices(lev, WhichSlice::This).DistributionMap(),
                                          geom[lev])) );
    } else {
        m_poisson_solver.push_back(std::unique_ptr<FFTPoissonSolverPeriodic>(
            new FFTPoissonSolverPeriodic(getSlices(lev, WhichSlice::This).boxArray(),
                                         getSlices(lev, WhichSlice::This).DistributionMap(),
                                         geom[lev]))  );
    }
    int num_threads = 1;
#ifdef AMREX_USE_OMP
#pragma omp parallel
    {
        num_threads = omp_get_num_threads();
    }
#endif
    if (Hipace::m_do_tiling) {
        const amrex::Box dom_box = slice_ba[0];
        const amrex::IntVect ncell = dom_box.bigEnd() - dom_box.smallEnd() + 1;
        AMREX_ALWAYS_ASSERT(ncell[0] % bin_size == 0 && ncell[1] % bin_size == 0);

        m_tmp_densities.resize(num_threads);
        for (int i=0; i<num_threads; i++){
            amrex::Box bx = {{0, 0, 0}, {bin_size-1, bin_size-1, 0}};
            bx.grow(m_slices_nguards);
            // jx jy jz rho jxx jxy jyy
            m_tmp_densities[i].resize(bx, 7);
        }
    }
}

/** \brief inner version of derivative */
template<int dir>
struct derivative_inner {
    // captured variables for GPU
    Array2<amrex::Real const> array;
    amrex::Real dx_inv;

    // derivative of field in dir direction (x or y)
    AMREX_GPU_DEVICE amrex::Real operator() (int i, int j) const noexcept {
        constexpr bool is_x_dir = dir == Direction::x;
        constexpr bool is_y_dir = dir == Direction::y;
        return (array(i+is_x_dir,j+is_y_dir) - array(i-is_x_dir,j-is_y_dir)) * dx_inv;
    }
};

/** \brief inner version of derivative */
template<>
struct derivative_inner<Direction::z> {
    // captured variables for GPU
    Array2<amrex::Real const> array1;
    Array2<amrex::Real const> array2;
    amrex::Real dz_inv;

    // derivative of field in z direction
    AMREX_GPU_DEVICE amrex::Real operator() (int i, int j) const noexcept {
        return (array1(i,j) - array2(i,j)) * dz_inv;
    }
};

/** \brief derivative in x or y direction */
template<int dir>
struct derivative {
    // use brace initialization as constructor
    amrex::MultiFab f_view; // field to calculate its derivative
    const amrex::Geometry& geom; // geometry of field

    // use .array(mfi) like with amrex::MultiFab
    derivative_inner<dir> array (amrex::MFIter& mfi) const {
        return derivative_inner<dir>{f_view.array(mfi), 1._rt/(2._rt*geom.CellSize(dir))};
    }
};

/** \brief derivative in z direction. Use fields from previous and next slice */
template<>
struct derivative<Direction::z> {
    // use brace initialization as constructor
    amrex::MultiFab f_view1; // field on previous slice to calculate its derivative
    amrex::MultiFab f_view2; // field on next slice to calculate its derivative
    const amrex::Geometry& geom; // geometry of field

    // use .array(mfi) like with amrex::MultiFab
    derivative_inner<Direction::z> array (amrex::MFIter& mfi) const {
        return derivative_inner<Direction::z>{f_view1.array(mfi), f_view2.array(mfi),
            1._rt/(2._rt*geom.CellSize(Direction::z))};
    }
};

/** \brief inner version of interpolated_field_xy */
template<int interp_order_xy, class ArrayType>
struct interpolated_field_xy_inner {
    // captured variables for GPU
    ArrayType array;
    amrex::Real dx_inv;
    amrex::Real dy_inv;
    amrex::Real offset0;
    amrex::Real offset1;

    // interpolate field in x, y with interp_order_xy order transversely,
    // x and y must be inside field box
    template<class...Args> AMREX_GPU_DEVICE
    amrex::Real operator() (amrex::Real x, amrex::Real y, Args...args) const noexcept {

        // x direction
        const amrex::Real xmid = (x - offset0)*dx_inv;
        amrex::Real sx_cell[interp_order_xy + 1];
        const int i_cell = compute_shape_factor<interp_order_xy>(sx_cell, xmid);

        // y direction
        const amrex::Real ymid = (y - offset1)*dy_inv;
        amrex::Real sy_cell[interp_order_xy + 1];
        const int j_cell = compute_shape_factor<interp_order_xy>(sy_cell, ymid);

        amrex::Real field_value = 0._rt;
        for (int iy=0; iy<=interp_order_xy; iy++){
            for (int ix=0; ix<=interp_order_xy; ix++){
                field_value += sx_cell[ix] * sy_cell[iy] * array(i_cell+ix, j_cell+iy, args...);
            }
        }
        return field_value;
    }
};

/** \brief interpolate field in x, y with interp_order_xy order transversely,
 * x and y must be inside field box */
template<int interp_order_xy, class MfabType>
struct interpolated_field_xy {
    // use brace initialization as constructor
    MfabType mfab; // MultiFab type object of the field
    amrex::Geometry geom; // geometry of field

    // use .array(mfi) like with amrex::MultiFab
    auto array (amrex::MFIter& mfi) const {
        auto mfab_array = mfab.array(mfi);
        return interpolated_field_xy_inner<interp_order_xy, decltype(mfab_array)>{
            mfab_array, 1._rt/geom.CellSize(0), 1._rt/geom.CellSize(1),
            GetPosOffset(0, geom, geom.Domain()), GetPosOffset(1, geom, geom.Domain())};
    }
};

/** \brief inner version of interpolated_field_z */
struct interpolated_field_z_inner {
    // captured variables for GPU
    Array2<amrex::Real const> arr_this;
    Array2<amrex::Real const> arr_prev;
    amrex::Real rel_z;

    // linear longitudinal field interpolation
    AMREX_GPU_DEVICE amrex::Real operator() (int i, int j) const noexcept {
        return (1._rt-rel_z)*arr_this(i, j) + rel_z*arr_prev(i, j);
    }
};

/** \brief linear longitudinal field interpolation */
struct interpolated_field_z {
    // use brace initialization as constructor
    amrex::MultiFab mfab_this; // field to interpolate on this slice
    amrex::MultiFab mfab_prev; // field to interpolate on previous slice
    amrex::Real rel_z; // mixing factor between f_view_this and f_view_prev for z interpolation

    // use .array(mfi) like with amrex::MultiFab
    interpolated_field_z_inner array (amrex::MFIter& mfi) const {
        return interpolated_field_z_inner{
            mfab_this.array(mfi), mfab_prev.array(mfi), rel_z};
    }
};

/** \brief interpolate field in interp_order_xy order transversely and
 * first order (linear) longitudinally */
template<int interp_order_xy>
using interpolated_field_xyz = interpolated_field_xy<interp_order_xy, interpolated_field_z>;

/** \brief inner version of guarded_field_xy */
struct guarded_field_xy_inner {
    // captured variables for GPU
    Array3<amrex::Real const> array;
    int lox;
    int hix;
    int loy;
    int hiy;

    AMREX_GPU_DEVICE amrex::Real operator() (int i, int j, int n) const noexcept {
        if (lox <= i && i <= hix && loy <= j && j <= hiy) {
            return array(i,j,n);
        } else return 0._rt;
    }
};

/** \brief if indices are outside of the fields box zero is returned */
struct guarded_field_xy {
    // use brace initialization as constructor
    amrex::MultiFab& mfab; // field to be guarded (zero extended)

    // use .array(mfi) like with amrex::MultiFab
    guarded_field_xy_inner array (amrex::MFIter& mfi) const {
        const amrex::Box bx = mfab[mfi].box();
        return guarded_field_xy_inner{mfab.const_array(mfi), bx.smallEnd(Direction::x),
            bx.bigEnd(Direction::x), bx.smallEnd(Direction::y), bx.bigEnd(Direction::y)};
    }
};

/** \brief Calculates dst = factor_a*src_a + factor_b*src_b. src_a and src_b can be derivatives
 *
 * \param[in] box_grow how much the domain of dst should be grown
 * \param[in] dst destination
 * \param[in] factor_a factor before src_a
 * \param[in] src_a first source
 * \param[in] factor_b factor before src_b
 * \param[in] src_b second source
 * \param[in] do_add whether to overwrite (=) or to add (+=) dst.
 */
template<class FVA, class FVB>
void
LinCombination (const amrex::IntVect box_grow, amrex::MultiFab dst,
                const amrex::Real factor_a, const FVA& src_a,
                const amrex::Real factor_b, const FVB& src_b, const bool do_add=false)
{
    HIPACE_PROFILE("Fields::LinCombination()");

#ifdef AMREX_USE_OMP
#pragma omp parallel if (amrex::Gpu::notInLaunchRegion())
#endif
    for ( amrex::MFIter mfi(dst, amrex::TilingIfNotGPU()); mfi.isValid(); ++mfi ){
        const Array2<amrex::Real> dst_array = dst.array(mfi);
        const auto src_a_array = to_array2(src_a.array(mfi));
        const auto src_b_array = to_array2(src_b.array(mfi));
        const amrex::Box bx = mfi.growntilebox(box_grow);
        const int box_i_lo = bx.smallEnd(Direction::x);
        const int box_j_lo = bx.smallEnd(Direction::y);
        const int box_i_hi = bx.bigEnd(Direction::x);
        const int box_j_hi = bx.bigEnd(Direction::y);
        amrex::ParallelFor(mfi.growntilebox(),
            [=] AMREX_GPU_DEVICE(int i, int j, int) noexcept
            {
                const bool inside = box_i_lo<=i && i<=box_i_hi && box_j_lo<=j && j<=box_j_hi;
                const amrex::Real tmp =
                    inside ? factor_a * src_a_array(i,j) + factor_b * src_b_array(i,j) : 0._rt;
                if (do_add) {
                    dst_array(i,j) += tmp;
                } else {
                    dst_array(i,j) = tmp;
                }
            });
    }
}

void
Fields::Copy (const int lev, const int i_slice, const amrex::Geometry& diag_geom,
              amrex::FArrayBox& diag_fab, amrex::Box diag_box, const amrex::Geometry& calc_geom,
              const amrex::Gpu::DeviceVector<int>& diag_comps_vect, const int ncomp,
              Laser& laser)
{
    HIPACE_PROFILE("Fields::Copy()");
    constexpr int depos_order_xy = 1;
    constexpr int depos_order_z = 1;
    constexpr int depos_order_offset = depos_order_z / 2 + 1;

    const amrex::Real poff_calc_z = GetPosOffset(2, calc_geom, calc_geom.Domain());
    const amrex::Real poff_diag_x = GetPosOffset(0, diag_geom, diag_geom.Domain());
    const amrex::Real poff_diag_y = GetPosOffset(1, diag_geom, diag_geom.Domain());
    const amrex::Real poff_diag_z = GetPosOffset(2, diag_geom, diag_geom.Domain());

    // Interpolation in z Direction, done as if looped over diag_fab not i_slice
    // Calculate to which diag_fab slices this slice could contribute
    const int i_slice_min = i_slice - depos_order_offset;
    const int i_slice_max = i_slice + depos_order_offset;
    const amrex::Real pos_slice_min = i_slice_min * calc_geom.CellSize(2) + poff_calc_z;
    const amrex::Real pos_slice_max = i_slice_max * calc_geom.CellSize(2) + poff_calc_z;
    const int k_min = static_cast<int>(amrex::Math::round((pos_slice_min - poff_diag_z)
                                                          / diag_geom.CellSize(2)));
    const int k_max = static_cast<int>(amrex::Math::round((pos_slice_max - poff_diag_z)
                                                          / diag_geom.CellSize(2)));

    // Put contributions from i_slice to different diag_fab slices in GPU vector
    m_rel_z_vec.resize(k_max+1-k_min);
    for (int k=k_min; k<=k_max; ++k) {
        const amrex::Real pos = k * diag_geom.CellSize(2) + poff_diag_z;
        const amrex::Real mid_i_slice = (pos - poff_calc_z)/calc_geom.CellSize(2);
        amrex::Real sz_cell[depos_order_z + 1];
        const int k_cell = compute_shape_factor<depos_order_z>(sz_cell, mid_i_slice);
        m_rel_z_vec[k-k_min] = 0;
        for (int i=0; i<=depos_order_z; ++i) {
            if (k_cell+i == i_slice) {
                m_rel_z_vec[k-k_min] = sz_cell[i];
            }
        }
    }

    // Optimization: don’t loop over diag_fab slices with 0 contribution
    int k_start = k_min;
    int k_stop = k_max;
    for (int k=k_min; k<=k_max; ++k) {
        if (m_rel_z_vec[k-k_min] == 0) ++k_start;
        else break;
    }
    for (int k=k_max; k>=k_min; --k) {
        if (m_rel_z_vec[k-k_min] == 0) --k_stop;
        else break;
    }
    diag_box.setSmall(2, amrex::max(diag_box.smallEnd(2), k_start));
    diag_box.setBig(2, amrex::min(diag_box.bigEnd(2), k_stop));
    if (diag_box.isEmpty()) return;
    auto& slice_mf = m_slices[lev][WhichSlice::This];
<<<<<<< HEAD
    auto slice_func = interpolated_field_xy<depos_order_xy, guarded_field>{{slice_mf}, calc_geom};
    auto& laser_mf = laser.getSlices(WhichLaserSlice::n00j00);
    auto laser_func = interpolated_field_xy<depos_order_xy, guarded_field>{{laser_mf}, calc_geom};
=======
    auto slice_func = interpolated_field_xy<depos_order_xy, guarded_field_xy>{{slice_mf}, calc_geom};
>>>>>>> d73a62c3

    // Finally actual kernel: Interpolation in x, y, z of zero-extended fields
    for (amrex::MFIter mfi(slice_mf); mfi.isValid(); ++mfi) {
        auto slice_array = slice_func.array(mfi);
        amrex::Array4<amrex::Real> diag_array = diag_fab.array();

        const int *diag_comps = diag_comps_vect.data();
        const amrex::Real *rel_z_data = m_rel_z_vec.data();
        const amrex::Real dx = diag_geom.CellSize(0);
        const amrex::Real dy = diag_geom.CellSize(1);

        amrex::ParallelFor(diag_box, ncomp,
            [=] AMREX_GPU_DEVICE(int i, int j, int k, int n) noexcept
            {
                const amrex::Real x = i * dx + poff_diag_x;
                const amrex::Real y = j * dy + poff_diag_y;
                const int m = n[diag_comps];
                diag_array(i,j,k,n) += rel_z_data[k-k_min] * slice_array(x,y,m);
            });
        amrex::Gpu::Device::synchronize();
        if (!laser.m_use_laser) return;
        auto laser_array = laser_func.array(mfi);
        const int lo2_laser = laser_mf[mfi].box().smallEnd(2);
        amrex::ParallelFor(diag_box,
            [=] AMREX_GPU_DEVICE(int i, int j, int k) noexcept
            {
                const amrex::Real x = i * dx + poff_diag_x;
                const amrex::Real y = j * dy + poff_diag_y;
                diag_array(i,j,k,ncomp  ) += rel_z_data[k-k_min] * laser_array(x,y,lo2_laser,0);
                diag_array(i,j,k,ncomp+1) += rel_z_data[k-k_min] * laser_array(x,y,lo2_laser,1);
            });
        amrex::Gpu::Device::synchronize();
    }
}

void
Fields::ShiftSlices (int nlev, int islice, amrex::Geometry geom, amrex::Real patch_lo,
                     amrex::Real patch_hi)
{
    HIPACE_PROFILE("Fields::ShiftSlices()");

    for (int lev = 0; lev < nlev; ++lev) {

    // skip all slices which are not existing on level 1
    if (lev == 1) {
        // use geometry of coarse grid to determine whether slice is to be solved
        const amrex::Real* problo = geom.ProbLo();
        const amrex::Real* dx = geom.CellSize();
        const amrex::Real pos = (islice+0.5_rt)*dx[2]+problo[2];
        if (pos < patch_lo || pos > patch_hi) continue;
    }

    const bool explicit_solve = Hipace::GetInstance().m_explicit;
    const bool mesh_refinement = nlev != 1;

    // only shift the slices that are allocated
    if (explicit_solve) {
        if (mesh_refinement) {
            shift(lev, WhichSlice::Previous1, WhichSlice::This,
                "Ez", "Bz", "rho", "Psi", "jx_beam", "jy_beam");
        } else {
            shift(lev, WhichSlice::Previous1, WhichSlice::This, "jx_beam", "jy_beam");
        }
    } else {
        shift(lev, WhichSlice::Previous2, WhichSlice::Previous1, "Bx", "By");
        if (mesh_refinement) {
            shift(lev, WhichSlice::Previous1, WhichSlice::This,
                "Ez", "Bx", "By", "Bz", "jx", "jy", "rho", "Psi");
        } else {
            shift(lev, WhichSlice::Previous1, WhichSlice::This, "Bx", "By", "jx", "jy");
        }
    }

    }
}

void
Fields::AddRhoIons (const int lev, bool inverse)
{
    if (!m_any_neutral_background) return;
    HIPACE_PROFILE("Fields::AddRhoIons()");
    const std::string plasma_str = m_explicit
                                   ? "_" + Hipace::GetInstance().m_multi_plasma.GetNames()[0] : "";
    if (!inverse){
        amrex::MultiFab::Add(getSlices(lev, WhichSlice::This), getSlices(lev, WhichSlice::RhoIons),
            Comps[WhichSlice::RhoIons]["rho"], Comps[WhichSlice::This]["rho"+plasma_str],
            1, m_slices_nguards);
    } else {
        amrex::MultiFab::Subtract(getSlices(lev, WhichSlice::This), getSlices(lev, WhichSlice::RhoIons),
            Comps[WhichSlice::RhoIons]["rho"], Comps[WhichSlice::This]["rho"+plasma_str],
            1, m_slices_nguards);
    }
}

/** \brief Sets non zero Dirichlet Boundary conditions in RHS which is the source of the Poisson
 * equation: laplace LHS = RHS
 *
 * \param[in] RHS source of the Poisson equation: laplace LHS = RHS
 * \param[in] solver_size size of RHS/poisson solver (no tiling)
 * \param[in] geom geometry of of RHS/poisson solver
 * \param[in] boundary_value functional object (Real x, Real y) -> Real value_of_potential
 */
template<class Functional>
void
SetDirichletBoundaries (Array2<amrex::Real> RHS, const amrex::Box& solver_size,
                        const amrex::Geometry& geom, const Functional& boundary_value)
{
    // To solve a Poisson equation with non-zero Dirichlet boundary conditions, the source term
    // must be corrected at the outmost grid points in x by -field_value_at_guard_cell / dx^2 and
    // in y by -field_value_at_guard_cell / dy^2, where dx and dy are those of the fine grid
    // This follows Van Loan, C. (1992). Computational frameworks for the fast Fourier transform.
    // Page 254 ff.
    // The interpolation is done in second order transversely and linearly in longitudinal direction
    const int box_len0 = solver_size.length(0);
    const int box_len1 = solver_size.length(1);
    const int box_lo0 = solver_size.smallEnd(0);
    const int box_lo1 = solver_size.smallEnd(1);
    const amrex::Real dx = geom.CellSize(0);
    const amrex::Real dy = geom.CellSize(1);
    const amrex::Real offset0 = GetPosOffset(0, geom, solver_size);
    const amrex::Real offset1 = GetPosOffset(1, geom, solver_size);

    const amrex::Box edge_box = {{0, 0, 0}, {box_len0 + box_len1 - 1, 1, 0}};

    // ParallelFor only over the edge of the box
    amrex::ParallelFor(edge_box,
        [=] AMREX_GPU_DEVICE (int i, int j, int) noexcept
        {
            const bool i_is_changing = (i < box_len0);
            const bool i_lo_edge = (!i_is_changing) && (!j);
            const bool i_hi_edge = (!i_is_changing) && j;
            const bool j_lo_edge = i_is_changing && (!j);
            const bool j_hi_edge = i_is_changing && j;

            const int i_idx = box_lo0 + i_hi_edge*(box_len0-1) + i_is_changing*i;
            const int j_idx = box_lo1 + j_hi_edge*(box_len1-1) + (!i_is_changing)*(i-box_len0);

            const int i_idx_offset = i_idx - i_lo_edge + i_hi_edge;
            const int j_idx_offset = j_idx - j_lo_edge + j_hi_edge;

            const amrex::Real x = i_idx_offset * dx + offset0;
            const amrex::Real y = j_idx_offset * dy + offset1;

            const amrex::Real dxdx = dx*dx*(!i_is_changing) + dy*dy*i_is_changing;

            // atomic add because the corners of RHS get two values
            amrex::Gpu::Atomic::AddNoRet(&(RHS(i_idx, j_idx)), - boundary_value(x, y) / dxdx);
        });
}

void
Fields::SetBoundaryCondition (amrex::Vector<amrex::Geometry> const& geom, const int lev,
                              std::string component, const int islice)
{
    HIPACE_PROFILE("Fields::SetBoundaryCondition()");
    if (lev == 0 && m_open_boundary) {
        // Coarsest level: use Taylor expansion of the Green's function
        // to get Dirichlet boundary conditions

        amrex::MultiFab staging_area = getStagingArea(lev);
        AMREX_ALWAYS_ASSERT_WITH_MESSAGE(staging_area.size() == 1,
            "Open Boundaries only work for lev0 with everything in one box");
        amrex::FArrayBox& staging_area_fab = staging_area[0];

        const Array2<amrex::Real> arr_staging_area = staging_area_fab.array();
        const amrex::Box staging_box = staging_area_fab.box();

        const amrex::Real poff_x = GetPosOffset(0, geom[lev], staging_box);
        const amrex::Real poff_y = GetPosOffset(1, geom[lev], staging_box);
        const amrex::Real dx = geom[lev].CellSize(0);
        const amrex::Real dy = geom[lev].CellSize(1);
        // scale factor cancels out for all multipole coefficients except the 0th, for wich it adds
        // a constant term to the potential
        const amrex::Real scale = 3._rt/std::sqrt(
            pow<2>(geom[lev].ProbLength(0)) + pow<2>(geom[lev].ProbLength(1)));
        const amrex::Real radius = amrex::min(
            std::abs(geom[lev].ProbLo(0)), std::abs(geom[lev].ProbHi(0)),
            std::abs(geom[lev].ProbLo(1)), std::abs(geom[lev].ProbHi(1)));
        AMREX_ALWAYS_ASSERT_WITH_MESSAGE(radius > 0._rt, "The x=0, y=0 coordinate must be inside"
            "the simulation box as it is used as the point of expansion for open boundaries");
        // ignore everything outside of 95% the min radius as the Taylor expansion only converges
        // outside of a circular patch containing the sources, i.e. the sources can't be further
        // from the center than the closest boundary as it would be the case in the corners
        const amrex::Real cutoff_sq = pow<2>(0.95_rt * radius * scale);
        const amrex::Real dxdy_div_4pi = dx*dy/(4._rt * MathConst::pi);

        MultipoleTuple coeff_tuple =
        amrex::ParReduce(MultipoleReduceOpList{}, MultipoleReduceTypeList{},
                         staging_area, m_source_nguard,
            [=] AMREX_GPU_DEVICE (int /*box_num*/, int i, int j, int) noexcept
            {
                const amrex::Real x = (i * dx + poff_x) * scale;
                const amrex::Real y = (j * dy + poff_y) * scale;
                if (x*x + y*y > cutoff_sq)  {
                    return MultipoleTuple{0._rt,
                        0._rt, 0._rt, 0._rt, 0._rt, 0._rt, 0._rt, 0._rt, 0._rt, 0._rt,
                        0._rt, 0._rt, 0._rt, 0._rt, 0._rt, 0._rt, 0._rt, 0._rt, 0._rt,
                        0._rt, 0._rt, 0._rt, 0._rt, 0._rt, 0._rt, 0._rt, 0._rt, 0._rt,
                        0._rt, 0._rt, 0._rt, 0._rt, 0._rt, 0._rt, 0._rt, 0._rt, 0._rt
                    };
                }
                amrex::Real s_v = arr_staging_area(i, j);
                return GetMultipoleCoeffs(s_v, x, y);
            }
        );

        if (component == "Ez" || component == "Bz") {
            // Because Ez and Bz only have transverse derivatives of currents as sources, the
            // integral over the whole box is zero, meaning they have no physical monopole component
            amrex::get<0>(coeff_tuple) = 0._rt;
        }

        SetDirichletBoundaries(arr_staging_area, staging_box, geom[lev],
            [=] AMREX_GPU_DEVICE (amrex::Real x, amrex::Real y) noexcept
            {
                return dxdy_div_4pi*GetFieldMultipole(coeff_tuple, x*scale, y*scale);
            }
        );

    } else if (lev == 1) {
        // Fine level: interpolate solution from coarser level to get Dirichlet boundary conditions
        constexpr int interp_order = 2;

        const amrex::Real ref_ratio_z = Hipace::GetRefRatio(lev)[2];
        const amrex::Real islice_coarse = (islice + 0.5_rt) / ref_ratio_z;
        const amrex::Real rel_z = islice_coarse-static_cast<int>(amrex::Math::floor(islice_coarse));

        auto solution_interp = interpolated_field_xyz<interp_order>{
            {getField(lev-1, WhichSlice::This, component),
            getField(lev-1, WhichSlice::Previous1, component),
            rel_z}, geom[lev-1]};
        amrex::MultiFab staging_area = getStagingArea(lev);

        for (amrex::MFIter mfi(staging_area, false); mfi.isValid(); ++mfi)
        {
            const auto arr_solution_interp = solution_interp.array(mfi);
            const Array2<amrex::Real> arr_staging_area = staging_area.array(mfi);
            const amrex::Box fine_staging_box = staging_area[mfi].box();

            SetDirichletBoundaries(arr_staging_area,fine_staging_box,geom[lev],arr_solution_interp);
        }
    }
}


void
Fields::InterpolateFromLev0toLev1 (amrex::Vector<amrex::Geometry> const& geom, const int lev,
                                   std::string component, const int islice,
                                   const amrex::IntVect outer_edge, const amrex::IntVect inner_edge)
{
    if (lev == 0) return; // only interpolate boundaries to lev 1
    if (outer_edge == inner_edge) return;
    HIPACE_PROFILE("Fields::InterpolateFromLev0toLev1()");
    constexpr int interp_order = 2;

    const amrex::Real ref_ratio_z = Hipace::GetRefRatio(lev)[2];
    const amrex::Real islice_coarse = (islice + 0.5_rt) / ref_ratio_z;
    const amrex::Real rel_z = islice_coarse - static_cast<int>(amrex::Math::floor(islice_coarse));

    auto field_coarse_interp = interpolated_field_xyz<interp_order>{
        {getField(lev-1, WhichSlice::This, component),
        getField(lev-1, WhichSlice::Previous1, component),
        rel_z}, geom[lev-1]};
    amrex::MultiFab field_fine = getField(lev, WhichSlice::This, component);

    for (amrex::MFIter mfi( field_fine, false); mfi.isValid(); ++mfi)
    {
        auto arr_field_coarse_interp = field_coarse_interp.array(mfi);
        const Array2<amrex::Real> arr_field_fine = field_fine.array(mfi);
        const amrex::Box fine_box_extended = mfi.growntilebox(outer_edge);
        const amrex::Box fine_box_narrow = mfi.growntilebox(inner_edge);

        const int narrow_i_lo = fine_box_narrow.smallEnd(0);
        const int narrow_i_hi = fine_box_narrow.bigEnd(0);
        const int narrow_j_lo = fine_box_narrow.smallEnd(1);
        const int narrow_j_hi = fine_box_narrow.bigEnd(1);

        const amrex::Real dx = geom[lev].CellSize(0);
        const amrex::Real dy = geom[lev].CellSize(1);
        const amrex::Real offset0 = GetPosOffset(0, geom[lev], fine_box_extended);
        const amrex::Real offset1 = GetPosOffset(1, geom[lev], fine_box_extended);

        amrex::ParallelFor(fine_box_extended,
            [=] AMREX_GPU_DEVICE (int i, int j , int) noexcept
            {
                // set interpolated values near edge of fine field between outer_edge and inner_edge
                // to compensate for incomplete charge/current deposition in those cells
                if(i<narrow_i_lo || i>narrow_i_hi || j<narrow_j_lo || j>narrow_j_hi) {
                    amrex::Real x = i * dx + offset0;
                    amrex::Real y = j * dy + offset1;
                    arr_field_fine(i,j) = arr_field_coarse_interp(x,y);
                }
            });
    }
}


void
Fields::SolvePoissonExmByAndEypBx (amrex::Vector<amrex::Geometry> const& geom,
                                   const MPI_Comm& m_comm_xy, const int lev, const int islice)
{
    /* Solves Laplacian(Psi) =  1/epsilon0 * -(rho-Jz/c) and
     * calculates Ex-c By, Ey + c Bx from  grad(-Psi)
     */
    HIPACE_PROFILE("Fields::SolveExmByAndEypBx()");

    PhysConst phys_const = get_phys_const();

    // Left-Hand Side for Poisson equation is Psi in the slice MF
    amrex::MultiFab lhs(getSlices(lev, WhichSlice::This), amrex::make_alias,
                        Comps[WhichSlice::This]["Psi"], 1);

    InterpolateFromLev0toLev1(geom, lev, "rho", islice, m_poisson_nguards, -m_slices_nguards);

    // calculating the right-hand side 1/episilon0 * -(rho-Jz/c)
    bool do_add = false;
    for (const std::string& field_name : m_all_charge_currents_names) {
        // Add beam rho-Jz/c contribution to the RHS
        // for predictor corrector the beam deposits directly to rho and jz
        if (field_name == "_beam" && !Hipace::m_do_beam_jz_minus_rho) continue;
        LinCombination(m_source_nguard, getStagingArea(lev),
            1._rt/(phys_const.c*phys_const.ep0), getField(lev, WhichSlice::This, "jz"+field_name),
            -1._rt/(phys_const.ep0), getField(lev, WhichSlice::This, "rho"+field_name), do_add);
        do_add = true;
    }

    SetBoundaryCondition(geom, lev, "Psi", islice);
    m_poisson_solver[lev]->SolvePoissonEquation(lhs);

    if (!m_extended_solve) {
        /* ---------- Transverse FillBoundary Psi ---------- */
        amrex::ParallelContext::push(m_comm_xy);
        lhs.FillBoundary(geom[lev].periodicity());
        amrex::ParallelContext::pop();
    }

    InterpolateFromLev0toLev1(geom, lev, "Psi", islice, m_slices_nguards, m_poisson_nguards);

    // Compute ExmBy = -d/dx psi and EypBx = -d/dy psi
    amrex::MultiFab f_ExmBy = getField(lev, WhichSlice::This, "ExmBy");
    amrex::MultiFab f_EypBx = getField(lev, WhichSlice::This, "EypBx");
    amrex::MultiFab f_Psi = getField(lev, WhichSlice::This, "Psi");

#ifdef AMREX_USE_OMP
#pragma omp parallel if (amrex::Gpu::notInLaunchRegion())
#endif
    for ( amrex::MFIter mfi(f_ExmBy, amrex::TilingIfNotGPU()); mfi.isValid(); ++mfi ){
        const Array2<amrex::Real> array_ExmBy = f_ExmBy.array(mfi);
        const Array2<amrex::Real> array_EypBx = f_EypBx.array(mfi);
        const Array2<amrex::Real const> array_Psi = f_Psi.const_array(mfi);
        // number of ghost cells where ExmBy and EypBx are calculated is 0 for now
        const amrex::Box bx = mfi.growntilebox(m_exmby_eypbx_nguard);
        const amrex::Real dx_inv = 1._rt/(2._rt*geom[lev].CellSize(Direction::x));
        const amrex::Real dy_inv = 1._rt/(2._rt*geom[lev].CellSize(Direction::y));

        amrex::ParallelFor(bx,
            [=] AMREX_GPU_DEVICE(int i, int j, int)
            {
                // derivatives in x and y direction, no guards needed
                array_ExmBy(i,j) = - (array_Psi(i+1,j) - array_Psi(i-1,j))*dx_inv;
                array_EypBx(i,j) = - (array_Psi(i,j+1) - array_Psi(i,j-1))*dy_inv;
            });
    }
}


void
Fields::SolvePoissonEz (amrex::Vector<amrex::Geometry> const& geom, const int lev, const int islice)
{
    /* Solves Laplacian(Ez) =  1/(episilon0 *c0 )*(d_x(jx) + d_y(jy)) */
    HIPACE_PROFILE("Fields::SolvePoissonEz()");

    PhysConst phys_const = get_phys_const();
    // Left-Hand Side for Poisson equation is Bz in the slice MF
    amrex::MultiFab lhs(getSlices(lev, WhichSlice::This), amrex::make_alias,
                        Comps[WhichSlice::This]["Ez"], 1);

    // Right-Hand Side for Poisson equation: compute 1/(episilon0 *c0 )*(d_x(jx) + d_y(jy))
    // from the slice MF, and store in the staging area of poisson_solver
    bool do_add = false;
    for (const std::string& field_name : m_all_charge_currents_names) {
        LinCombination(m_source_nguard, getStagingArea(lev),
            1._rt/(phys_const.ep0*phys_const.c),
            derivative<Direction::x>{getField(lev, WhichSlice::This, "jx"+field_name), geom[lev]},
            1._rt/(phys_const.ep0*phys_const.c),
            derivative<Direction::y>{getField(lev, WhichSlice::This, "jy"+field_name), geom[lev]},
            do_add);
        do_add = true;
    }

    SetBoundaryCondition(geom, lev, "Ez", islice);
    // Solve Poisson equation.
    // The RHS is in the staging area of poisson_solver.
    // The LHS will be returned as lhs.
    m_poisson_solver[lev]->SolvePoissonEquation(lhs);
}

void
Fields::SolvePoissonBx (amrex::MultiFab& Bx_iter, amrex::Vector<amrex::Geometry> const& geom,
                        const int lev, const int islice)
{
    /* Solves Laplacian(Bx) = mu_0*(- d_y(jz) + d_z(jy) ) */
    HIPACE_PROFILE("Fields::SolvePoissonBx()");

    PhysConst phys_const = get_phys_const();

    // Right-Hand Side for Poisson equation: compute -mu_0*d_y(jz) from the slice MF,
    // and store in the staging area of poisson_solver
    // only used with predictor corrector solver
    LinCombination(m_source_nguard, getStagingArea(lev),
                   -phys_const.mu0,
                   derivative<Direction::y>{getField(lev, WhichSlice::This, "jz"), geom[lev]},
                   phys_const.mu0,
                   derivative<Direction::z>{getField(lev, WhichSlice::Previous1, "jy"),
                   getField(lev, WhichSlice::Next, "jy"), geom[lev]});

    SetBoundaryCondition(geom, lev, "Bx", islice);
    // Solve Poisson equation.
    // The RHS is in the staging area of poisson_solver.
    // The LHS will be returned as Bx_iter.
    m_poisson_solver[lev]->SolvePoissonEquation(Bx_iter);
}

void
Fields::SolvePoissonBy (amrex::MultiFab& By_iter, amrex::Vector<amrex::Geometry> const& geom,
                        const int lev, const int islice)
{
    /* Solves Laplacian(By) = mu_0*(d_x(jz) - d_z(jx) ) */
    HIPACE_PROFILE("Fields::SolvePoissonBy()");

    PhysConst phys_const = get_phys_const();

    // Right-Hand Side for Poisson equation: compute mu_0*d_x(jz) from the slice MF,
    // and store in the staging area of poisson_solver
    // only used with predictor corrector solver
    LinCombination(m_source_nguard, getStagingArea(lev),
                   phys_const.mu0,
                   derivative<Direction::x>{getField(lev, WhichSlice::This, "jz"), geom[lev]},
                   -phys_const.mu0,
                   derivative<Direction::z>{getField(lev, WhichSlice::Previous1, "jx"),
                   getField(lev, WhichSlice::Next, "jx"), geom[lev]});

    SetBoundaryCondition(geom, lev, "By", islice);
    // Solve Poisson equation.
    // The RHS is in the staging area of poisson_solver.
    // The LHS will be returned as By_iter.
    m_poisson_solver[lev]->SolvePoissonEquation(By_iter);
}

void
Fields::SolvePoissonBz (amrex::Vector<amrex::Geometry> const& geom, const int lev, const int islice)
{
    /* Solves Laplacian(Bz) = mu_0*(d_y(jx) - d_x(jy)) */
    HIPACE_PROFILE("Fields::SolvePoissonBz()");

    PhysConst phys_const = get_phys_const();
    // Left-Hand Side for Poisson equation is Bz in the slice MF
    amrex::MultiFab lhs(getSlices(lev, WhichSlice::This), amrex::make_alias,
                        Comps[WhichSlice::This]["Bz"], 1);

    // Right-Hand Side for Poisson equation: compute mu_0*(d_y(jx) - d_x(jy))
    // from the slice MF, and store in the staging area of m_poisson_solver
    bool do_add = false;
    for (const std::string& field_name : m_all_charge_currents_names) {
        LinCombination(m_source_nguard, getStagingArea(lev),
            phys_const.mu0,
            derivative<Direction::y>{getField(lev, WhichSlice::This, "jx"+field_name), geom[lev]},
            -phys_const.mu0,
            derivative<Direction::x>{getField(lev, WhichSlice::This, "jy"+field_name), geom[lev]},
            do_add);
        do_add = true;
    }

    SetBoundaryCondition(geom, lev, "Bz", islice);
    // Solve Poisson equation.
    // The RHS is in the staging area of m_poisson_solver.
    // The LHS will be returned as lhs.
    m_poisson_solver[lev]->SolvePoissonEquation(lhs);
}

void
Fields::InitialBfieldGuess (const amrex::Real relative_Bfield_error,
                            const amrex::Real predcorr_B_error_tolerance, const int lev)
{
    /* Sets the initial guess of the B field from the two previous slices
     */
    HIPACE_PROFILE("Fields::InitialBfieldGuess()");

    const amrex::Real mix_factor_init_guess = exp(-0.5_rt * pow(relative_Bfield_error /
                                              ( 2.5_rt * predcorr_B_error_tolerance ), 2));

    amrex::MultiFab::LinComb(
        getSlices(lev, WhichSlice::This),
        1._rt+mix_factor_init_guess, getSlices(lev, WhichSlice::Previous1), Comps[WhichSlice::Previous1]["Bx"],
        -mix_factor_init_guess, getSlices(lev, WhichSlice::Previous2), Comps[WhichSlice::Previous2]["Bx"],
        Comps[WhichSlice::This]["Bx"], 1, m_slices_nguards);

    amrex::MultiFab::LinComb(
        getSlices(lev, WhichSlice::This),
        1._rt+mix_factor_init_guess, getSlices(lev, WhichSlice::Previous1), Comps[WhichSlice::Previous1]["By"],
        -mix_factor_init_guess, getSlices(lev, WhichSlice::Previous2), Comps[WhichSlice::Previous2]["By"],
        Comps[WhichSlice::This]["By"], 1, m_slices_nguards);
}

void
Fields::MixAndShiftBfields (const amrex::MultiFab& B_iter, amrex::MultiFab& B_prev_iter,
                            const int field_comp, const amrex::Real relative_Bfield_error,
                            const amrex::Real relative_Bfield_error_prev_iter,
                            const amrex::Real predcorr_B_mixing_factor, const int lev)
{
    /* Mixes the B field according to B = a*B + (1-a)*( c*B_iter + d*B_prev_iter),
     * with a,c,d mixing coefficients.
     */
    HIPACE_PROFILE("Fields::MixAndShiftBfields()");

    /* Mixing factors to mix the current and previous iteration of the B field */
    amrex::Real weight_B_iter;
    amrex::Real weight_B_prev_iter;
    /* calculating the weight for mixing the current and previous iteration based
     * on their respective errors. Large errors will induce a small weight of and vice-versa  */
    if (relative_Bfield_error != 0._rt || relative_Bfield_error_prev_iter != 0._rt)
    {
        weight_B_iter = relative_Bfield_error_prev_iter /
                        ( relative_Bfield_error + relative_Bfield_error_prev_iter );
        weight_B_prev_iter = relative_Bfield_error /
                             ( relative_Bfield_error + relative_Bfield_error_prev_iter );
    }
    else
    {
        weight_B_iter = 0.5_rt;
        weight_B_prev_iter = 0.5_rt;
    }

    /* calculating the mixed temporary B field  B_prev_iter = c*B_iter + d*B_prev_iter.
     * This is temporarily stored in B_prev_iter just to avoid additional memory allocation.
     * B_prev_iter is overwritten at the end of this function */
    amrex::MultiFab::LinComb(
        B_prev_iter,
        weight_B_iter, B_iter, 0,
        weight_B_prev_iter, B_prev_iter, 0,
        0, 1, m_slices_nguards);

    /* calculating the mixed B field  B = a*B + (1-a)*B_prev_iter */
    amrex::MultiFab::LinComb(
        getSlices(lev, WhichSlice::This),
        1._rt-predcorr_B_mixing_factor, getSlices(lev, WhichSlice::This), field_comp,
        predcorr_B_mixing_factor, B_prev_iter, 0,
        field_comp, 1, m_slices_nguards);

    /* Shifting the B field from the current iteration to the previous iteration */
    amrex::MultiFab::Copy(B_prev_iter, B_iter, 0, 0, 1, m_slices_nguards);

}

amrex::Real
Fields::ComputeRelBFieldError (
    const amrex::MultiFab& Bx, const amrex::MultiFab& By, const amrex::MultiFab& Bx_iter,
    const amrex::MultiFab& By_iter, const int Bx_comp, const int By_comp, const int Bx_iter_comp,
    const int By_iter_comp, const amrex::Geometry& geom)
{
    // calculates the relative B field error between two B fields
    // for both Bx and By simultaneously
    HIPACE_PROFILE("Fields::ComputeRelBFieldError()");

    amrex::Real norm_Bdiff = 0._rt;
    amrex::Gpu::DeviceScalar<amrex::Real> gpu_norm_Bdiff(norm_Bdiff);
    amrex::Real* p_norm_Bdiff = gpu_norm_Bdiff.dataPtr();

    amrex::Real norm_B = 0._rt;
    amrex::Gpu::DeviceScalar<amrex::Real> gpu_norm_B(norm_B);
    amrex::Real* p_norm_B = gpu_norm_B.dataPtr();

    for ( amrex::MFIter mfi(Bx, amrex::TilingIfNotGPU()); mfi.isValid(); ++mfi ){
        const amrex::Box& bx = mfi.tilebox();
        Array2<amrex::Real const> const Bx_array = Bx.array(mfi, Bx_comp);
        Array2<amrex::Real const> const Bx_iter_array = Bx_iter.array(mfi, Bx_iter_comp);
        Array2<amrex::Real const> const By_array = By.array(mfi, By_comp);
        Array2<amrex::Real const> const By_iter_array = By_iter.array(mfi, By_iter_comp);

        amrex::ParallelFor(amrex::Gpu::KernelInfo().setReduction(true), bx,
        [=] AMREX_GPU_DEVICE (int i, int j, int, amrex::Gpu::Handler const& handler) noexcept
        {
            amrex::Gpu::deviceReduceSum(p_norm_B, std::sqrt(
                                        Bx_array(i, j) * Bx_array(i, j) +
                                        By_array(i, j) * By_array(i, j)),
                                        handler);
            amrex::Gpu::deviceReduceSum(p_norm_Bdiff, std::sqrt(
                            ( Bx_array(i, j) - Bx_iter_array(i, j) ) *
                            ( Bx_array(i, j) - Bx_iter_array(i, j) ) +
                            ( By_array(i, j) - By_iter_array(i, j) ) *
                            ( By_array(i, j) - By_iter_array(i, j) )),
                            handler);
        }
        );
    }
    // no cudaDeviceSynchronize required here, as there is one in the MFIter destructor called above.
    norm_Bdiff = gpu_norm_Bdiff.dataValue();
    norm_B = gpu_norm_B.dataValue();

    const int numPts_transverse = geom.Domain().length(0) * geom.Domain().length(1);

    // calculating the relative error
    // Warning: this test might be not working in SI units!
    const amrex::Real relative_Bfield_error = (norm_B/numPts_transverse > 1e-10_rt)
                                               ? norm_Bdiff/norm_B : 0._rt;

    return relative_Bfield_error;
}<|MERGE_RESOLUTION|>--- conflicted
+++ resolved
@@ -462,13 +462,9 @@
     diag_box.setBig(2, amrex::min(diag_box.bigEnd(2), k_stop));
     if (diag_box.isEmpty()) return;
     auto& slice_mf = m_slices[lev][WhichSlice::This];
-<<<<<<< HEAD
-    auto slice_func = interpolated_field_xy<depos_order_xy, guarded_field>{{slice_mf}, calc_geom};
+    auto slice_func = interpolated_field_xy<depos_order_xy, guarded_field_xy>{{slice_mf}, calc_geom};
     auto& laser_mf = laser.getSlices(WhichLaserSlice::n00j00);
-    auto laser_func = interpolated_field_xy<depos_order_xy, guarded_field>{{laser_mf}, calc_geom};
-=======
-    auto slice_func = interpolated_field_xy<depos_order_xy, guarded_field_xy>{{slice_mf}, calc_geom};
->>>>>>> d73a62c3
+    auto laser_func = interpolated_field_xy<depos_order_xy, guarded_field_xy>{{laser_mf}, calc_geom};
 
     // Finally actual kernel: Interpolation in x, y, z of zero-extended fields
     for (amrex::MFIter mfi(slice_mf); mfi.isValid(); ++mfi) {
