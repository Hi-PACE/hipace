/* Copyright 2020-2022
 *
 * This file is part of HiPACE++.
 *
 * Authors: AlexanderSinn, MaxThevenet, Severin Diederichs, WeiqunZhang
 * coulibaly-mouhamed
 * License: BSD-3-Clause-LBNL
 */
#include "Fields.H"
#include "fft_poisson_solver/FFTPoissonSolverPeriodic.H"
#include "fft_poisson_solver/FFTPoissonSolverDirichlet.H"
#include "Hipace.H"
#include "OpenBoundary.H"
#include "utils/HipaceProfilerWrapper.H"
#include "utils/Constants.H"
#include "utils/GPUUtil.H"
#include "particles/particles_utils/ShapeFactors.H"

using namespace amrex::literals;

amrex::IntVect Fields::m_slices_nguards = {-1, -1, -1};
amrex::IntVect Fields::m_poisson_nguards = {-1, -1, -1};

Fields::Fields (const int nlev)
    : m_slices(nlev)
{
    amrex::ParmParse ppf("fields");
    queryWithParser(ppf, "do_dirichlet_poisson", m_do_dirichlet_poisson);
    queryWithParser(ppf, "extended_solve", m_extended_solve);
    queryWithParser(ppf, "open_boundary", m_open_boundary);
}

void
Fields::AllocData (
    int lev, amrex::Geometry const& geom, const amrex::BoxArray& slice_ba,
    const amrex::DistributionMapping& slice_dm, int bin_size)
{
    HIPACE_PROFILE("Fields::AllocData()");
    AMREX_ALWAYS_ASSERT_WITH_MESSAGE(slice_ba.size() == 1,
        "Parallel field solvers not supported yet");

    if (lev==0) {

        if (m_extended_solve) {
            // Need 1 extra guard cell transversally for transverse derivative
            int nguards_xy = (Hipace::m_depos_order_xy + 1) / 2 + 1;
            m_slices_nguards = {nguards_xy, nguards_xy, 0};
            // poisson solver same size as fields
            m_poisson_nguards = m_slices_nguards;
            // one cell less for transverse derivative
            m_exmby_eypbx_nguard = m_slices_nguards - amrex::IntVect{1, 1, 0};
            // cut off anything near edge of charge/current deposition
            m_source_nguard = -m_slices_nguards;
        } else {
            // Need 1 extra guard cell transversally for transverse derivative
            int nguards_xy = (Hipace::m_depos_order_xy + 1) / 2 + 1;
            m_slices_nguards = {nguards_xy, nguards_xy, 0};
            // Poisson solver same size as domain, no ghost cells
            m_poisson_nguards = {0, 0, 0};
            m_exmby_eypbx_nguard = m_slices_nguards - amrex::IntVect{1, 1, 0};
            m_source_nguard = {0, 0, 0};
        }

        m_explicit = Hipace::GetInstance().m_explicit;
        m_any_neutral_background = Hipace::GetInstance().m_multi_plasma.AnySpeciesNeutralizeBackground();
        const bool any_salame = Hipace::GetInstance().m_multi_beam.AnySpeciesSalame();

        if (m_explicit) {
            // explicit solver:
            // beams share jx_beam jy_beam jz_beam
            // jx jy rhomjz for all plasmas and beams
<<<<<<< HEAD
=======
            // rho is plasma-only if used
>>>>>>> d9601726

            int isl = WhichSlice::Next;
            Comps[isl].multi_emplace(N_Comps, "jx_beam", "jy_beam");

            isl = WhichSlice::This;
            // (Bx, By), (Sy, Sx) and (chi, chi2) adjacent for explicit solver
            Comps[isl].multi_emplace(N_Comps, "chi");
            if (Hipace::m_use_amrex_mlmg) {
                Comps[isl].multi_emplace(N_Comps, "chi2");
            }
            Comps[isl].multi_emplace(N_Comps, "Sy", "Sx", "ExmBy", "EypBx", "Ez",
                "Bx", "By", "Bz", "Psi",
                "jx_beam", "jy_beam", "jz_beam", "jx", "jy", "rhomjz");
            if (Hipace::m_deposit_rho) {
                Comps[isl].multi_emplace(N_Comps, "rho");
            }

            isl = WhichSlice::Previous1;
            Comps[isl].multi_emplace(N_Comps, "jx_beam", "jy_beam");

            isl = WhichSlice::Previous2;
            // empty

            isl = WhichSlice::RhomJzIons;
            if (m_any_neutral_background) {
                Comps[isl].multi_emplace(N_Comps, "rhomjz");
            }

            isl = WhichSlice::Salame;
            if (any_salame) {
                Comps[isl].multi_emplace(N_Comps, "Ez_target", "Ez_no_salame", "Ez",
                    "jx", "jy", "jz_beam", "Bx", "By", "Sy", "Sx", "Sy_back", "Sx_back");
            }

        } else {
            // predictor-corrector:
            // all beams and plasmas share jx jy jz rhomjz
<<<<<<< HEAD
=======
            // rho is plasma-only if used
>>>>>>> d9601726

            int isl = WhichSlice::Next;
            Comps[isl].multi_emplace(N_Comps, "jx", "jy");

            isl = WhichSlice::This;
            // Bx and By adjacent for explicit solver
            Comps[isl].multi_emplace(N_Comps, "ExmBy", "EypBx", "Ez", "Bx", "By", "Bz", "Psi",
                                              "jx", "jy", "jz", "rhomjz");

            if (Hipace::m_use_laser) {
                Comps[isl].multi_emplace(N_Comps, "chi");
            }
            if (Hipace::m_deposit_rho) {
                Comps[isl].multi_emplace(N_Comps, "rho");
            }

            isl = WhichSlice::Previous1;
            Comps[isl].multi_emplace(N_Comps, "Bx", "By", "jx", "jy");

            isl = WhichSlice::Previous2;
            Comps[isl].multi_emplace(N_Comps, "Bx", "By");

            isl = WhichSlice::RhomJzIons;
            if (m_any_neutral_background) {
                Comps[isl].multi_emplace(N_Comps, "rhomjz");
            }

            isl = WhichSlice::Salame;
            // empty, not compatible
        }
    }

    // allocate memory for fields
    if (N_Comps != 0) {
        m_slices[lev].define(
            slice_ba, slice_dm, N_Comps, m_slices_nguards,
            amrex::MFInfo().SetArena(amrex::The_Arena()));
        m_slices[lev].setVal(0._rt, m_slices_nguards);
    }

    // The Poisson solver operates on transverse slices only.
    // The constructor takes the BoxArray and the DistributionMap of a slice,
    // so the FFTPlans are built on a slice.
    if (m_do_dirichlet_poisson){
        m_poisson_solver.push_back(std::unique_ptr<FFTPoissonSolverDirichlet>(
            new FFTPoissonSolverDirichlet(getSlices(lev).boxArray(),
                                          getSlices(lev).DistributionMap(),
                                          geom)) );
    } else {
        m_poisson_solver.push_back(std::unique_ptr<FFTPoissonSolverPeriodic>(
            new FFTPoissonSolverPeriodic(getSlices(lev).boxArray(),
                                         getSlices(lev).DistributionMap(),
                                         geom))  );
    }
    int num_threads = 1;
#ifdef AMREX_USE_OMP
#pragma omp parallel
    {
        num_threads = omp_get_num_threads();
    }
#endif
    if (Hipace::m_do_tiling) {
        const amrex::Box dom_box = slice_ba[0];
        const amrex::IntVect ncell = dom_box.bigEnd() - dom_box.smallEnd() + 1;
        AMREX_ALWAYS_ASSERT(ncell[0] % bin_size == 0 && ncell[1] % bin_size == 0);

        m_tmp_densities.resize(num_threads);
        for (int i=0; i<num_threads; i++){
            amrex::Box bx = {{0, 0, 0}, {bin_size-1, bin_size-1, 0}};
            bx.grow(m_slices_nguards);
            // jx jy jz rho chi rhomjz
            m_tmp_densities[i].resize(bx, 6);
        }
    }
}

/** \brief inner version of derivative */
template<int dir>
struct derivative_inner {
    // captured variables for GPU
    Array2<amrex::Real const> array;
    amrex::Real dx_inv;

    // derivative of field in dir direction (x or y)
    AMREX_GPU_DEVICE amrex::Real operator() (int i, int j) const noexcept {
        constexpr bool is_x_dir = dir == Direction::x;
        constexpr bool is_y_dir = dir == Direction::y;
        return (array(i+is_x_dir,j+is_y_dir) - array(i-is_x_dir,j-is_y_dir)) * dx_inv;
    }
};

/** \brief inner version of derivative */
template<>
struct derivative_inner<Direction::z> {
    // captured variables for GPU
    Array2<amrex::Real const> array1;
    Array2<amrex::Real const> array2;
    amrex::Real dz_inv;

    // derivative of field in z direction
    AMREX_GPU_DEVICE amrex::Real operator() (int i, int j) const noexcept {
        return (array1(i,j) - array2(i,j)) * dz_inv;
    }
};

/** \brief derivative in x or y direction */
template<int dir>
struct derivative {
    // use brace initialization as constructor
    amrex::MultiFab f_view; // field to calculate its derivative
    const amrex::Geometry& geom; // geometry of field

    // use .array(mfi) like with amrex::MultiFab
    derivative_inner<dir> array (amrex::MFIter& mfi) const {
        return derivative_inner<dir>{f_view.array(mfi), 1._rt/(2._rt*geom.CellSize(dir))};
    }
};

/** \brief derivative in z direction. Use fields from previous and next slice */
template<>
struct derivative<Direction::z> {
    // use brace initialization as constructor
    amrex::MultiFab f_view1; // field on previous slice to calculate its derivative
    amrex::MultiFab f_view2; // field on next slice to calculate its derivative
    const amrex::Geometry& geom; // geometry of field

    // use .array(mfi) like with amrex::MultiFab
    derivative_inner<Direction::z> array (amrex::MFIter& mfi) const {
        return derivative_inner<Direction::z>{f_view1.array(mfi), f_view2.array(mfi),
            1._rt/(2._rt*geom.CellSize(Direction::z))};
    }
};

/** \brief inner version of interpolated_field_xy */
template<int interp_order_xy, class ArrayType>
struct interpolated_field_xy_inner {
    // captured variables for GPU
    ArrayType array;
    amrex::Real dx_inv;
    amrex::Real dy_inv;
    amrex::Real offset0;
    amrex::Real offset1;

    // interpolate field in x, y with interp_order_xy order transversely,
    // x and y must be inside field box
    template<class...Args> AMREX_GPU_DEVICE
    amrex::Real operator() (amrex::Real x, amrex::Real y, Args...args) const noexcept {

        // x direction
        const amrex::Real xmid = (x - offset0)*dx_inv;
        amrex::Real sx_cell[interp_order_xy + 1];
        const int i_cell = compute_shape_factor<interp_order_xy>(sx_cell, xmid);

        // y direction
        const amrex::Real ymid = (y - offset1)*dy_inv;
        amrex::Real sy_cell[interp_order_xy + 1];
        const int j_cell = compute_shape_factor<interp_order_xy>(sy_cell, ymid);

        amrex::Real field_value = 0._rt;
        for (int iy=0; iy<=interp_order_xy; iy++){
            for (int ix=0; ix<=interp_order_xy; ix++){
                field_value += sx_cell[ix] * sy_cell[iy] * array(i_cell+ix, j_cell+iy, args...);
            }
        }
        return field_value;
    }
};

/** \brief interpolate field in x, y with interp_order_xy order transversely,
 * x and y must be inside field box */
template<int interp_order_xy, class MfabType>
struct interpolated_field_xy {
    // use brace initialization as constructor
    MfabType mfab; // MultiFab type object of the field
    amrex::Geometry geom; // geometry of field

    // use .array(mfi) like with amrex::MultiFab
    auto array (amrex::MFIter& mfi) const {
        auto mfab_array = to_array2(mfab.array(mfi));
        return interpolated_field_xy_inner<interp_order_xy, decltype(mfab_array)>{
            mfab_array, 1._rt/geom.CellSize(0), 1._rt/geom.CellSize(1),
            GetPosOffset(0, geom, geom.Domain()), GetPosOffset(1, geom, geom.Domain())};
    }
};

/** \brief inner version of guarded_field_xy */
struct guarded_field_xy_inner {
    // captured variables for GPU
    Array3<amrex::Real const> array;
    int lox;
    int hix;
    int loy;
    int hiy;

    AMREX_GPU_DEVICE amrex::Real operator() (int i, int j, int n) const noexcept {
        if (lox <= i && i <= hix && loy <= j && j <= hiy) {
            return array(i,j,n);
        } else return 0._rt;
    }
};

/** \brief if indices are outside of the fields box zero is returned */
struct guarded_field_xy {
    // use brace initialization as constructor
    amrex::MultiFab& mfab; // field to be guarded (zero extended)

    // use .array(mfi) like with amrex::MultiFab
    guarded_field_xy_inner array (amrex::MFIter& mfi) const {
        const amrex::Box bx = mfab[mfi].box();
        return guarded_field_xy_inner{mfab.const_array(mfi), bx.smallEnd(Direction::x),
            bx.bigEnd(Direction::x), bx.smallEnd(Direction::y), bx.bigEnd(Direction::y)};
    }
};

/** \brief Calculates dst = factor_a*src_a + factor_b*src_b. src_a and src_b can be derivatives
 *
 * \param[in] box_grow how much the domain of dst should be grown
 * \param[in] dst destination
 * \param[in] factor_a factor before src_a
 * \param[in] src_a first source
 * \param[in] factor_b factor before src_b
 * \param[in] src_b second source
 */
template<class FVA, class FVB>
void
LinCombination (const amrex::IntVect box_grow, amrex::MultiFab dst,
                const amrex::Real factor_a, const FVA& src_a,
                const amrex::Real factor_b, const FVB& src_b)
{
    HIPACE_PROFILE("Fields::LinCombination()");

#ifdef AMREX_USE_OMP
#pragma omp parallel if (amrex::Gpu::notInLaunchRegion())
#endif
    for ( amrex::MFIter mfi(dst, DfltMfiTlng); mfi.isValid(); ++mfi ){
        const Array2<amrex::Real> dst_array = dst.array(mfi);
        const auto src_a_array = to_array2(src_a.array(mfi));
        const auto src_b_array = to_array2(src_b.array(mfi));
        const amrex::Box bx = mfi.growntilebox(box_grow);
        const int box_i_lo = bx.smallEnd(Direction::x);
        const int box_j_lo = bx.smallEnd(Direction::y);
        const int box_i_hi = bx.bigEnd(Direction::x);
        const int box_j_hi = bx.bigEnd(Direction::y);
        amrex::ParallelFor(mfi.growntilebox(),
            [=] AMREX_GPU_DEVICE(int i, int j, int) noexcept
            {
                const bool inside = box_i_lo<=i && i<=box_i_hi && box_j_lo<=j && j<=box_j_hi;
                dst_array(i,j) =
                    inside ? factor_a * src_a_array(i,j) + factor_b * src_b_array(i,j) : 0._rt;
            });
    }
}

/** \brief Calculates dst = factor*src. src can be a derivative
 *
 * \param[in] box_grow how much the domain of dst should be grown
 * \param[in] dst destination
 * \param[in] factor factor before src_a
 * \param[in] src first source
 */
template<class FV>
void
<<<<<<< HEAD
LinCombination (const amrex::IntVect box_grow, amrex::MultiFab dst,
                const amrex::Real factor, const FV& src)
{
    HIPACE_PROFILE("Fields::LinCombination()");
=======
Multiply (const amrex::IntVect box_grow, amrex::MultiFab dst,
          const amrex::Real factor, const FV& src)
{
    HIPACE_PROFILE("Fields::Multiply()");
>>>>>>> d9601726

#ifdef AMREX_USE_OMP
#pragma omp parallel if (amrex::Gpu::notInLaunchRegion())
#endif
    for ( amrex::MFIter mfi(dst, DfltMfiTlng); mfi.isValid(); ++mfi ){
        const Array2<amrex::Real> dst_array = dst.array(mfi);
        const auto src_array = to_array2(src.array(mfi));
        const amrex::Box bx = mfi.growntilebox(box_grow);
        const int box_i_lo = bx.smallEnd(Direction::x);
        const int box_j_lo = bx.smallEnd(Direction::y);
        const int box_i_hi = bx.bigEnd(Direction::x);
        const int box_j_hi = bx.bigEnd(Direction::y);
        amrex::ParallelFor(mfi.growntilebox(),
            [=] AMREX_GPU_DEVICE(int i, int j, int) noexcept
            {
                const bool inside = box_i_lo<=i && i<=box_i_hi && box_j_lo<=j && j<=box_j_hi;
                dst_array(i,j) = inside ? factor * src_array(i,j) : 0._rt;
            });
    }
}

void
Fields::Copy (const int lev, const int i_slice, const amrex::Geometry& diag_geom,
              amrex::FArrayBox& diag_fab, amrex::Box diag_box, const amrex::Geometry& calc_geom,
              const amrex::Gpu::DeviceVector<int>& diag_comps_vect, const int ncomp,
              bool do_laser, MultiLaser& multi_laser)
{
    HIPACE_PROFILE("Fields::Copy()");
    constexpr int depos_order_xy = 1;
    constexpr int depos_order_z = 1;
    constexpr int depos_order_offset = depos_order_z / 2 + 1;

    const amrex::Real poff_calc_z = GetPosOffset(2, calc_geom, calc_geom.Domain());
    const amrex::Real poff_diag_x = GetPosOffset(0, diag_geom, diag_geom.Domain());
    const amrex::Real poff_diag_y = GetPosOffset(1, diag_geom, diag_geom.Domain());
    const amrex::Real poff_diag_z = GetPosOffset(2, diag_geom, diag_geom.Domain());

    // Interpolation in z Direction, done as if looped over diag_fab not i_slice
    // Calculate to which diag_fab slices this slice could contribute
    const int i_slice_min = i_slice - depos_order_offset;
    const int i_slice_max = i_slice + depos_order_offset;
    const amrex::Real pos_slice_min = i_slice_min * calc_geom.CellSize(2) + poff_calc_z;
    const amrex::Real pos_slice_max = i_slice_max * calc_geom.CellSize(2) + poff_calc_z;
    const int k_min = static_cast<int>(amrex::Math::round((pos_slice_min - poff_diag_z)
                                                          / diag_geom.CellSize(2)));
    const int k_max = static_cast<int>(amrex::Math::round((pos_slice_max - poff_diag_z)
                                                          / diag_geom.CellSize(2)));

    // Put contributions from i_slice to different diag_fab slices in GPU vector
    m_rel_z_vec.resize(k_max+1-k_min);
    m_rel_z_vec_cpu.resize(k_max+1-k_min);
    for (int k=k_min; k<=k_max; ++k) {
        const amrex::Real pos = k * diag_geom.CellSize(2) + poff_diag_z;
        const amrex::Real mid_i_slice = (pos - poff_calc_z)/calc_geom.CellSize(2);
        amrex::Real sz_cell[depos_order_z + 1];
        const int k_cell = compute_shape_factor<depos_order_z>(sz_cell, mid_i_slice);
        m_rel_z_vec_cpu[k-k_min] = 0;
        for (int i=0; i<=depos_order_z; ++i) {
            if (k_cell+i == i_slice) {
                m_rel_z_vec_cpu[k-k_min] = sz_cell[i];
            }
        }
    }

    // Optimization: don’t loop over diag_fab slices with 0 contribution
    int k_start = k_min;
    int k_stop = k_max;
    for (int k=k_min; k<=k_max; ++k) {
        if (m_rel_z_vec_cpu[k-k_min] == 0) ++k_start;
        else break;
    }
    for (int k=k_max; k>=k_min; --k) {
        if (m_rel_z_vec_cpu[k-k_min] == 0) --k_stop;
        else break;
    }
    diag_box.setSmall(2, amrex::max(diag_box.smallEnd(2), k_start));
    diag_box.setBig(2, amrex::min(diag_box.bigEnd(2), k_stop));
    if (diag_box.isEmpty()) return;
    auto& slice_mf = m_slices[lev];
    auto slice_func = interpolated_field_xy<depos_order_xy, guarded_field_xy>{{slice_mf}, calc_geom};
    auto& laser_mf = multi_laser.getSlices();
    auto laser_func = interpolated_field_xy<depos_order_xy, guarded_field_xy>{{laser_mf}, calc_geom};

#ifdef AMREX_USE_GPU
    // This async copy happens on the same stream as the ParallelFor below, which uses the copied array.
    // Therefore, it is safe to do it async.
    amrex::Gpu::htod_memcpy_async(m_rel_z_vec.dataPtr(), m_rel_z_vec_cpu.dataPtr(),
                                  m_rel_z_vec_cpu.size() * sizeof(amrex::Real));
#else
    std::memcpy(m_rel_z_vec.dataPtr(), m_rel_z_vec_cpu.dataPtr(),
                m_rel_z_vec_cpu.size() * sizeof(amrex::Real));
#endif

    // Finally actual kernel: Interpolation in x, y, z of zero-extended fields
    for (amrex::MFIter mfi(slice_mf, DfltMfi); mfi.isValid(); ++mfi) {
        auto slice_array = slice_func.array(mfi);
        amrex::Array4<amrex::Real> diag_array = diag_fab.array();

        const int *diag_comps = diag_comps_vect.data();
        const amrex::Real *rel_z_data = m_rel_z_vec.data();
        const amrex::Real dx = diag_geom.CellSize(0);
        const amrex::Real dy = diag_geom.CellSize(1);

        amrex::ParallelFor(diag_box, ncomp,
            [=] AMREX_GPU_DEVICE(int i, int j, int k, int n) noexcept
            {
                const amrex::Real x = i * dx + poff_diag_x;
                const amrex::Real y = j * dy + poff_diag_y;
                const int m = n[diag_comps];
                diag_array(i,j,k,n) += rel_z_data[k-k_min] * slice_array(x,y,m);
            });

        if (!do_laser) continue;
        auto laser_array = laser_func.array(mfi);
        amrex::ParallelFor(diag_box,
            [=] AMREX_GPU_DEVICE(int i, int j, int k) noexcept
            {
                const amrex::Real x = i * dx + poff_diag_x;
                const amrex::Real y = j * dy + poff_diag_y;
                diag_array(i,j,k,ncomp) += rel_z_data[k-k_min] *
                    laser_array(x,y,WhichLaserSlice::n00j00_r);
                diag_array(i,j,k,ncomp+1) += rel_z_data[k-k_min] *
                    laser_array(x,y,WhichLaserSlice::n00j00_i);
            });
    }
}

void
Fields::ShiftSlices (int lev)
{
    HIPACE_PROFILE("Fields::ShiftSlices()");

    const bool explicit_solve = Hipace::GetInstance().m_explicit;

    // only shift the slices that are allocated
    if (explicit_solve) {
        shift(lev, WhichSlice::Previous1, WhichSlice::This, "jx_beam", "jy_beam");
        duplicate(lev, WhichSlice::This, {"jx_beam", "jy_beam", "jx"     , "jy"     },
                       WhichSlice::Next, {"jx_beam", "jy_beam", "jx_beam", "jy_beam"});
    } else {
        shift(lev, WhichSlice::Previous2, WhichSlice::Previous1, "Bx", "By");
        shift(lev, WhichSlice::Previous1, WhichSlice::This, "Bx", "By", "jx", "jy");
    }
}

void
Fields::AddRhoIons (const int lev)
{
    if (!m_any_neutral_background) return;
    HIPACE_PROFILE("Fields::AddRhoIons()");
<<<<<<< HEAD
    add(lev, WhichSlice::This, {"rhomjz"}, WhichSlice::RhoIons, {"rhomjz"});
    if (Hipace::m_deposit_rho) {
        add(lev, WhichSlice::This, {"rho"}, WhichSlice::RhoIons, {"rhomjz"});
=======
    add(lev, WhichSlice::This, {"rhomjz"}, WhichSlice::RhomJzIons, {"rhomjz"});
    if (Hipace::m_deposit_rho) {
        add(lev, WhichSlice::This, {"rho"}, WhichSlice::RhomJzIons, {"rhomjz"});
>>>>>>> d9601726
    }
}

/** \brief Sets non zero Dirichlet Boundary conditions in RHS which is the source of the Poisson
 * equation: laplace LHS = RHS
 *
 * \param[in] RHS source of the Poisson equation: laplace LHS = RHS
 * \param[in] solver_size size of RHS/poisson solver (no tiling)
 * \param[in] geom geometry of of RHS/poisson solver
 * \param[in] offset shift boundary value by offset number of cells
 * \param[in] factor multiply the boundary_value by this factor
 * \param[in] boundary_value functional object (Real x, Real y) -> Real value_of_potential
 */
template<class Functional>
void
SetDirichletBoundaries (Array2<amrex::Real> RHS, const amrex::Box& solver_size,
                        const amrex::Geometry& geom, const amrex::Real offset,
                        const amrex::Real factor, const Functional& boundary_value)
{
    // To solve a Poisson equation with non-zero Dirichlet boundary conditions, the source term
    // must be corrected at the outmost grid points in x by -field_value_at_guard_cell / dx^2 and
    // in y by -field_value_at_guard_cell / dy^2, where dx and dy are those of the fine grid
    // This follows Van Loan, C. (1992). Computational frameworks for the fast Fourier transform.
    // Page 254 ff.
    // The interpolation is done in second order transversely and linearly in longitudinal direction
    const int box_len0 = solver_size.length(0);
    const int box_len1 = solver_size.length(1);
    const int box_lo0 = solver_size.smallEnd(0);
    const int box_lo1 = solver_size.smallEnd(1);
    const amrex::Real dx = geom.CellSize(0);
    const amrex::Real dy = geom.CellSize(1);
    const amrex::Real offset0 = GetPosOffset(0, geom, solver_size);
    const amrex::Real offset1 = GetPosOffset(1, geom, solver_size);

    const amrex::Box edge_box = {{0, 0, 0}, {box_len0 + box_len1 - 1, 1, 0}};

    // ParallelFor only over the edge of the box
    amrex::ParallelFor(edge_box,
        [=] AMREX_GPU_DEVICE (int i, int j, int) noexcept
        {
            const bool i_is_changing = (i < box_len0);
            const bool i_lo_edge = (!i_is_changing) && (!j);
            const bool i_hi_edge = (!i_is_changing) && j;
            const bool j_lo_edge = i_is_changing && (!j);
            const bool j_hi_edge = i_is_changing && j;

            const int i_idx = box_lo0 + i_hi_edge*(box_len0-1) + i_is_changing*i;
            const int j_idx = box_lo1 + j_hi_edge*(box_len1-1) + (!i_is_changing)*(i-box_len0);

            const amrex::Real i_idx_offset = i_idx + (- i_lo_edge + i_hi_edge) * offset;
            const amrex::Real j_idx_offset = j_idx + (- j_lo_edge + j_hi_edge) * offset;

            const amrex::Real x = i_idx_offset * dx + offset0;
            const amrex::Real y = j_idx_offset * dy + offset1;

            const amrex::Real dxdx = dx*dx*(!i_is_changing) + dy*dy*i_is_changing;

            // atomic add because the corners of RHS get two values
            amrex::Gpu::Atomic::AddNoRet(&(RHS(i_idx, j_idx)),
                                         - boundary_value(x, y) * factor / dxdx);
        });
}

void
Fields::SetBoundaryCondition (amrex::Vector<amrex::Geometry> const& geom, const int lev,
                              std::string component, amrex::MultiFab&& staging_area)
{
    HIPACE_PROFILE("Fields::SetBoundaryCondition()");
    if (lev == 0 && m_open_boundary) {
        // Coarsest level: use Taylor expansion of the Green's function
        // to get Dirichlet boundary conditions

        AMREX_ALWAYS_ASSERT_WITH_MESSAGE(staging_area.size() == 1,
            "Open Boundaries only work for lev0 with everything in one box");
        amrex::FArrayBox& staging_area_fab = staging_area[0];

        const Array2<amrex::Real> arr_staging_area = staging_area_fab.array();
        const amrex::Box staging_box = staging_area_fab.box();

        const amrex::Real poff_x = GetPosOffset(0, geom[lev], staging_box);
        const amrex::Real poff_y = GetPosOffset(1, geom[lev], staging_box);
        const amrex::Real dx = geom[lev].CellSize(0);
        const amrex::Real dy = geom[lev].CellSize(1);
        // scale factor cancels out for all multipole coefficients except the 0th, for wich it adds
        // a constant term to the potential
        const amrex::Real scale = 3._rt/std::sqrt(
            pow<2>(geom[lev].ProbLength(0)) + pow<2>(geom[lev].ProbLength(1)));
        const amrex::Real radius = amrex::min(
            std::abs(geom[lev].ProbLo(0)), std::abs(geom[lev].ProbHi(0)),
            std::abs(geom[lev].ProbLo(1)), std::abs(geom[lev].ProbHi(1)));
        AMREX_ALWAYS_ASSERT_WITH_MESSAGE(radius > 0._rt, "The x=0, y=0 coordinate must be inside"
            "the simulation box as it is used as the point of expansion for open boundaries");
        // ignore everything outside of 95% the min radius as the Taylor expansion only converges
        // outside of a circular patch containing the sources, i.e. the sources can't be further
        // from the center than the closest boundary as it would be the case in the corners
        const amrex::Real cutoff_sq = pow<2>(0.95_rt * radius * scale);
        const amrex::Real dxdy_div_4pi = dx*dy/(4._rt * MathConst::pi);

        MultipoleTuple coeff_tuple =
        amrex::ParReduce(MultipoleReduceOpList{}, MultipoleReduceTypeList{},
                         staging_area, m_source_nguard,
            [=] AMREX_GPU_DEVICE (int /*box_num*/, int i, int j, int) noexcept
            {
                const amrex::Real x = (i * dx + poff_x) * scale;
                const amrex::Real y = (j * dy + poff_y) * scale;
                if (x*x + y*y > cutoff_sq)  {
                    return MultipoleTuple{0._rt,
                        0._rt, 0._rt, 0._rt, 0._rt, 0._rt, 0._rt, 0._rt, 0._rt, 0._rt,
                        0._rt, 0._rt, 0._rt, 0._rt, 0._rt, 0._rt, 0._rt, 0._rt, 0._rt,
                        0._rt, 0._rt, 0._rt, 0._rt, 0._rt, 0._rt, 0._rt, 0._rt, 0._rt,
                        0._rt, 0._rt, 0._rt, 0._rt, 0._rt, 0._rt, 0._rt, 0._rt, 0._rt
                    };
                }
                amrex::Real s_v = arr_staging_area(i, j);
                return GetMultipoleCoeffs(s_v, x, y);
            }
        );

        if (component == "Ez" || component == "Bz") {
            // Because Ez and Bz only have transverse derivatives of currents as sources, the
            // integral over the whole box is zero, meaning they have no physical monopole component
            amrex::get<0>(coeff_tuple) = 0._rt;
        }

        SetDirichletBoundaries(arr_staging_area, staging_box, geom[lev], 1, 1,
            [=] AMREX_GPU_DEVICE (amrex::Real x, amrex::Real y) noexcept
            {
                return dxdy_div_4pi*GetFieldMultipole(coeff_tuple, x*scale, y*scale);
            }
        );

    } else if (lev == 1) {
        // Fine level: interpolate solution from coarser level to get Dirichlet boundary conditions
        constexpr int interp_order = 2;

        auto solution_interp = interpolated_field_xy<interp_order, amrex::MultiFab>{
            getField(lev-1, WhichSlice::This, component), geom[lev-1]};

        for (amrex::MFIter mfi(staging_area, DfltMfi); mfi.isValid(); ++mfi)
        {
            const auto arr_solution_interp = solution_interp.array(mfi);
            const Array2<amrex::Real> arr_staging_area = staging_area.array(mfi);
            const amrex::Box fine_staging_box = getStagingArea(lev)[mfi].box();

            amrex::Real offset = 1;
            amrex::Real factor = 1;
            if ((component == "Bx" || component == "By") && Hipace::GetInstance().m_explicit &&
                (getSlices(lev).box(0).length(0) % 2 == 0)) {
                // hpmg has the boundary condition at a different place
                // compared to the fft poisson solver
                offset = 0.5;
                factor = 8./3.;
            }

            SetDirichletBoundaries(arr_staging_area, fine_staging_box, geom[lev],
                                   offset, factor, arr_solution_interp);
        }
    }
}


void
Fields::InterpolateFromLev0toLev1 (amrex::Vector<amrex::Geometry> const& geom, const int lev,
                                   std::string component, const amrex::IntVect outer_edge,
                                   const amrex::IntVect inner_edge)
{
    if (lev == 0) return; // only interpolate boundaries to lev 1
    if (outer_edge == inner_edge) return;
    HIPACE_PROFILE("Fields::InterpolateFromLev0toLev1()");
    constexpr int interp_order = 2;

    auto field_coarse_interp = interpolated_field_xy<interp_order, amrex::MultiFab>{
        getField(lev-1, WhichSlice::This, component), geom[lev-1]};
    amrex::MultiFab field_fine = getField(lev, WhichSlice::This, component);

    for (amrex::MFIter mfi( field_fine, DfltMfi); mfi.isValid(); ++mfi)
    {
        auto arr_field_coarse_interp = field_coarse_interp.array(mfi);
        const Array2<amrex::Real> arr_field_fine = field_fine.array(mfi);
        const amrex::Box fine_box_extended = mfi.growntilebox(outer_edge);
        const amrex::Box fine_box_narrow = mfi.growntilebox(inner_edge);

        const int narrow_i_lo = fine_box_narrow.smallEnd(0);
        const int narrow_i_hi = fine_box_narrow.bigEnd(0);
        const int narrow_j_lo = fine_box_narrow.smallEnd(1);
        const int narrow_j_hi = fine_box_narrow.bigEnd(1);

        const amrex::Real dx = geom[lev].CellSize(0);
        const amrex::Real dy = geom[lev].CellSize(1);
        const amrex::Real offset0 = GetPosOffset(0, geom[lev], fine_box_extended);
        const amrex::Real offset1 = GetPosOffset(1, geom[lev], fine_box_extended);

        amrex::ParallelFor(fine_box_extended,
            [=] AMREX_GPU_DEVICE (int i, int j , int) noexcept
            {
                // set interpolated values near edge of fine field between outer_edge and inner_edge
                // to compensate for incomplete charge/current deposition in those cells
                if(i<narrow_i_lo || i>narrow_i_hi || j<narrow_j_lo || j>narrow_j_hi) {
                    amrex::Real x = i * dx + offset0;
                    amrex::Real y = j * dy + offset1;
                    arr_field_fine(i,j) = arr_field_coarse_interp(x,y);
                }
            });
    }
}


void
Fields::LevelUp (amrex::Vector<amrex::Geometry> const& geom, const int lev,
                 const int which_slice, const std::string component)
{
    if (lev == 0) return; // only interpolate field to lev 1
    HIPACE_PROFILE("Fields::LevelUp()");
    constexpr int interp_order = 2;

    auto field_coarse_interp = interpolated_field_xy<interp_order, amrex::MultiFab>{
        getField(lev-1, which_slice, component), geom[lev-1]};
    amrex::MultiFab field_fine = getField(lev, which_slice, component);

    for (amrex::MFIter mfi( field_fine, DfltMfi); mfi.isValid(); ++mfi)
    {
        auto arr_field_coarse_interp = field_coarse_interp.array(mfi);
        const Array2<amrex::Real> arr_field_fine = field_fine.array(mfi);

        const amrex::Real dx = geom[lev].CellSize(0);
        const amrex::Real dy = geom[lev].CellSize(1);
        const amrex::Real offset0 = GetPosOffset(0, geom[lev], geom[lev].Domain());
        const amrex::Real offset1 = GetPosOffset(1, geom[lev], geom[lev].Domain());

        amrex::ParallelFor(field_fine[mfi].box(),
            [=] AMREX_GPU_DEVICE (int i, int j , int) noexcept
            {
                // interpolate the full field
                const amrex::Real x = i * dx + offset0;
                const amrex::Real y = j * dy + offset1;
                arr_field_fine(i,j) = arr_field_coarse_interp(x,y);
            });
    }
}


void
Fields::SolvePoissonExmByAndEypBx (amrex::Vector<amrex::Geometry> const& geom, const int lev)
{
    /* Solves Laplacian(Psi) =  1/epsilon0 * -(rho-Jz/c) and
     * calculates Ex-c By, Ey + c Bx from  grad(-Psi)
     */
    HIPACE_PROFILE("Fields::SolveExmByAndEypBx()");

    PhysConst phys_const = get_phys_const();

    // Left-Hand Side for Poisson equation is Psi in the slice MF
    amrex::MultiFab lhs(getSlices(lev), amrex::make_alias, Comps[WhichSlice::This]["Psi"], 1);

    // interpolate rhomjz to level 1 in the domain edges
    InterpolateFromLev0toLev1(geom, lev, "rhomjz", m_poisson_nguards, -m_slices_nguards);

    // calculating the right-hand side 1/episilon0 * -(rho-Jz/c)
<<<<<<< HEAD
    LinCombination(m_source_nguard, getStagingArea(lev),
=======
    Multiply(m_source_nguard, getStagingArea(lev),
>>>>>>> d9601726
        -1._rt/(phys_const.ep0), getField(lev, WhichSlice::This, "rhomjz"));

    SetBoundaryCondition(geom, lev, "Psi", getStagingArea(lev));
    m_poisson_solver[lev]->SolvePoissonEquation(lhs);

    if (!m_extended_solve) {
        /* ---------- Transverse FillBoundary Psi ---------- */
        lhs.FillBoundary(geom[lev].periodicity());
    }

    // interpolate psi to level 1 in the ghost cells
    InterpolateFromLev0toLev1(geom, lev, "Psi", m_slices_nguards, m_poisson_nguards);

    // Compute ExmBy = -d/dx psi and EypBx = -d/dy psi
    amrex::MultiFab f_ExmBy = getField(lev, WhichSlice::This, "ExmBy");
    amrex::MultiFab f_EypBx = getField(lev, WhichSlice::This, "EypBx");
    amrex::MultiFab f_Psi = getField(lev, WhichSlice::This, "Psi");

#ifdef AMREX_USE_OMP
#pragma omp parallel if (amrex::Gpu::notInLaunchRegion())
#endif
    for ( amrex::MFIter mfi(f_ExmBy, DfltMfiTlng); mfi.isValid(); ++mfi ){
        const Array2<amrex::Real> array_ExmBy = f_ExmBy.array(mfi);
        const Array2<amrex::Real> array_EypBx = f_EypBx.array(mfi);
        const Array2<amrex::Real const> array_Psi = f_Psi.const_array(mfi);
        // number of ghost cells where ExmBy and EypBx are calculated is 0 for now
        const amrex::Box bx = mfi.growntilebox(m_exmby_eypbx_nguard);
        const amrex::Real dx_inv = 1._rt/(2._rt*geom[lev].CellSize(Direction::x));
        const amrex::Real dy_inv = 1._rt/(2._rt*geom[lev].CellSize(Direction::y));

        amrex::ParallelFor(bx,
            [=] AMREX_GPU_DEVICE(int i, int j, int)
            {
                // derivatives in x and y direction, no guards needed
                array_ExmBy(i,j) = - (array_Psi(i+1,j) - array_Psi(i-1,j))*dx_inv;
                array_EypBx(i,j) = - (array_Psi(i,j+1) - array_Psi(i,j-1))*dy_inv;
            });
    }
}


void
Fields::SolvePoissonEz (amrex::Vector<amrex::Geometry> const& geom, const int lev,
                        const int which_slice)
{
    /* Solves Laplacian(Ez) =  1/(episilon0 *c0 )*(d_x(jx) + d_y(jy)) */
    HIPACE_PROFILE("Fields::SolvePoissonEz()");

    PhysConst phys_const = get_phys_const();
    // Left-Hand Side for Poisson equation is Bz in the slice MF
    amrex::MultiFab lhs(getSlices(lev), amrex::make_alias, Comps[which_slice]["Ez"], 1);

    // Right-Hand Side for Poisson equation: compute 1/(episilon0 *c0 )*(d_x(jx) + d_y(jy))
    // from the slice MF, and store in the staging area of poisson_solver
    LinCombination(m_source_nguard, getStagingArea(lev),
        1._rt/(phys_const.ep0*phys_const.c),
        derivative<Direction::x>{getField(lev, which_slice, "jx"), geom[lev]},
        1._rt/(phys_const.ep0*phys_const.c),
        derivative<Direction::y>{getField(lev, which_slice, "jy"), geom[lev]});

    SetBoundaryCondition(geom, lev, "Ez", getStagingArea(lev));
    // Solve Poisson equation.
    // The RHS is in the staging area of poisson_solver.
    // The LHS will be returned as lhs.
    m_poisson_solver[lev]->SolvePoissonEquation(lhs);

    // interpolate Ez to level 1 in the ghost cells
    InterpolateFromLev0toLev1(geom, lev, "Ez", m_slices_nguards, m_poisson_nguards);
}

void
Fields::SolvePoissonBx (amrex::MultiFab& Bx_iter, amrex::Vector<amrex::Geometry> const& geom,
                        const int lev)
{
    /* Solves Laplacian(Bx) = mu_0*(- d_y(jz) + d_z(jy) ) */
    HIPACE_PROFILE("Fields::SolvePoissonBx()");

    PhysConst phys_const = get_phys_const();

    // Right-Hand Side for Poisson equation: compute -mu_0*d_y(jz) from the slice MF,
    // and store in the staging area of poisson_solver
    // only used with predictor corrector solver
    LinCombination(m_source_nguard, getStagingArea(lev),
                   -phys_const.mu0,
                   derivative<Direction::y>{getField(lev, WhichSlice::This, "jz"), geom[lev]},
                   phys_const.mu0,
                   derivative<Direction::z>{getField(lev, WhichSlice::Previous1, "jy"),
                   getField(lev, WhichSlice::Next, "jy"), geom[lev]});

    SetBoundaryCondition(geom, lev, "Bx", getStagingArea(lev));
    // Solve Poisson equation.
    // The RHS is in the staging area of poisson_solver.
    // The LHS will be returned as Bx_iter.
    m_poisson_solver[lev]->SolvePoissonEquation(Bx_iter);
}

void
Fields::SolvePoissonBy (amrex::MultiFab& By_iter, amrex::Vector<amrex::Geometry> const& geom,
                        const int lev)
{
    /* Solves Laplacian(By) = mu_0*(d_x(jz) - d_z(jx) ) */
    HIPACE_PROFILE("Fields::SolvePoissonBy()");

    PhysConst phys_const = get_phys_const();

    // Right-Hand Side for Poisson equation: compute mu_0*d_x(jz) from the slice MF,
    // and store in the staging area of poisson_solver
    // only used with predictor corrector solver
    LinCombination(m_source_nguard, getStagingArea(lev),
                   phys_const.mu0,
                   derivative<Direction::x>{getField(lev, WhichSlice::This, "jz"), geom[lev]},
                   -phys_const.mu0,
                   derivative<Direction::z>{getField(lev, WhichSlice::Previous1, "jx"),
                   getField(lev, WhichSlice::Next, "jx"), geom[lev]});

    SetBoundaryCondition(geom, lev, "By", getStagingArea(lev));
    // Solve Poisson equation.
    // The RHS is in the staging area of poisson_solver.
    // The LHS will be returned as By_iter.
    m_poisson_solver[lev]->SolvePoissonEquation(By_iter);
}

void
Fields::SolvePoissonBz (amrex::Vector<amrex::Geometry> const& geom, const int lev)
{
    /* Solves Laplacian(Bz) = mu_0*(d_y(jx) - d_x(jy)) */
    HIPACE_PROFILE("Fields::SolvePoissonBz()");

    PhysConst phys_const = get_phys_const();
    // Left-Hand Side for Poisson equation is Bz in the slice MF
    amrex::MultiFab lhs(getSlices(lev), amrex::make_alias, Comps[WhichSlice::This]["Bz"], 1);

    // Right-Hand Side for Poisson equation: compute mu_0*(d_y(jx) - d_x(jy))
    // from the slice MF, and store in the staging area of m_poisson_solver
    LinCombination(m_source_nguard, getStagingArea(lev),
        phys_const.mu0,
        derivative<Direction::y>{getField(lev, WhichSlice::This, "jx"), geom[lev]},
        -phys_const.mu0,
        derivative<Direction::x>{getField(lev, WhichSlice::This, "jy"), geom[lev]});


    SetBoundaryCondition(geom, lev, "Bz", getStagingArea(lev));
    // Solve Poisson equation.
    // The RHS is in the staging area of m_poisson_solver.
    // The LHS will be returned as lhs.
    m_poisson_solver[lev]->SolvePoissonEquation(lhs);

    // interpolate Bz to level 1 in the ghost cells
    InterpolateFromLev0toLev1(geom, lev, "Bz", m_slices_nguards, m_poisson_nguards);
}

void
Fields::InitialBfieldGuess (const amrex::Real relative_Bfield_error,
                            const amrex::Real predcorr_B_error_tolerance, const int lev)
{
    /* Sets the initial guess of the B field from the two previous slices
     */
    HIPACE_PROFILE("Fields::InitialBfieldGuess()");

    const amrex::Real mix_factor_init_guess = exp(-0.5_rt * pow(relative_Bfield_error /
                                              ( 2.5_rt * predcorr_B_error_tolerance ), 2));

    amrex::MultiFab::LinComb(
        getSlices(lev),
        1._rt+mix_factor_init_guess, getSlices(lev), Comps[WhichSlice::Previous1]["Bx"],
        -mix_factor_init_guess, getSlices(lev), Comps[WhichSlice::Previous2]["Bx"],
        Comps[WhichSlice::This]["Bx"], 1, m_slices_nguards);

    amrex::MultiFab::LinComb(
        getSlices(lev),
        1._rt+mix_factor_init_guess, getSlices(lev), Comps[WhichSlice::Previous1]["By"],
        -mix_factor_init_guess, getSlices(lev), Comps[WhichSlice::Previous2]["By"],
        Comps[WhichSlice::This]["By"], 1, m_slices_nguards);
}

void
Fields::MixAndShiftBfields (const amrex::MultiFab& B_iter, amrex::MultiFab& B_prev_iter,
                            const int field_comp, const amrex::Real relative_Bfield_error,
                            const amrex::Real relative_Bfield_error_prev_iter,
                            const amrex::Real predcorr_B_mixing_factor, const int lev)
{
    /* Mixes the B field according to B = a*B + (1-a)*( c*B_iter + d*B_prev_iter),
     * with a,c,d mixing coefficients.
     */
    HIPACE_PROFILE("Fields::MixAndShiftBfields()");

    /* Mixing factors to mix the current and previous iteration of the B field */
    amrex::Real weight_B_iter;
    amrex::Real weight_B_prev_iter;
    /* calculating the weight for mixing the current and previous iteration based
     * on their respective errors. Large errors will induce a small weight of and vice-versa  */
    if (relative_Bfield_error != 0._rt || relative_Bfield_error_prev_iter != 0._rt)
    {
        weight_B_iter = relative_Bfield_error_prev_iter /
                        ( relative_Bfield_error + relative_Bfield_error_prev_iter );
        weight_B_prev_iter = relative_Bfield_error /
                             ( relative_Bfield_error + relative_Bfield_error_prev_iter );
    }
    else
    {
        weight_B_iter = 0.5_rt;
        weight_B_prev_iter = 0.5_rt;
    }

    /* calculating the mixed temporary B field  B_prev_iter = c*B_iter + d*B_prev_iter.
     * This is temporarily stored in B_prev_iter just to avoid additional memory allocation.
     * B_prev_iter is overwritten at the end of this function */
    amrex::MultiFab::LinComb(
        B_prev_iter,
        weight_B_iter, B_iter, 0,
        weight_B_prev_iter, B_prev_iter, 0,
        0, 1, m_slices_nguards);

    /* calculating the mixed B field  B = a*B + (1-a)*B_prev_iter */
    amrex::MultiFab::LinComb(
        getSlices(lev),
        1._rt-predcorr_B_mixing_factor, getSlices(lev), field_comp,
        predcorr_B_mixing_factor, B_prev_iter, 0,
        field_comp, 1, m_slices_nguards);

    /* Shifting the B field from the current iteration to the previous iteration */
    amrex::MultiFab::Copy(B_prev_iter, B_iter, 0, 0, 1, m_slices_nguards);

}

amrex::Real
Fields::ComputeRelBFieldError (
    const amrex::MultiFab& Bx, const amrex::MultiFab& By, const amrex::MultiFab& Bx_iter,
    const amrex::MultiFab& By_iter, const int Bx_comp, const int By_comp, const int Bx_iter_comp,
    const int By_iter_comp, const amrex::Geometry& geom)
{
    // calculates the relative B field error between two B fields
    // for both Bx and By simultaneously
    HIPACE_PROFILE("Fields::ComputeRelBFieldError()");

    amrex::Real norm_Bdiff = 0._rt;
    amrex::Gpu::DeviceScalar<amrex::Real> gpu_norm_Bdiff(norm_Bdiff);
    amrex::Real* p_norm_Bdiff = gpu_norm_Bdiff.dataPtr();

    amrex::Real norm_B = 0._rt;
    amrex::Gpu::DeviceScalar<amrex::Real> gpu_norm_B(norm_B);
    amrex::Real* p_norm_B = gpu_norm_B.dataPtr();

    for ( amrex::MFIter mfi(Bx, DfltMfiTlng); mfi.isValid(); ++mfi ){
        const amrex::Box& bx = mfi.tilebox();
        Array2<amrex::Real const> const Bx_array = Bx.array(mfi, Bx_comp);
        Array2<amrex::Real const> const Bx_iter_array = Bx_iter.array(mfi, Bx_iter_comp);
        Array2<amrex::Real const> const By_array = By.array(mfi, By_comp);
        Array2<amrex::Real const> const By_iter_array = By_iter.array(mfi, By_iter_comp);

        amrex::ParallelFor(amrex::Gpu::KernelInfo().setReduction(true), bx,
        [=] AMREX_GPU_DEVICE (int i, int j, int, amrex::Gpu::Handler const& handler) noexcept
        {
            amrex::Gpu::deviceReduceSum(p_norm_B, std::sqrt(
                                        Bx_array(i, j) * Bx_array(i, j) +
                                        By_array(i, j) * By_array(i, j)),
                                        handler);
            amrex::Gpu::deviceReduceSum(p_norm_Bdiff, std::sqrt(
                            ( Bx_array(i, j) - Bx_iter_array(i, j) ) *
                            ( Bx_array(i, j) - Bx_iter_array(i, j) ) +
                            ( By_array(i, j) - By_iter_array(i, j) ) *
                            ( By_array(i, j) - By_iter_array(i, j) )),
                            handler);
        }
        );
    }
    norm_Bdiff = gpu_norm_Bdiff.dataValue();
    norm_B = gpu_norm_B.dataValue();

    const int numPts_transverse = geom.Domain().length(0) * geom.Domain().length(1);

    // calculating the relative error
    // Warning: this test might be not working in SI units!
    const amrex::Real relative_Bfield_error = (norm_B/numPts_transverse > 1e-10_rt)
                                               ? norm_Bdiff/norm_B : 0._rt;

    return relative_Bfield_error;
}<|MERGE_RESOLUTION|>--- conflicted
+++ resolved
@@ -69,10 +69,7 @@
             // explicit solver:
             // beams share jx_beam jy_beam jz_beam
             // jx jy rhomjz for all plasmas and beams
-<<<<<<< HEAD
-=======
             // rho is plasma-only if used
->>>>>>> d9601726
 
             int isl = WhichSlice::Next;
             Comps[isl].multi_emplace(N_Comps, "jx_beam", "jy_beam");
@@ -110,10 +107,7 @@
         } else {
             // predictor-corrector:
             // all beams and plasmas share jx jy jz rhomjz
-<<<<<<< HEAD
-=======
             // rho is plasma-only if used
->>>>>>> d9601726
 
             int isl = WhichSlice::Next;
             Comps[isl].multi_emplace(N_Comps, "jx", "jy");
@@ -376,17 +370,10 @@
  */
 template<class FV>
 void
-<<<<<<< HEAD
-LinCombination (const amrex::IntVect box_grow, amrex::MultiFab dst,
-                const amrex::Real factor, const FV& src)
-{
-    HIPACE_PROFILE("Fields::LinCombination()");
-=======
 Multiply (const amrex::IntVect box_grow, amrex::MultiFab dst,
           const amrex::Real factor, const FV& src)
 {
     HIPACE_PROFILE("Fields::Multiply()");
->>>>>>> d9601726
 
 #ifdef AMREX_USE_OMP
 #pragma omp parallel if (amrex::Gpu::notInLaunchRegion())
@@ -537,15 +524,9 @@
 {
     if (!m_any_neutral_background) return;
     HIPACE_PROFILE("Fields::AddRhoIons()");
-<<<<<<< HEAD
-    add(lev, WhichSlice::This, {"rhomjz"}, WhichSlice::RhoIons, {"rhomjz"});
-    if (Hipace::m_deposit_rho) {
-        add(lev, WhichSlice::This, {"rho"}, WhichSlice::RhoIons, {"rhomjz"});
-=======
     add(lev, WhichSlice::This, {"rhomjz"}, WhichSlice::RhomJzIons, {"rhomjz"});
     if (Hipace::m_deposit_rho) {
         add(lev, WhichSlice::This, {"rho"}, WhichSlice::RhomJzIons, {"rhomjz"});
->>>>>>> d9601726
     }
 }
 
@@ -804,11 +785,7 @@
     InterpolateFromLev0toLev1(geom, lev, "rhomjz", m_poisson_nguards, -m_slices_nguards);
 
     // calculating the right-hand side 1/episilon0 * -(rho-Jz/c)
-<<<<<<< HEAD
-    LinCombination(m_source_nguard, getStagingArea(lev),
-=======
     Multiply(m_source_nguard, getStagingArea(lev),
->>>>>>> d9601726
         -1._rt/(phys_const.ep0), getField(lev, WhichSlice::This, "rhomjz"));
 
     SetBoundaryCondition(geom, lev, "Psi", getStagingArea(lev));
