#include "FFTPoissonSolver.H"
#include "Constants.H"
#include "HipaceProfilerWrapper.H"

FFTPoissonSolver::FFTPoissonSolver ( amrex::BoxArray const& realspace_ba,
                                     amrex::DistributionMapping const& dm,
                                     amrex::Geometry const& gm )
{
    define(realspace_ba, dm, gm);
}


void
FFTPoissonSolver::define ( amrex::BoxArray const& realspace_ba,
                           amrex::DistributionMapping const& dm,
                           amrex::Geometry const& gm )
{
<<<<<<< HEAD
    HIPACE_PROFILE("FFTPoissonSolver::define()");
=======
    using namespace amrex::literals;

    BL_PROFILE("FFTPoissonSolver::define()");
>>>>>>> 36f87055
    // If we are going to support parallel FFT, the constructor needs to take a communicator.
    AMREX_ALWAYS_ASSERT_WITH_MESSAGE(realspace_ba.size() == 1, "Parallel FFT not supported yet");

    // Create the box array that corresponds to spectral space
    amrex::BoxList spectral_bl; // Create empty box list
    // Loop over boxes and fill the box list
    for (int i=0; i < realspace_ba.size(); i++ ) {
        // For local FFTs, boxes in spectral space start at 0 in
        // each direction and have the same number of points as the
        // (cell-centered) real space box
        amrex::Box realspace_bx = realspace_ba[i];
        amrex::IntVect fft_size = realspace_bx.length();
        // Because the spectral solver uses real-to-complex FFTs, we only
        // need the positive k values along the fastest axis
        // (first axis for AMReX Fortran-order arrays) in spectral space.
        // This effectively reduces the size of the spectral space by half
        // see e.g. the FFTW documentation for real-to-complex FFTs
        amrex::IntVect spectral_bx_size = fft_size;
        spectral_bx_size[0] = fft_size[0]/2 + 1;
        // Define the corresponding box
        amrex::Box spectral_bx = amrex::Box( amrex::IntVect::TheZeroVector(),
                          spectral_bx_size - amrex::IntVect::TheUnitVector() );
        spectral_bl.push_back( spectral_bx );
    }
    m_spectralspace_ba.define( std::move(spectral_bl) );

    // Allocate temporary arrays - in real space and spectral space
    // These arrays will store the data just before/after the FFT
    m_stagingArea = amrex::MultiFab(realspace_ba, dm, 1, 0);
    m_tmpSpectralField = SpectralField(m_spectralspace_ba, dm, 1, 0);

    // This must be true even for parallel FFT.
    AMREX_ALWAYS_ASSERT_WITH_MESSAGE(m_stagingArea.local_size() == 1,
                                     "There should be only one box locally.");
    AMREX_ALWAYS_ASSERT_WITH_MESSAGE(m_tmpSpectralField.local_size() == 1,
                                     "There should be only one box locally.");

    // Calculate the array of inv_k2
    amrex::Real dkx = 2*MathConst::pi/gm.ProbLength(0);
    amrex::Real dky = 2*MathConst::pi/gm.ProbLength(1);
    m_inv_k2 = amrex::MultiFab(m_spectralspace_ba, dm, 1, 0);
    // Loop over boxes and calculate inv_k2 in each box
    for (amrex::MFIter mfi(m_inv_k2); mfi.isValid(); ++mfi ){
        amrex::Array4<amrex::Real> inv_k2_arr = m_inv_k2.array(mfi);
        amrex::Box const& bx = mfi.validbox();  // The lower corner of the "2D" slice Box is zero.
        int const Ny = bx.length(1);
        int const mid_point_y = (Ny+1)/2;
        amrex::ParallelFor(bx, [=] AMREX_GPU_DEVICE (int i, int j, int /* k */) noexcept
        {
            // kx is always positive (first axis of the real-to-complex FFT)
            amrex::Real kx = dkx*i;
            // The first half of ky is positive ; the other is negative
            amrex::Real ky = (j<mid_point_y) ? dky*j : dky*(j-Ny);
            if ((i!=0) && (j!=0)) {
                inv_k2_arr(i,j,0) = 1._rt/(kx*kx + ky*ky);
            } else {
                // Avoid division by 0
                inv_k2_arr(i,j,0) = 0._rt;
            }
        });
    }

    // Allocate and initialize the FFT plans
    m_forward_plan = AnyFFT::FFTplans(m_spectralspace_ba, dm);
    m_backward_plan = AnyFFT::FFTplans(m_spectralspace_ba, dm);
    // Loop over boxes and allocate the corresponding plan
    // for each box owned by the local MPI proc
    for ( amrex::MFIter mfi(m_stagingArea); mfi.isValid(); ++mfi ){
        // Note: the size of the real-space box and spectral-space box
        // differ when using real-to-complex FFT. When initializing
        // the FFT plan, the valid dimensions are those of the real-space box.
        amrex::IntVect fft_size = mfi.validbox().length();
        m_forward_plan[mfi] = AnyFFT::CreatePlan(
            fft_size, m_stagingArea[mfi].dataPtr(),
            reinterpret_cast<AnyFFT::Complex*>( m_tmpSpectralField[mfi].dataPtr()),
            AnyFFT::direction::R2C);

        m_backward_plan[mfi] = AnyFFT::CreatePlan(
            fft_size, m_stagingArea[mfi].dataPtr(),
            reinterpret_cast<AnyFFT::Complex*>( m_tmpSpectralField[mfi].dataPtr()),
            AnyFFT::direction::C2R);
    }
}


void
FFTPoissonSolver::SolvePoissonEquation (amrex::MultiFab& lhs_mf)
{
    HIPACE_PROFILE("FFTPoissonSolver::SolvePoissonEquation()");

    // Loop over boxes
    for ( amrex::MFIter mfi(m_stagingArea); mfi.isValid(); ++mfi ){

        // Perform Fourier transform from the staging area to `tmpSpectralField`
        AnyFFT::Execute(m_forward_plan[mfi]);

        // Solve Poisson equation in Fourier space:
        // Multiply `tmpSpectralField` by inv_k2
        amrex::Array4<amrex::GpuComplex<amrex::Real>> tmp_cmplx_arr = m_tmpSpectralField.array(mfi);
        amrex::Array4<amrex::Real> inv_k2_arr = m_inv_k2.array(mfi);
        amrex::ParallelFor( m_spectralspace_ba[mfi],
            [=] AMREX_GPU_DEVICE(int i, int j, int k) noexcept {
                tmp_cmplx_arr(i,j,k) *= -inv_k2_arr(i,j,k);
            });

        // Perform Fourier transform from `tmpSpectralField` to the staging area
        AnyFFT::Execute(m_backward_plan[mfi]);

        // Copy from the staging area to output array (and normalize)
        amrex::Array4<amrex::Real> tmp_real_arr = m_stagingArea.array(mfi);
        amrex::Array4<amrex::Real> lhs_arr = lhs_mf.array(mfi);
        const amrex::Real inv_N = 1./mfi.validbox().numPts();
        amrex::ParallelFor( mfi.validbox(),
            [=] AMREX_GPU_DEVICE(int i, int j, int k) noexcept {
                // Copy and normalize field
                lhs_arr(i,j,k) = inv_N*tmp_real_arr(i,j,k);
            });

    }
}<|MERGE_RESOLUTION|>--- conflicted
+++ resolved
@@ -15,13 +15,9 @@
                            amrex::DistributionMapping const& dm,
                            amrex::Geometry const& gm )
 {
-<<<<<<< HEAD
-    HIPACE_PROFILE("FFTPoissonSolver::define()");
-=======
     using namespace amrex::literals;
 
-    BL_PROFILE("FFTPoissonSolver::define()");
->>>>>>> 36f87055
+    HIPACE_PROFILE("FFTPoissonSolver::define()");
     // If we are going to support parallel FFT, the constructor needs to take a communicator.
     AMREX_ALWAYS_ASSERT_WITH_MESSAGE(realspace_ba.size() == 1, "Parallel FFT not supported yet");
 
