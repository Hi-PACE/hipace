--- conflicted
+++ resolved
@@ -79,12 +79,7 @@
      * \param[in] slice_dm DistributionMapping for the slice
      */
     void AllocData (
-<<<<<<< HEAD
-        int lev, const amrex::BoxArray& ba, const amrex::DistributionMapping& dm,
-        amrex::Vector<amrex::Geometry> const& geom, const amrex::BoxArray& slice_ba,
-=======
-        int lev, amrex::Geometry const& geom, const amrex::BoxArray& slice_ba,
->>>>>>> 5931ef78
+        int lev, amrex::Vector<amrex::Geometry> const& geom, const amrex::BoxArray& slice_ba,
         const amrex::DistributionMapping& slice_dm);
 
     /** Class to handle transverse FFT Poisson solver on 1 slice */
