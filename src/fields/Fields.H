--- conflicted
+++ resolved
@@ -109,16 +109,10 @@
      * \param[in] diag_coarsen coarsening ratio of diagnostics
      * \param[in] geom main geometry
      */
-<<<<<<< HEAD
-    void Copy (int lev, int i_slice, int slice_comp, int full_comp,
-               amrex::Gpu::DeviceVector<int>& diag_comps_vect,
-               int ncomp, amrex::FArrayBox& fab, int slice_dir,
-               amrex::IntVect diag_coarsen, amrex::Geometry geom);
-=======
     void Copy (const int lev, const int i_slice, const int slice_comp, const int full_comp,
+               const amrex::Gpu::DeviceVector<int>& diag_comps_vect,
                const int ncomp, amrex::FArrayBox& fab, const int slice_dir,
                const amrex::IntVect diag_coarsen, const amrex::Geometry geom);
->>>>>>> deb1c76c
 
     /** \brief Shift slices by 1 element: slices (1,2) are then stored in (2,3).
      *
