#ifndef FIELDS_H_
#define FIELDS_H_

#include "fft_poisson_solver/FFTPoissonSolver.H"
#include "diagnostics/Diagnostic.H"

#include <AMReX_MultiFab.H>
#include <AMReX_Vector.H>
#include <AMReX_AmrCore.H>

class Hipace;

/** \brief Direction of field copies: from 3D F to 2D slice S or the other way round */
enum struct FieldCopyType { FtoS, StoF };

/** \brief describes which slice with respect to the currently calculated is used */
struct WhichSlice {
    enum slice { Next=0, This, Previous1, Previous2, RhoIons, N };
};

/** \brief Map names and indices of each fields in each slice
 */
static std::array<std::map<std::string, int>, 5> Comps
{{
        /* WhichSlice::Next */
        {{
                {"jx", 0}, {"jx_beam", 1}, {"jy", 2}, {"jy_beam", 3}, {"N", 4}
            }},
        /* WhichSlice::This */
        {{
                {"ExmBy", 0}, {"EypBx", 1}, {"Ez", 2}, {"Bx", 3}, {"By", 4}, {"Bz", 5}, {"jx", 6},
                {"jx_beam", 7}, {"jy", 8}, {"jy_beam", 9}, {"jz", 10}, {"jz_beam", 11}, {"rho", 12},
                {"Psi", 13}, {"jxx", 14}, {"jxy", 15}, {"jyy", 16}, {"N", 17}
            }},
        /* WhichSlice::Previous1 */
        {{
                {"Bx", 0}, {"By", 1}, {"jx", 2}, {"jx_beam", 3}, {"jy", 4}, {"jy_beam", 5}, {"N", 6}
            }},
        /* WhichSlice::Previous2 */
        {{
                {"Bx", 0}, {"By", 1}, {"N", 2}
            }},
        /* WhichSlice::RhoIons */
        {{
                {"rho", 0}, {"N", 1}
            }}
    }};

/** \brief Operation performed in the TransverseDerivative function:
 * either assign or add to the destination array
 */
enum struct SliceOperatorType { Assign, Add };

/** \brief Direction of each dimension. Can be used for clean handling 2D vs. 3D in the future */
struct Direction{
    enum dir{x=0, y, z};
};

/** \brief Main class handling all field data structures and operations
 *
 * This is a fundamental class of Hipace, handling initialization of the fields,
 * operations on arrays, exchanges between the 3D array and 2D slices.
 */
class Fields
{
private:
    /** Number of slices in temporary slice object */
    static constexpr int m_nslices = 5;

public:
    /** Constructor */
    explicit Fields (Hipace const* a_hipace);

    /** Allocate MultiFabs for the 3D array and the 2D slices
     * and define the BoxArrays and DistributionMappings.
     * \param[in] lev MR level
     * \param[in] geom Geometry
     * \param[in] slice_ba BoxArray for the slice
     * \param[in] slice_dm DistributionMapping for the slice
<<<<<<< HEAD
     * \param[in] bin_size size of plasma tiles, for tmp arrays
     */
    void AllocData (
        int lev, amrex::Vector<amrex::Geometry> const& geom, const amrex::BoxArray& slice_ba,
        const amrex::DistributionMapping& slice_dm, int bin_size);
=======
     * \param[in] ref_ratio mesh refinement ratio
     */
    void AllocData (
        int lev, amrex::Vector<amrex::Geometry> const& geom, const amrex::BoxArray& slice_ba,
        const amrex::DistributionMapping& slice_dm, amrex::Vector<amrex::IntVect> const& ref_ratio);
>>>>>>> fdfcdb30

    /** Class to handle transverse FFT Poisson solver on 1 slice */
    amrex::Vector<std::unique_ptr<FFTPoissonSolver>> m_poisson_solver;
    /** get function for the 2D slices */
    amrex::Vector<std::array<amrex::MultiFab, m_nslices>>& getSlices () {return m_slices; }
    /** get function for the 2D slices
     * \param[in] lev MR level
     */
    std::array<amrex::MultiFab, m_nslices>& getSlices (int lev) {return m_slices[lev]; }
    /** get function for the 2D slices
     * \param[in] lev MR level
     * \param[in] islice slice index
     */
    amrex::MultiFab& getSlices (int lev, int islice) {return m_slices[lev][islice]; }

    amrex::Vector<amrex::FArrayBox>& getTmpDensities() { return m_tmp_densities; }
    /** \brief Copy between the full FArrayBox and slice MultiFab.
     *
     * \param[in] lev MR level
     * \param[in] i_slice z slice in which to write the data
     * \param[in] copy_type whether to copy from the xy slice to the main array or opposite
     * \param[in] slice_comp first component of the xy slice to copy from/to
     * \param[in] full_comp first component of the full array to copy from/to
     * \param[in] ncomp number of components to copy
     * \param[in,out] fab full FArrayBox
     * \param[in] slice_dir slicing direction. 0=x, 1=y, -1=no slicing (full 3D)
     * \param[in] geom main geometry
     */
    void Copy (int lev, int i_slice, FieldCopyType copy_type, int slice_comp, int full_comp,
               int ncomp, amrex::FArrayBox& fab, int slice_dir, amrex::Geometry geom);

    /** \brief Shift slices by 1 element: slices (1,2) are then stored in (2,3).
     *
     * When looping over slices from head to tail, the same slice MultiFabs are used
     * to compute each slice. The current slice is always stored in index 1.
     * Hence, after one slice is computed, slices must be shifted by 1 element.
     *
     * \param[in] lev MR level
     */
    void ShiftSlices (int lev);

    /** add rho of the ions to rho (this slice) */
    void AddRhoIons (const int lev, bool inverse=false);

    /** \brief Adds the beam currents jx_beam, jy_beam, jz_beam to the general currents jx, jy, jz
     *
     * \param[in] lev current level
     * \param[in] which_slice current slice, either WhichSlice::This or WhichSlice::Next.
     */
    void AddBeamCurrents (const int lev, const int which_slice);

    /** Copy or add array to staging area
     *
     * \param[in] src multifab to be copied or added
     * \param[in] slice_operator operation: SliceOperatorType::Assign or Add
     * \param[in] scomp compent of source MF
     * \param[in] lev level of mesh refinement
     */
    void CopyToStagingArea (const amrex::MultiFab& src, const SliceOperatorType slice_operator,
                            const int scomp, const int lev);

    /** Compute transverse derivative of 1 slice*/
    void TransverseDerivative (const amrex::MultiFab& src, amrex::MultiFab& dst,
                               const int direction, const amrex::Real dx,
                               const amrex::Real mult_coeff=1.,
                               const SliceOperatorType slice_operator=SliceOperatorType::Assign,
                               const int scomp=0, const int dcomp=0, const bool use_offset=false);

    /** Compute longitudinal derivative (difference between two slices) */
    void LongitudinalDerivative (const amrex::MultiFab& src, const amrex::MultiFab& src2,
                                 amrex::MultiFab& dst, const amrex::Real dz,
                                 const amrex::Real mult_coeff=1.,
                                 const SliceOperatorType slice_operator=SliceOperatorType::Assign,
                                 const int sc1omp=0, const int s2comp=0, const int dcomp=0);

    /** \brief Interpolate values at boundaries from coarse grid to the fine grid
     *
     * \param[in] geom Geometry
     * \param[in] lev current level
     * \param[in] component which can be Psi, Ez, By, Bx ...
     */
    void InterpolateBoundaries (amrex::Vector<amrex::Geometry> const& geom, const int lev,
                                std::string component);

    /** \brief Compute ExmBy and EypBx on the slice container from J by solving a Poisson equation
     * ExmBy and EypBx are solved in the same function because both rely on Psi.
     *
     * \param[in] geom Geometry
     * \param[in] m_comm_xy transverse communicator on the slice
     * \param[in] lev current level
     */
    void SolvePoissonExmByAndEypBx (amrex::Vector<amrex::Geometry> const& geom,
                                    const MPI_Comm& m_comm_xy, const int lev);
    /** \brief Compute Ez on the slice container from J by solving a Poisson equation
     *
     * \param[in] geom Geometry
     * \param[in] lev current level
     */
    void SolvePoissonEz (amrex::Vector<amrex::Geometry> const& geom, const int lev);
    /** \brief Compute Bx on the slice container from J by solving a Poisson equation
     *
     * \param[in,out] Bx_iter Bx field during current iteration of the predictor-corrector loop
     * \param[in] geom Geometry
     * \param[in] lev current level
     */
    void SolvePoissonBx (amrex::MultiFab& Bx_iter, amrex::Vector<amrex::Geometry> const& geom,
                         const int lev);
    /** \brief Compute By on the slice container from J by solving a Poisson equation
     *
     * \param[in,out] By_iter By field during current iteration of the predictor-corrector loop
     * \param[in] geom Geometry
     * \param[in] lev current level
     */
    void SolvePoissonBy (amrex::MultiFab& By_iter, amrex::Vector<amrex::Geometry> const& geom,
                         const int lev);
    /** \brief Compute Bz on the slice container from J by solving a Poisson equation
     *
     * \param[in] geom Geometry
     * \param[in] lev current level
     */
    void SolvePoissonBz (amrex::Vector<amrex::Geometry> const& geom, const int lev);
    /** \brief Sets the initial guess of the B field from the two previous slices
     *
     * This modifies component Bx or By of slice 1 in m_fields.m_slices
     *
     * \param[in] relative_Bfield_error relative B field error used to determine the mixing factor
     * \param[in] predcorr_B_error_tolerance relative B field error tolerance in the predcorr loop
     * \param[in] lev current level
     */
    void InitialBfieldGuess (const amrex::Real relative_Bfield_error,
                             const amrex::Real predcorr_B_error_tolerance, const int lev);
    /** \brief Mixes the B field with the calculated current and previous iteration
     * of it and shifts the current to the previous iteration afterwards.
     * This modifies component Bx or By of slice 1 in m_fields.m_slices
     *
     * \param[in] B_iter B field during current iteration of the predictor-corrector loop
     * \param[in,out] B_prev_iter B field during previous iteration of the pred.-cor. loop
     * \param[in] field_comp field component to be mixed (usually Bx or By)
     * \param[in] relative_Bfield_error relative B field error used to determine the mixing factor
     * \param[in] relative_Bfield_error_prev_iter relative B field error of the previous iteration
     * \param[in] predcorr_B_mixing_factor mixing factor for B fields in predcorr loop
     * \param[in] lev current level
     */
    void MixAndShiftBfields (const amrex::MultiFab& B_iter, amrex::MultiFab& B_prev_iter,
                             const int field_comp, const amrex::Real relative_Bfield_error,
                             const amrex::Real relative_Bfield_error_prev_iter,
                             const amrex::Real predcorr_B_mixing_factor, const int lev);

    /** \brief Function to calculate the relative B field error
     * used in the predictor corrector loop
     *
     * \param[in] Bx Bx field (input as MutliFab)
     * \param[in] By By field (input as MutliFab)
     * \param[in] Bx_iter Bx field from the previous iteration (input as MutliFab)
     * \param[in] By_iter By field from the previous iteration (input as MutliFab)
     * \param[in] Bx_comp component of the Bx field in the MultiFab
     *            (usually either Bx or 0)
     * \param[in] By_comp component of the By field in the MultiFab
     *            (usually either By or 0)
     * \param[in] Bx_iter_comp component of the Bx field of the previous iteration in the MultiFab
     *            (usually either Bx or 0)
     * \param[in] By_iter_comp component of the By field of the previous iteration in the MultiFab
     *            (usually either By or 0)
     * \param[in] geom Geometry of the problem
     */
    amrex::Real ComputeRelBFieldError (const amrex::MultiFab& Bx, const amrex::MultiFab& By,
                                       const amrex::MultiFab& Bx_iter,
                                       const amrex::MultiFab& By_iter, const int Bx_comp,
                                       const int By_comp, const int Bx_iter_comp,
                                       const int By_iter_comp, const amrex::Geometry& geom);

    /** Number of guard cells for slices MultiFab */
    static amrex::IntVect m_slices_nguards;
private:
    /** Vector over levels, array of 4 slices required to compute current slice */
    amrex::Vector<std::array<amrex::MultiFab, m_nslices>> m_slices;
    /** Whether to use Dirichlet BC for the Poisson solver. Otherwise, periodic */
    bool m_do_dirichlet_poisson = true;
<<<<<<< HEAD
    amrex::Vector<amrex::FArrayBox> m_tmp_densities;
=======
    amrex::IntVect m_ref_ratio; /**< refinement ratio in {x, y, z} */
>>>>>>> fdfcdb30
};

#endif<|MERGE_RESOLUTION|>--- conflicted
+++ resolved
@@ -77,19 +77,13 @@
      * \param[in] geom Geometry
      * \param[in] slice_ba BoxArray for the slice
      * \param[in] slice_dm DistributionMapping for the slice
-<<<<<<< HEAD
      * \param[in] bin_size size of plasma tiles, for tmp arrays
+     * \param[in] ref_ratio mesh refinement ratio
      */
     void AllocData (
         int lev, amrex::Vector<amrex::Geometry> const& geom, const amrex::BoxArray& slice_ba,
-        const amrex::DistributionMapping& slice_dm, int bin_size);
-=======
-     * \param[in] ref_ratio mesh refinement ratio
-     */
-    void AllocData (
-        int lev, amrex::Vector<amrex::Geometry> const& geom, const amrex::BoxArray& slice_ba,
-        const amrex::DistributionMapping& slice_dm, amrex::Vector<amrex::IntVect> const& ref_ratio);
->>>>>>> fdfcdb30
+        const amrex::DistributionMapping& slice_dm, int bin_size,
+        amrex::Vector<amrex::IntVect> const& ref_ratio);
 
     /** Class to handle transverse FFT Poisson solver on 1 slice */
     amrex::Vector<std::unique_ptr<FFTPoissonSolver>> m_poisson_solver;
@@ -268,11 +262,8 @@
     amrex::Vector<std::array<amrex::MultiFab, m_nslices>> m_slices;
     /** Whether to use Dirichlet BC for the Poisson solver. Otherwise, periodic */
     bool m_do_dirichlet_poisson = true;
-<<<<<<< HEAD
     amrex::Vector<amrex::FArrayBox> m_tmp_densities;
-=======
     amrex::IntVect m_ref_ratio; /**< refinement ratio in {x, y, z} */
->>>>>>> fdfcdb30
 };
 
 #endif