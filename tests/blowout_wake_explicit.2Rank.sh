#! /usr/bin/env bash

# Copyright 2021
#
# This file is part of HiPACE++.
#
# Authors: Andrew Myers, Axel Huebl, MaxThevenet, Severin Diederichs
#
# License: BSD-3-Clause-LBNL


# This file is part of the HiPACE++ test suite.
# It runs a Hipace simulation in normalized units with the explicit solver
# in the blowout regime and compares the checksum with a benchmark.

# abort on first encounted error
set -eu -o pipefail

# Read input parameters
HIPACE_EXECUTABLE=$1
HIPACE_SOURCE_DIR=$2

HIPACE_EXAMPLE_DIR=${HIPACE_SOURCE_DIR}/examples/blowout_wake
HIPACE_TEST_DIR=${HIPACE_SOURCE_DIR}/tests

FILE_NAME=`basename "$0"`
TEST_NAME="${FILE_NAME%.*}"

rm -rf $TEST_NAME
rm -rf ${TEST_NAME}_cd2
# Run the simulation
mpiexec -n 2 $HIPACE_EXECUTABLE $HIPACE_EXAMPLE_DIR/inputs_normalized \
        plasmas.sort_bin_size = 8 \
        hipace.file_prefix=$TEST_NAME \
        hipace.bxby_solver=explicit \
        max_step=1

mpiexec -n 2 $HIPACE_EXECUTABLE $HIPACE_EXAMPLE_DIR/inputs_normalized \
        plasmas.sort_bin_size = 8 \
        hipace.file_prefix=${TEST_NAME}_cd2 \
        hipace.bxby_solver=explicit \
        hipace.outer_depos_loop=true \
        max_step=1

# Compare the results with checksum benchmark
$HIPACE_TEST_DIR/checksum/checksumAPI.py \
    --evaluate \
    --file_name $TEST_NAME \
<<<<<<< HEAD
    --test-name $TEST_NAME

$HIPACE_TEST_DIR/checksum/checksumAPI.py \
    --evaluate \
    --file_name ${TEST_NAME}_cd2 \
    --test-name $TEST_NAME
=======
    --test-name $TEST_NAME \
    --skip "{'lev=0' : ['Sy', 'Sx', 'Mult']}"
>>>>>>> f75e867e
<|MERGE_RESOLUTION|>--- conflicted
+++ resolved
@@ -35,6 +35,15 @@
         hipace.bxby_solver=explicit \
         max_step=1
 
+# Compare the results with checksum benchmark
+$HIPACE_TEST_DIR/checksum/checksumAPI.py \
+    --evaluate \
+    --file_name $TEST_NAME \
+    --test-name $TEST_NAME \
+    --skip "{'lev=0' : ['Sy', 'Sx', 'Mult']}"
+
+echo "Start testing new current deposition"
+
 mpiexec -n 2 $HIPACE_EXECUTABLE $HIPACE_EXAMPLE_DIR/inputs_normalized \
         plasmas.sort_bin_size = 8 \
         hipace.file_prefix=${TEST_NAME}_cd2 \
@@ -42,18 +51,8 @@
         hipace.outer_depos_loop=true \
         max_step=1
 
-# Compare the results with checksum benchmark
-$HIPACE_TEST_DIR/checksum/checksumAPI.py \
-    --evaluate \
-    --file_name $TEST_NAME \
-<<<<<<< HEAD
-    --test-name $TEST_NAME
-
 $HIPACE_TEST_DIR/checksum/checksumAPI.py \
     --evaluate \
     --file_name ${TEST_NAME}_cd2 \
-    --test-name $TEST_NAME
-=======
     --test-name $TEST_NAME \
-    --skip "{'lev=0' : ['Sy', 'Sx', 'Mult']}"
->>>>>>> f75e867e
+    --skip "{'lev=0' : ['Sy', 'Sx', 'Mult']}"