#! /usr/bin/env bash

# This file is part of the Hipace test suite.
# It runs a Hipace simulation with full IO and xz-slice IO, and checks that the results are equal.

# abort on first encounted error
set -eu -o pipefail

# Read input parameters
HIPACE_EXECUTABLE=$1
HIPACE_SOURCE_DIR=$2

HIPACE_EXAMPLE_DIR=${HIPACE_SOURCE_DIR}/examples/blowout_wake
HIPACE_TEST_DIR=${HIPACE_SOURCE_DIR}/tests

rm -rf diags
# Run the simulation
mpiexec -n 1 $HIPACE_EXECUTABLE $HIPACE_EXAMPLE_DIR/inputs_normalized \
        diagnostic.diag_type=xyz \
        amr.n_cell = 64 86 100
rm -rf full_io
<<<<<<< HEAD
mv diags/h5 full_io
mpiexec -n 1 $HIPACE_EXECUTABLE $HIPACE_EXAMPLE_DIR/inputs_normalized hipace.output_slice=1
rm -rf slice_io
mv diags/h5 slice_io

# assert whether the two IO types match
$HIPACE_EXAMPLE_DIR/analysis_slice_IO.py
=======
mv plt00001 full_io
mpiexec -n 1 $HIPACE_EXECUTABLE $HIPACE_EXAMPLE_DIR/inputs_normalized \
        diagnostic.diag_type=xz \
        amr.n_cell = 64 86 100
rm -rf slice_io_xz
mv plt00001 slice_io_xz
mpiexec -n 1 $HIPACE_EXECUTABLE $HIPACE_EXAMPLE_DIR/inputs_normalized \
        diagnostic.diag_type=yz \
        amr.n_cell = 64 86 100
rm -rf slice_io_yz
mv plt00001 slice_io_yz

# assert whether the two IO types match
$HIPACE_EXAMPLE_DIR/analysis_slice_IO.py

# Make sure that the slice is much smaller than the full diagnostics
size_full=$(du -s full_io/Level_0 | cut -f1)
size_slice=$(du -s slice_io_yz/Level_0 | cut -f1)

if [[ $((size_full/size_slice<60)) == 1 ]]; then
    echo $size_full
    echo $size_slice
    echo "ERROR: field data should be ~128x smaller for slice than for full diagnostics"
    exit
fi
>>>>>>> 82dea8d7
<|MERGE_RESOLUTION|>--- conflicted
+++ resolved
@@ -19,38 +19,19 @@
         diagnostic.diag_type=xyz \
         amr.n_cell = 64 86 100
 rm -rf full_io
-<<<<<<< HEAD
 mv diags/h5 full_io
-mpiexec -n 1 $HIPACE_EXECUTABLE $HIPACE_EXAMPLE_DIR/inputs_normalized hipace.output_slice=1
-rm -rf slice_io
-mv diags/h5 slice_io
 
-# assert whether the two IO types match
-$HIPACE_EXAMPLE_DIR/analysis_slice_IO.py
-=======
-mv plt00001 full_io
 mpiexec -n 1 $HIPACE_EXECUTABLE $HIPACE_EXAMPLE_DIR/inputs_normalized \
         diagnostic.diag_type=xz \
         amr.n_cell = 64 86 100
 rm -rf slice_io_xz
-mv plt00001 slice_io_xz
+mv diags/h5 slice_io_xz
+
 mpiexec -n 1 $HIPACE_EXECUTABLE $HIPACE_EXAMPLE_DIR/inputs_normalized \
         diagnostic.diag_type=yz \
         amr.n_cell = 64 86 100
 rm -rf slice_io_yz
-mv plt00001 slice_io_yz
+mv diags/h5 slice_io_yz
 
 # assert whether the two IO types match
-$HIPACE_EXAMPLE_DIR/analysis_slice_IO.py
-
-# Make sure that the slice is much smaller than the full diagnostics
-size_full=$(du -s full_io/Level_0 | cut -f1)
-size_slice=$(du -s slice_io_yz/Level_0 | cut -f1)
-
-if [[ $((size_full/size_slice<60)) == 1 ]]; then
-    echo $size_full
-    echo $size_slice
-    echo "ERROR: field data should be ~128x smaller for slice than for full diagnostics"
-    exit
-fi
->>>>>>> 82dea8d7
+$HIPACE_EXAMPLE_DIR/analysis_slice_IO.py