--- conflicted
+++ resolved
@@ -5,84 +5,6 @@
 # Authors: AlexanderSinn, Severin Diederichs
 # License: BSD-3-Clause-LBNL
 
-<<<<<<< HEAD
-import math
-import openpmd_api as io
-import numpy as np
-from numpy import random
-from scipy import constants
-
-n = 1000000
-beam_density = 3.
-plasma_density = 2.8239587008591567e23
-beam_position_mean = [0, 0, 0]
-beam_position_std = [0.3, 0.3, 1.41]
-beam_u_mean = [0, 0, 2000]
-beam_u_std = [0, 0, 0]
-
-kp_inv = constants.c / constants.e * math.sqrt(constants.epsilon_0 * constants.m_e / plasma_density)
-
-single_weight = (beam_density * beam_position_std[0] * beam_position_std[1] *
-                 beam_position_std[2] * np.sqrt(2. * math.pi)**3 / n)
-
-np.random.seed(0)
-data = np.zeros([6,n],dtype=np.float64)
-
-for i in [0,1,2]:
-    data[i]=random.normal(beam_position_mean[i],beam_position_std[i],n)
-    data[i+3]=random.normal(beam_u_mean[i],beam_u_std[i],n)
-
-series = io.Series("beam_%05T.h5", io.Access.create)
-
-i = series.iterations[0]
-
-particle = i.particles["Electrons"]
-
-particle.set_attribute("HiPACE++_Plasma_Density", plasma_density)
-
-dataset = io.Dataset(data[0].dtype,data[0].shape)
-
-particle["position"].unit_dimension = {
-    io.Unit_Dimension.L:  1,
-}
-
-particle["momentum"].unit_dimension = {
-    io.Unit_Dimension.M:  1,
-    io.Unit_Dimension.L:  1,
-    io.Unit_Dimension.T: -1,
-}
-
-particle["charge"].unit_dimension = {
-    io.Unit_Dimension.I:  1,
-    io.Unit_Dimension.T:  1,
-}
-
-particle["mass"].unit_dimension = {
-    io.Unit_Dimension.M:  1,
-}
-
-for k,m in [["x",0],["y",1],["z",2]]:
-    particle["position"][k].reset_dataset(dataset)
-    particle["position"][k].store_chunk(data[m])
-    particle["position"][k].unit_SI = kp_inv
-
-for k,m in [["x",3],["y",4],["z",5]]:
-    particle["momentum"][k].reset_dataset(dataset)
-    particle["momentum"][k].store_chunk(data[m])
-    particle["momentum"][k].unit_SI = constants.m_e * constants.c
-
-particle["charge"]["charge"].reset_dataset(dataset)
-particle["charge"]["charge"].make_constant(single_weight)
-particle["charge"]["charge"].unit_SI = constants.e * plasma_density * kp_inv**3
-
-particle["mass"]["mass"].reset_dataset(dataset)
-particle["mass"]["mass"].make_constant(single_weight)
-particle["mass"]["mass"].unit_SI = constants.m_e * plasma_density * kp_inv**3
-
-series.flush()
-
-del series
-=======
 import math
 import openpmd_api as io
 import numpy as np
@@ -160,5 +82,4 @@
 
 series.flush()
 
-del series
->>>>>>> cd97811f
+del series